--- conflicted
+++ resolved
@@ -78,7 +78,6 @@
 		feeCalculator *fee.Calculator
 		staticFeesCfg = e.Backend.Config.StaticConfig
 	)
-<<<<<<< HEAD
 	if !isEActive {
 		upgrades := e.Backend.Config.Times
 		feeCalculator = fee.NewStaticCalculator(staticFeesCfg, upgrades, currentTimestamp)
@@ -86,13 +85,10 @@
 		feeCalculator = fee.NewDynamicCalculator(staticFeesCfg, e.BlkFeeManager, e.BlockMaxComplexity, e.Tx.Creds)
 	}
 
-	if err := tx.Visit(feeCalculator); err != nil {
-		return err
-	}
-=======
-	feeCalculator := fee.NewStaticCalculator(staticFeesCfg, upgrades)
-	fee := feeCalculator.GetFee(tx, currentTimestamp)
->>>>>>> d90ee0f6
+	fee, err := feeCalculator.ComputeFee(tx)
+	if err != nil {
+		return err
+	}
 
 	if err := e.FlowChecker.VerifySpend(
 		tx,
@@ -144,7 +140,6 @@
 		feeCalculator *fee.Calculator
 		staticFeesCfg = e.Backend.Config.StaticConfig
 	)
-<<<<<<< HEAD
 	if !isEActive {
 		upgrades := e.Backend.Config.Times
 		feeCalculator = fee.NewStaticCalculator(staticFeesCfg, upgrades, currentTimestamp)
@@ -152,13 +147,10 @@
 		feeCalculator = fee.NewDynamicCalculator(staticFeesCfg, e.BlkFeeManager, e.BlockMaxComplexity, e.Tx.Creds)
 	}
 
-	if err := tx.Visit(feeCalculator); err != nil {
-		return err
-	}
-=======
-	feeCalculator := fee.NewStaticCalculator(staticFeesCfg, upgrades)
-	fee := feeCalculator.GetFee(tx, currentTimestamp)
->>>>>>> d90ee0f6
+	fee, err := feeCalculator.ComputeFee(tx)
+	if err != nil {
+		return err
+	}
 
 	if err := e.FlowChecker.VerifySpend(
 		tx,
@@ -245,7 +237,6 @@
 			feeCalculator *fee.Calculator
 			staticFeesCfg = e.Backend.Config.StaticConfig
 		)
-<<<<<<< HEAD
 		if !isEActive {
 			upgrades := e.Backend.Config.Times
 			feeCalculator = fee.NewStaticCalculator(staticFeesCfg, upgrades, currentTimestamp)
@@ -253,13 +244,10 @@
 			feeCalculator = fee.NewDynamicCalculator(staticFeesCfg, e.BlkFeeManager, e.BlockMaxComplexity, e.Tx.Creds)
 		}
 
-		if err := tx.Visit(feeCalculator); err != nil {
+		fee, err := feeCalculator.ComputeFee(tx)
+		if err != nil {
 			return err
 		}
-=======
-		feeCalculator := fee.NewStaticCalculator(staticFeesCfg, upgrades)
-		fee := feeCalculator.GetFee(tx, currentTimestamp)
->>>>>>> d90ee0f6
 
 		if err := e.FlowChecker.VerifySpendUTXOs(
 			tx,
@@ -318,7 +306,6 @@
 		feeCalculator *fee.Calculator
 		staticFeesCfg = e.Backend.Config.StaticConfig
 	)
-<<<<<<< HEAD
 	if !isEActive {
 		upgrades := e.Backend.Config.Times
 		feeCalculator = fee.NewStaticCalculator(staticFeesCfg, upgrades, currentTimestamp)
@@ -326,13 +313,10 @@
 		feeCalculator = fee.NewDynamicCalculator(staticFeesCfg, e.BlkFeeManager, e.BlockMaxComplexity, e.Tx.Creds)
 	}
 
-	if err := tx.Visit(feeCalculator); err != nil {
-		return err
-	}
-=======
-	feeCalculator := fee.NewStaticCalculator(staticFeesCfg, upgrades)
-	fee := feeCalculator.GetFee(tx, currentTimestamp)
->>>>>>> d90ee0f6
+	fee, err := feeCalculator.ComputeFee(tx)
+	if err != nil {
+		return err
+	}
 
 	outs := make([]*avax.TransferableOutput, len(tx.Outs)+len(tx.ExportedOutputs))
 	copy(outs, tx.Outs)
@@ -530,20 +514,17 @@
 		feeCalculator *fee.Calculator
 		staticFeesCfg = e.Backend.Config.StaticConfig
 	)
-<<<<<<< HEAD
 	if !isEActive {
 		upgrades := e.Backend.Config.Times
 		feeCalculator = fee.NewStaticCalculator(staticFeesCfg, upgrades, currentTimestamp)
 	} else {
 		feeCalculator = fee.NewDynamicCalculator(staticFeesCfg, e.BlkFeeManager, e.BlockMaxComplexity, e.Tx.Creds)
 	}
-	if err := tx.Visit(feeCalculator); err != nil {
-		return err
-	}
-=======
-	feeCalculator := fee.NewStaticCalculator(staticFeesCfg, upgrades)
-	fee := feeCalculator.GetFee(tx, currentTimestamp)
->>>>>>> d90ee0f6
+
+	fee, err := feeCalculator.ComputeFee(tx)
+	if err != nil {
+		return err
+	}
 
 	totalRewardAmount := tx.MaximumSupply - tx.InitialSupply
 	if err := e.Backend.FlowChecker.VerifySpend(
@@ -682,7 +663,6 @@
 		feeCalculator *fee.Calculator
 		staticFeesCfg = e.Backend.Config.StaticConfig
 	)
-<<<<<<< HEAD
 	if !isEActive {
 		upgrades := e.Backend.Config.Times
 		feeCalculator = fee.NewStaticCalculator(staticFeesCfg, upgrades, currentTimestamp)
@@ -690,13 +670,10 @@
 		feeCalculator = fee.NewDynamicCalculator(staticFeesCfg, e.BlkFeeManager, e.BlockMaxComplexity, e.Tx.Creds)
 	}
 
-	if err := tx.Visit(feeCalculator); err != nil {
-		return err
-	}
-=======
-	feeCalculator := fee.NewStaticCalculator(staticFeesCfg, upgrades)
-	fee := feeCalculator.GetFee(tx, currentTimestamp)
->>>>>>> d90ee0f6
+	fee, err := feeCalculator.ComputeFee(tx)
+	if err != nil {
+		return err
+	}
 
 	if err := e.FlowChecker.VerifySpend(
 		tx,
