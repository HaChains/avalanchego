--- conflicted
+++ resolved
@@ -75,8 +75,7 @@
 
 // [PickFeeCalculator] creates either a static or a dynamic fee calculator, depending on the active upgrade
 // [PickFeeCalculator] does not modify [state]
-<<<<<<< HEAD
-func PickFeeCalculator(cfg *config.Config, state Chain, parentBlkTime time.Time) (*fee.Calculator, error) {
+func PickFeeCalculator(cfg *config.Config, state Chain, parentBlkTime time.Time) (fee.Calculator, error) {
 	var (
 		childBlkTime = state.GetTimestamp()
 		isEActive    = cfg.UpgradeConfig.IsEActivated(childBlkTime)
@@ -100,9 +99,4 @@
 	}
 	feeCalculator := fee.NewDynamicCalculator(feesCfg.GasPrice, gasCap)
 	return feeCalculator, nil
-=======
-func PickFeeCalculator(cfg *config.Config, state Chain) (fee.Calculator, error) {
-	childBlkTime := state.GetTimestamp()
-	return fee.NewStaticCalculator(cfg.StaticFeeConfig, cfg.UpgradeConfig, childBlkTime), nil
->>>>>>> 99c930e8
 }