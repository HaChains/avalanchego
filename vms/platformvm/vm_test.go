// Copyright (C) 2019-2023, Ava Labs, Inc. All rights reserved.
// See the file LICENSE for licensing terms.

package platformvm

import (
	"bytes"
	"context"
	"errors"
	"testing"
	"time"

	"github.com/prometheus/client_golang/prometheus"

	"github.com/stretchr/testify/require"

	"github.com/ava-labs/avalanchego/chains"
	"github.com/ava-labs/avalanchego/chains/atomic"
	"github.com/ava-labs/avalanchego/database"
	"github.com/ava-labs/avalanchego/database/memdb"
	"github.com/ava-labs/avalanchego/database/prefixdb"
	"github.com/ava-labs/avalanchego/ids"
	"github.com/ava-labs/avalanchego/message"
	"github.com/ava-labs/avalanchego/proto/pb/p2p"
	"github.com/ava-labs/avalanchego/snow"
	"github.com/ava-labs/avalanchego/snow/choices"
	"github.com/ava-labs/avalanchego/snow/consensus/snowball"
	"github.com/ava-labs/avalanchego/snow/engine/common"
	"github.com/ava-labs/avalanchego/snow/engine/common/queue"
	"github.com/ava-labs/avalanchego/snow/engine/common/tracker"
	"github.com/ava-labs/avalanchego/snow/engine/snowman/bootstrap"
	"github.com/ava-labs/avalanchego/snow/networking/benchlist"
	"github.com/ava-labs/avalanchego/snow/networking/handler"
	"github.com/ava-labs/avalanchego/snow/networking/router"
	"github.com/ava-labs/avalanchego/snow/networking/sender"
	"github.com/ava-labs/avalanchego/snow/networking/timeout"
	"github.com/ava-labs/avalanchego/snow/uptime"
	"github.com/ava-labs/avalanchego/snow/validators"
	"github.com/ava-labs/avalanchego/subnets"
	"github.com/ava-labs/avalanchego/utils/constants"
	"github.com/ava-labs/avalanchego/utils/crypto/secp256k1"
	"github.com/ava-labs/avalanchego/utils/formatting"
	"github.com/ava-labs/avalanchego/utils/formatting/address"
	"github.com/ava-labs/avalanchego/utils/json"
	"github.com/ava-labs/avalanchego/utils/logging"
	"github.com/ava-labs/avalanchego/utils/math/meter"
	"github.com/ava-labs/avalanchego/utils/resource"
	"github.com/ava-labs/avalanchego/utils/set"
	"github.com/ava-labs/avalanchego/utils/timer"
	"github.com/ava-labs/avalanchego/utils/units"
	"github.com/ava-labs/avalanchego/version"
	"github.com/ava-labs/avalanchego/vms/components/avax"
	"github.com/ava-labs/avalanchego/vms/platformvm/api"
	"github.com/ava-labs/avalanchego/vms/platformvm/block"
	"github.com/ava-labs/avalanchego/vms/platformvm/config"
	"github.com/ava-labs/avalanchego/vms/platformvm/reward"
	"github.com/ava-labs/avalanchego/vms/platformvm/status"
	"github.com/ava-labs/avalanchego/vms/platformvm/txs"
	"github.com/ava-labs/avalanchego/vms/secp256k1fx"

	smcon "github.com/ava-labs/avalanchego/snow/consensus/snowman"
	smeng "github.com/ava-labs/avalanchego/snow/engine/snowman"
	snowgetter "github.com/ava-labs/avalanchego/snow/engine/snowman/getter"
	timetracker "github.com/ava-labs/avalanchego/snow/networking/tracker"
	blockbuilder "github.com/ava-labs/avalanchego/vms/platformvm/block/builder"
	blockexecutor "github.com/ava-labs/avalanchego/vms/platformvm/block/executor"
	txbuilder "github.com/ava-labs/avalanchego/vms/platformvm/txs/builder"
	txexecutor "github.com/ava-labs/avalanchego/vms/platformvm/txs/executor"
)

const defaultWeight uint64 = 10000

var (
	defaultMinStakingDuration = 24 * time.Hour
	defaultMaxStakingDuration = 365 * 24 * time.Hour

	defaultRewardConfig = reward.Config{
		MaxConsumptionRate: .12 * reward.PercentDenominator,
		MinConsumptionRate: .10 * reward.PercentDenominator,
		MintingPeriod:      365 * 24 * time.Hour,
		SupplyCap:          720 * units.MegaAvax,
	}

	// AVAX asset ID in tests
	avaxAssetID = ids.ID{'y', 'e', 'e', 't'}

	defaultTxFee = uint64(100)

	// chain timestamp at genesis
	defaultGenesisTime = time.Date(1997, 1, 1, 0, 0, 0, 0, time.UTC)

	// time that genesis validators start validating
	defaultValidateStartTime = defaultGenesisTime

	// time that genesis validators stop validating
	defaultValidateEndTime = defaultValidateStartTime.Add(10 * defaultMinStakingDuration)

	banffForkTime = defaultValidateEndTime.Add(-5 * defaultMinStakingDuration)

	// each key controls an address that has [defaultBalance] AVAX at genesis
	keys = secp256k1.TestKeys()

	defaultMinValidatorStake = 5 * units.MilliAvax
	defaultMaxValidatorStake = 500 * units.MilliAvax
	defaultMinDelegatorStake = 1 * units.MilliAvax

	// amount all genesis validators have in defaultVM
	defaultBalance = 100 * defaultMinValidatorStake

	// subnet that exists at genesis in defaultVM
	// Its controlKeys are keys[0], keys[1], keys[2]
	// Its threshold is 2
	testSubnet1            *txs.Tx
	testSubnet1ControlKeys = keys[0:3]

	xChainID = ids.Empty.Prefix(0)
	cChainID = ids.Empty.Prefix(1)

	errMissing = errors.New("missing")
)

type mutableSharedMemory struct {
	atomic.SharedMemory
}

func defaultContext(t *testing.T) *snow.Context {
	require := require.New(t)

	ctx := snow.DefaultContextTest()
	ctx.NetworkID = constants.UnitTestID
	ctx.XChainID = xChainID
	ctx.CChainID = cChainID
	ctx.AVAXAssetID = avaxAssetID
	aliaser := ids.NewAliaser()

	require.NoError(aliaser.Alias(constants.PlatformChainID, "P"))
	require.NoError(aliaser.Alias(constants.PlatformChainID, constants.PlatformChainID.String()))
	require.NoError(aliaser.Alias(xChainID, "X"))
	require.NoError(aliaser.Alias(xChainID, xChainID.String()))
	require.NoError(aliaser.Alias(cChainID, "C"))
	require.NoError(aliaser.Alias(cChainID, cChainID.String()))

	ctx.BCLookup = aliaser

	ctx.ValidatorState = &validators.TestState{
		GetSubnetIDF: func(_ context.Context, chainID ids.ID) (ids.ID, error) {
			subnetID, ok := map[ids.ID]ids.ID{
				constants.PlatformChainID: constants.PrimaryNetworkID,
				xChainID:                  constants.PrimaryNetworkID,
				cChainID:                  constants.PrimaryNetworkID,
			}[chainID]
			if !ok {
				return ids.Empty, errMissing
			}
			return subnetID, nil
		},
	}
	return ctx
}

// Returns:
// 1) The genesis state
// 2) The byte representation of the default genesis for tests
func defaultGenesis(t *testing.T) (*api.BuildGenesisArgs, []byte) {
	require := require.New(t)

	genesisUTXOs := make([]api.UTXO, len(keys))
	for i, key := range keys {
		id := key.PublicKey().Address()
		addr, err := address.FormatBech32(constants.UnitTestHRP, id.Bytes())
		require.NoError(err)
		genesisUTXOs[i] = api.UTXO{
			Amount:  json.Uint64(defaultBalance),
			Address: addr,
		}
	}

	genesisValidators := make([]api.GenesisPermissionlessValidator, len(keys))
	for i, key := range keys {
		nodeID := ids.ShortNodeID(key.PublicKey().Address())
		addr, err := address.FormatBech32(constants.UnitTestHRP, nodeID.Bytes())
		require.NoError(err)
		genesisValidators[i] = api.GenesisPermissionlessValidator{
			GenesisStaker: api.GenesisStaker{
				StartTime: json.Uint64(defaultValidateStartTime.Unix()),
				EndTime:   json.Uint64(defaultValidateEndTime.Unix()),
				NodeID:    nodeID,
			},
			RewardOwner: &api.Owner{
				Threshold: 1,
				Addresses: []string{addr},
			},
			Staked: []api.UTXO{{
				Amount:  json.Uint64(defaultWeight),
				Address: addr,
			}},
			DelegationFee: reward.PercentDenominator,
		}
	}

	buildGenesisArgs := api.BuildGenesisArgs{
		Encoding:      formatting.Hex,
		NetworkID:     json.Uint32(constants.UnitTestID),
		AvaxAssetID:   avaxAssetID,
		UTXOs:         genesisUTXOs,
		Validators:    genesisValidators,
		Chains:        nil,
		Time:          json.Uint64(defaultGenesisTime.Unix()),
		InitialSupply: json.Uint64(360 * units.MegaAvax),
	}

	buildGenesisResponse := api.BuildGenesisReply{}
	platformvmSS := api.StaticService{}
	require.NoError(platformvmSS.BuildGenesis(nil, &buildGenesisArgs, &buildGenesisResponse))

	genesisBytes, err := formatting.Decode(buildGenesisResponse.Encoding, buildGenesisResponse.Bytes)
	require.NoError(err)

	return &buildGenesisArgs, genesisBytes
}

// Returns:
// 1) The genesis state
// 2) The byte representation of the default genesis for tests
func BuildGenesisTest(t *testing.T) (*api.BuildGenesisArgs, []byte) {
	return BuildGenesisTestWithArgs(t, nil)
}

// Returns:
// 1) The genesis state
// 2) The byte representation of the default genesis for tests
func BuildGenesisTestWithArgs(t *testing.T, args *api.BuildGenesisArgs) (*api.BuildGenesisArgs, []byte) {
	require := require.New(t)
	genesisUTXOs := make([]api.UTXO, len(keys))
	for i, key := range keys {
		id := key.PublicKey().Address()
		addr, err := address.FormatBech32(constants.UnitTestHRP, id.Bytes())
		require.NoError(err)

		genesisUTXOs[i] = api.UTXO{
			Amount:  json.Uint64(defaultBalance),
			Address: addr,
		}
	}

	genesisValidators := make([]api.GenesisPermissionlessValidator, len(keys))
	for i, key := range keys {
		nodeID := ids.ShortNodeID(key.PublicKey().Address())
		addr, err := address.FormatBech32(constants.UnitTestHRP, nodeID.Bytes())
		require.NoError(err)

		genesisValidators[i] = api.GenesisPermissionlessValidator{
			GenesisStaker: api.GenesisStaker{
				StartTime: json.Uint64(defaultValidateStartTime.Unix()),
				EndTime:   json.Uint64(defaultValidateEndTime.Unix()),
				NodeID:    nodeID,
			},
			RewardOwner: &api.Owner{
				Threshold: 1,
				Addresses: []string{addr},
			},
			Staked: []api.UTXO{{
				Amount:  json.Uint64(defaultWeight),
				Address: addr,
			}},
			DelegationFee: reward.PercentDenominator,
		}
	}

	buildGenesisArgs := api.BuildGenesisArgs{
		NetworkID:     json.Uint32(constants.UnitTestID),
		AvaxAssetID:   avaxAssetID,
		UTXOs:         genesisUTXOs,
		Validators:    genesisValidators,
		Chains:        nil,
		Time:          json.Uint64(defaultGenesisTime.Unix()),
		InitialSupply: json.Uint64(360 * units.MegaAvax),
		Encoding:      formatting.Hex,
	}

	if args != nil {
		buildGenesisArgs = *args
	}

	buildGenesisResponse := api.BuildGenesisReply{}
	platformvmSS := api.StaticService{}
	require.NoError(platformvmSS.BuildGenesis(nil, &buildGenesisArgs, &buildGenesisResponse))

	genesisBytes, err := formatting.Decode(buildGenesisResponse.Encoding, buildGenesisResponse.Bytes)
	require.NoError(err)

	return &buildGenesisArgs, genesisBytes
}

func defaultVM(t *testing.T) (*VM, database.Database, *mutableSharedMemory) {
	require := require.New(t)

	vm := &VM{Config: config.Config{
		Chains:                 chains.TestManager,
		UptimeLockedCalculator: uptime.NewLockedCalculator(),
		SybilProtectionEnabled: true,
		Validators:             validators.NewManager(),
		TxFee:                  defaultTxFee,
		CreateSubnetTxFee:      100 * defaultTxFee,
		TransformSubnetTxFee:   100 * defaultTxFee,
		CreateBlockchainTxFee:  100 * defaultTxFee,
		MinValidatorStake:      defaultMinValidatorStake,
		MaxValidatorStake:      defaultMaxValidatorStake,
		MinDelegatorStake:      defaultMinDelegatorStake,
		MinStakeDuration:       defaultMinStakingDuration,
		MaxStakeDuration:       defaultMaxStakingDuration,
		RewardConfig:           defaultRewardConfig,
		ApricotPhase3Time:      defaultValidateEndTime,
		ApricotPhase5Time:      defaultValidateEndTime,
		BanffTime:              banffForkTime,
	}}

	db := memdb.New()
	chainDB := prefixdb.New([]byte{0}, db)
	atomicDB := prefixdb.New([]byte{1}, db)

	vm.clock.Set(banffForkTime.Add(time.Second))
	msgChan := make(chan common.Message, 1)
	ctx := defaultContext(t)

	m := atomic.NewMemory(atomicDB)
	msm := &mutableSharedMemory{
		SharedMemory: m.NewSharedMemory(ctx.ChainID),
	}
	ctx.SharedMemory = msm

	ctx.Lock.Lock()
	defer ctx.Lock.Unlock()
	_, genesisBytes := defaultGenesis(t)
	appSender := &common.SenderTest{}
	appSender.CantSendAppGossip = true
	appSender.SendAppGossipF = func(context.Context, []byte) error {
		return nil
	}

	require.NoError(vm.Initialize(
		context.Background(),
		ctx,
		chainDB,
		genesisBytes,
		nil,
		nil,
		msgChan,
		nil,
		appSender,
	))

	require.NoError(vm.SetState(context.Background(), snow.NormalOp))

	// Create a subnet and store it in testSubnet1
	// Note: following Banff activation, block acceptance will move
	// chain time ahead
	var err error
	testSubnet1, err = vm.txBuilder.NewCreateSubnetTx(
		2, // threshold; 2 sigs from keys[0], keys[1], keys[2] needed to add validator to this subnet
		// control keys are keys[0], keys[1], keys[2]
		[]ids.ShortID{keys[0].PublicKey().Address(), keys[1].PublicKey().Address(), keys[2].PublicKey().Address()},
		[]*secp256k1.PrivateKey{keys[0]}, // pays tx fee
		keys[0].PublicKey().Address(),    // change addr
	)
	require.NoError(err)
	require.NoError(vm.Builder.AddUnverifiedTx(testSubnet1))
	blk, err := vm.Builder.BuildBlock(context.Background())
	require.NoError(err)
	require.NoError(blk.Verify(context.Background()))
	require.NoError(blk.Accept(context.Background()))
	require.NoError(vm.SetPreference(context.Background(), vm.manager.LastAccepted()))

	return vm, db, msm
}

// Ensure genesis state is parsed from bytes and stored correctly
func TestGenesis(t *testing.T) {
	require := require.New(t)
	vm, _, _ := defaultVM(t)
	vm.ctx.Lock.Lock()
	defer func() {
		require.NoError(vm.Shutdown(context.Background()))
		vm.ctx.Lock.Unlock()
	}()

	// Ensure the genesis block has been accepted and stored
	genesisBlockID, err := vm.LastAccepted(context.Background()) // lastAccepted should be ID of genesis block
	require.NoError(err)

	genesisBlock, err := vm.manager.GetBlock(genesisBlockID)
	require.NoError(err)
	require.Equal(choices.Accepted, genesisBlock.Status())

	genesisState, _ := defaultGenesis(t)
	// Ensure all the genesis UTXOs are there
	for _, utxo := range genesisState.UTXOs {
		_, addrBytes, err := address.ParseBech32(utxo.Address)
		require.NoError(err)

		addr, err := ids.ToShortID(addrBytes)
		require.NoError(err)

		addrs := set.Of(addr)
		utxos, err := avax.GetAllUTXOs(vm.state, addrs)
		require.NoError(err)
		require.Len(utxos, 1)

		out := utxos[0].Out.(*secp256k1fx.TransferOutput)
		if out.Amount() != uint64(utxo.Amount) {
			id := keys[0].PublicKey().Address()
			addr, err := address.FormatBech32(constants.UnitTestHRP, id.Bytes())
			require.NoError(err)

			require.Equal(utxo.Address, addr)
			require.Equal(uint64(utxo.Amount)-vm.TxFee, out.Amount())
		}
	}

	// Ensure current validator set of primary network is correct
	require.Len(genesisState.Validators, vm.Validators.Count(constants.PrimaryNetworkID))

	for _, key := range keys {
		shortNodeID := ids.ShortNodeID(key.PublicKey().Address())
		nodeID := ids.NodeIDFromShortNodeID(shortNodeID)
		_, ok := vm.Validators.GetValidator(constants.PrimaryNetworkID, nodeID)
		require.True(ok)
	}

	// Ensure the new subnet we created exists
	_, _, err = vm.state.GetTx(testSubnet1.ID())
	require.NoError(err)
}

// accept proposal to add validator to primary network
func TestAddValidatorCommit(t *testing.T) {
	require := require.New(t)
	vm, _, _ := defaultVM(t)
	vm.ctx.Lock.Lock()
	defer func() {
		require.NoError(vm.Shutdown(context.Background()))
		vm.ctx.Lock.Unlock()
	}()

	startTime := vm.clock.Time().Add(txexecutor.SyncBound).Add(1 * time.Second)
	endTime := startTime.Add(defaultMinStakingDuration)
	nodeID := ids.GenerateTestShortNodeID()
	rewardAddress := ids.GenerateTestShortID()

	// create valid tx
	tx, err := vm.txBuilder.NewAddValidatorTx(
		vm.MinValidatorStake,
		uint64(startTime.Unix()),
		uint64(endTime.Unix()),
		nodeID,
		rewardAddress,
		reward.PercentDenominator,
		[]*secp256k1.PrivateKey{keys[0]},
		ids.ShortEmpty, // change addr
	)
	require.NoError(err)

	// trigger block creation
	require.NoError(vm.Builder.AddUnverifiedTx(tx))

	blk, err := vm.Builder.BuildBlock(context.Background())
	require.NoError(err)

	require.NoError(blk.Verify(context.Background()))
	require.NoError(blk.Accept(context.Background()))

	_, txStatus, err := vm.state.GetTx(tx.ID())
	require.NoError(err)
	require.Equal(status.Committed, txStatus)

	// Verify that new validator now in pending validator set
	_, err = vm.state.GetPendingValidator(constants.PrimaryNetworkID, ids.NodeIDFromShortNodeID(nodeID))
	require.NoError(err)
}

// verify invalid attempt to add validator to primary network
func TestInvalidAddValidatorCommit(t *testing.T) {
	require := require.New(t)
	vm, _, _ := defaultVM(t)
	vm.ctx.Lock.Lock()
	defer func() {
		require.NoError(vm.Shutdown(context.Background()))
		vm.ctx.Lock.Unlock()
	}()

	startTime := defaultGenesisTime.Add(-txexecutor.SyncBound).Add(-1 * time.Second)
	endTime := startTime.Add(defaultMinStakingDuration)
	key, _ := secp256k1.NewPrivateKey()
	nodeID := ids.ShortNodeID(key.PublicKey().Address())

	// create invalid tx
	tx, err := vm.txBuilder.NewAddValidatorTx(
		vm.MinValidatorStake,
		uint64(startTime.Unix()),
		uint64(endTime.Unix()),
		nodeID,
		ids.ShortID(nodeID),
		reward.PercentDenominator,
		[]*secp256k1.PrivateKey{keys[0]},
		ids.ShortEmpty, // change addr
	)
	require.NoError(err)

	preferred, err := vm.Builder.Preferred()
	require.NoError(err)

	preferredID := preferred.ID()
	preferredHeight := preferred.Height()
	statelessBlk, err := block.NewBanffStandardBlock(
		preferred.Timestamp(),
		preferredID,
		preferredHeight+1,
		[]*txs.Tx{tx},
	)
	require.NoError(err)

	blkBytes := statelessBlk.Bytes()

	parsedBlock, err := vm.ParseBlock(context.Background(), blkBytes)
	require.NoError(err)

	err = parsedBlock.Verify(context.Background())
	require.ErrorIs(err, txexecutor.ErrTimestampNotBeforeStartTime)

	txID := statelessBlk.Txs()[0].ID()
	reason := vm.Builder.GetDropReason(txID)
	require.ErrorIs(reason, txexecutor.ErrTimestampNotBeforeStartTime)
}

// Reject attempt to add validator to primary network
func TestAddValidatorReject(t *testing.T) {
	require := require.New(t)
	vm, _, _ := defaultVM(t)
	vm.ctx.Lock.Lock()
	defer func() {
		require.NoError(vm.Shutdown(context.Background()))
		vm.ctx.Lock.Unlock()
	}()

	startTime := vm.clock.Time().Add(txexecutor.SyncBound).Add(1 * time.Second)
	endTime := startTime.Add(defaultMinStakingDuration)
	nodeID := ids.GenerateTestShortNodeID()
	rewardAddress := ids.GenerateTestShortID()

	// create valid tx
	tx, err := vm.txBuilder.NewAddValidatorTx(
		vm.MinValidatorStake,
		uint64(startTime.Unix()),
		uint64(endTime.Unix()),
		nodeID,
		rewardAddress,
		reward.PercentDenominator,
		[]*secp256k1.PrivateKey{keys[0]},
		ids.ShortEmpty, // change addr
	)
	require.NoError(err)

	// trigger block creation
	require.NoError(vm.Builder.AddUnverifiedTx(tx))

	blk, err := vm.Builder.BuildBlock(context.Background())
	require.NoError(err)

	require.NoError(blk.Verify(context.Background()))
	require.NoError(blk.Reject(context.Background()))

	_, _, err = vm.state.GetTx(tx.ID())
	require.ErrorIs(err, database.ErrNotFound)

	_, err = vm.state.GetPendingValidator(constants.PrimaryNetworkID, ids.NodeIDFromShortNodeID(nodeID))
	require.ErrorIs(err, database.ErrNotFound)
}

// Reject proposal to add validator to primary network
func TestAddValidatorInvalidNotReissued(t *testing.T) {
	require := require.New(t)
	vm, _, _ := defaultVM(t)
	vm.ctx.Lock.Lock()
	defer func() {
		require.NoError(vm.Shutdown(context.Background()))
		vm.ctx.Lock.Unlock()
	}()

	// Use nodeID that is already in the genesis
	repeatNodeID := ids.ShortNodeID(keys[0].PublicKey().Address())

	startTime := banffForkTime.Add(txexecutor.SyncBound).Add(1 * time.Second)
	endTime := startTime.Add(defaultMinStakingDuration)

	// create valid tx
	tx, err := vm.txBuilder.NewAddValidatorTx(
		vm.MinValidatorStake,
		uint64(startTime.Unix()),
		uint64(endTime.Unix()),
		repeatNodeID,
		ids.ShortID(repeatNodeID),
		reward.PercentDenominator,
		[]*secp256k1.PrivateKey{keys[0]},
		ids.ShortEmpty, // change addr
	)
	require.NoError(err)

	// trigger block creation
	err = vm.Builder.AddUnverifiedTx(tx)
	require.ErrorIs(err, txexecutor.ErrAlreadyValidator)
}

// Accept proposal to add validator to subnet
func TestAddSubnetValidatorAccept(t *testing.T) {
	require := require.New(t)
	vm, _, _ := defaultVM(t)
	vm.ctx.Lock.Lock()
	defer func() {
		require.NoError(vm.Shutdown(context.Background()))
		vm.ctx.Lock.Unlock()
	}()

	startTime := vm.clock.Time().Add(txexecutor.SyncBound).Add(1 * time.Second)
	endTime := startTime.Add(defaultMinStakingDuration)
	nodeID := ids.ShortNodeID(keys[0].PublicKey().Address())

	// create valid tx
	// note that [startTime, endTime] is a subset of time that keys[0]
	// validates primary network ([defaultValidateStartTime, defaultValidateEndTime])
	tx, err := vm.txBuilder.NewAddSubnetValidatorTx(
		defaultWeight,
		uint64(startTime.Unix()),
		uint64(endTime.Unix()),
		nodeID,
		testSubnet1.ID(),
		[]*secp256k1.PrivateKey{testSubnet1ControlKeys[0], testSubnet1ControlKeys[1]},
		ids.ShortEmpty, // change addr
	)
	require.NoError(err)

	// trigger block creation
	require.NoError(vm.Builder.AddUnverifiedTx(tx))

	blk, err := vm.Builder.BuildBlock(context.Background())
	require.NoError(err)

	require.NoError(blk.Verify(context.Background()))
	require.NoError(blk.Accept(context.Background()))

	_, txStatus, err := vm.state.GetTx(tx.ID())
	require.NoError(err)
	require.Equal(status.Committed, txStatus)

	// Verify that new validator is in pending validator set
	_, err = vm.state.GetPendingValidator(testSubnet1.ID(), ids.NodeIDFromShortNodeID(nodeID))
	require.NoError(err)
}

// Reject proposal to add validator to subnet
func TestAddSubnetValidatorReject(t *testing.T) {
	require := require.New(t)
	vm, _, _ := defaultVM(t)
	vm.ctx.Lock.Lock()
	defer func() {
		require.NoError(vm.Shutdown(context.Background()))
		vm.ctx.Lock.Unlock()
	}()

	startTime := vm.clock.Time().Add(txexecutor.SyncBound).Add(1 * time.Second)
	endTime := startTime.Add(defaultMinStakingDuration)
	nodeID := ids.ShortNodeID(keys[0].PublicKey().Address())

	// create valid tx
	// note that [startTime, endTime] is a subset of time that keys[0]
	// validates primary network ([defaultValidateStartTime, defaultValidateEndTime])
	tx, err := vm.txBuilder.NewAddSubnetValidatorTx(
		defaultWeight,
		uint64(startTime.Unix()),
		uint64(endTime.Unix()),
		nodeID,
		testSubnet1.ID(),
		[]*secp256k1.PrivateKey{testSubnet1ControlKeys[1], testSubnet1ControlKeys[2]},
		ids.ShortEmpty, // change addr
	)
	require.NoError(err)

	// trigger block creation
	require.NoError(vm.Builder.AddUnverifiedTx(tx))

	blk, err := vm.Builder.BuildBlock(context.Background())
	require.NoError(err)

	require.NoError(blk.Verify(context.Background()))
	require.NoError(blk.Reject(context.Background()))

	_, _, err = vm.state.GetTx(tx.ID())
	require.ErrorIs(err, database.ErrNotFound)

	// Verify that new validator NOT in pending validator set
	_, err = vm.state.GetPendingValidator(testSubnet1.ID(), ids.NodeIDFromShortNodeID(nodeID))
	require.ErrorIs(err, database.ErrNotFound)
}

// Test case where primary network validator rewarded
func TestRewardValidatorAccept(t *testing.T) {
	require := require.New(t)
	vm, _, _ := defaultVM(t)
	vm.ctx.Lock.Lock()
	defer func() {
		require.NoError(vm.Shutdown(context.Background()))
		vm.ctx.Lock.Unlock()
	}()

	// Fast forward clock to time for genesis validators to leave
	vm.clock.Set(defaultValidateEndTime)

	// Advance time and create proposal to reward a genesis validator
	blk, err := vm.Builder.BuildBlock(context.Background())
	require.NoError(err)
	require.NoError(blk.Verify(context.Background()))

	// Assert preferences are correct
	oracleBlk := blk.(smcon.OracleBlock)
	options, err := oracleBlk.Options(context.Background())
	require.NoError(err)

	commit := options[0].(*blockexecutor.Block)
	require.IsType(&block.BanffCommitBlock{}, commit.Block)
	abort := options[1].(*blockexecutor.Block)
	require.IsType(&block.BanffAbortBlock{}, abort.Block)

	// Assert block tries to reward a genesis validator
	rewardTx := oracleBlk.(block.Block).Txs()[0].Unsigned
	require.IsType(&txs.RewardValidatorTx{}, rewardTx)

	// Verify options and accept commmit block
	require.NoError(commit.Verify(context.Background()))
	require.NoError(abort.Verify(context.Background()))
	txID := oracleBlk.(block.Block).Txs()[0].ID()
	{
		onAbort, ok := vm.manager.GetState(abort.ID())
		require.True(ok)

		_, txStatus, err := onAbort.GetTx(txID)
		require.NoError(err)
		require.Equal(status.Aborted, txStatus)
	}

	require.NoError(oracleBlk.Accept(context.Background()))
	require.NoError(commit.Accept(context.Background()))

	// Verify that chain's timestamp has advanced
	timestamp := vm.state.GetTimestamp()
	require.Equal(defaultValidateEndTime.Unix(), timestamp.Unix())

	// Verify that rewarded validator has been removed.
	// Note that test genesis has multiple validators
	// terminating at the same time. The rewarded validator
	// will the first by txID. To make the test more stable
	// (txID changes every time we change any parameter
	// of the tx creating the validator), we explicitly
	//  check that rewarded validator is removed from staker set.
	_, txStatus, err := vm.state.GetTx(txID)
	require.NoError(err)
	require.Equal(status.Committed, txStatus)

	tx, _, err := vm.state.GetTx(rewardTx.(*txs.RewardValidatorTx).TxID)
	require.NoError(err)
	require.IsType(&txs.AddValidatorTx{}, tx.Unsigned)

	valTx, _ := tx.Unsigned.(*txs.AddValidatorTx)
	_, err = vm.state.GetCurrentValidator(constants.PrimaryNetworkID, valTx.NodeID())
	require.ErrorIs(err, database.ErrNotFound)
}

// Test case where primary network validator not rewarded
func TestRewardValidatorReject(t *testing.T) {
	require := require.New(t)
	vm, _, _ := defaultVM(t)
	vm.ctx.Lock.Lock()
	defer func() {
		require.NoError(vm.Shutdown(context.Background()))
		vm.ctx.Lock.Unlock()
	}()

	// Fast forward clock to time for genesis validators to leave
	vm.clock.Set(defaultValidateEndTime)

	// Advance time and create proposal to reward a genesis validator
	blk, err := vm.Builder.BuildBlock(context.Background())
	require.NoError(err)
	require.NoError(blk.Verify(context.Background()))

	// Assert preferences are correct
	oracleBlk := blk.(smcon.OracleBlock)
	options, err := oracleBlk.Options(context.Background())
	require.NoError(err)

	commit := options[0].(*blockexecutor.Block)
	require.IsType(&block.BanffCommitBlock{}, commit.Block)

	abort := options[1].(*blockexecutor.Block)
	require.IsType(&block.BanffAbortBlock{}, abort.Block)

	// Assert block tries to reward a genesis validator
	rewardTx := oracleBlk.(block.Block).Txs()[0].Unsigned
	require.IsType(&txs.RewardValidatorTx{}, rewardTx)

	// Verify options and accept abort block
	require.NoError(commit.Verify(context.Background()))
	require.NoError(abort.Verify(context.Background()))
	txID := blk.(block.Block).Txs()[0].ID()
	{
		onAccept, ok := vm.manager.GetState(commit.ID())
		require.True(ok)

		_, txStatus, err := onAccept.GetTx(txID)
		require.NoError(err)
		require.Equal(status.Committed, txStatus)
	}

	require.NoError(blk.Accept(context.Background()))
	require.NoError(abort.Accept(context.Background()))

	// Verify that chain's timestamp has advanced
	timestamp := vm.state.GetTimestamp()
	require.Equal(defaultValidateEndTime.Unix(), timestamp.Unix())

	// Verify that rewarded validator has been removed.
	// Note that test genesis has multiple validators
	// terminating at the same time. The rewarded validator
	// will the first by txID. To make the test more stable
	// (txID changes every time we change any parameter
	// of the tx creating the validator), we explicitly
	//  check that rewarded validator is removed from staker set.
	_, txStatus, err := vm.state.GetTx(txID)
	require.NoError(err)
	require.Equal(status.Aborted, txStatus)

	tx, _, err := vm.state.GetTx(rewardTx.(*txs.RewardValidatorTx).TxID)
	require.NoError(err)
	require.IsType(&txs.AddValidatorTx{}, tx.Unsigned)

	valTx, _ := tx.Unsigned.(*txs.AddValidatorTx)
	_, err = vm.state.GetCurrentValidator(constants.PrimaryNetworkID, valTx.NodeID())
	require.ErrorIs(err, database.ErrNotFound)
}

// Ensure BuildBlock errors when there is no block to build
func TestUnneededBuildBlock(t *testing.T) {
	require := require.New(t)
	vm, _, _ := defaultVM(t)
	vm.ctx.Lock.Lock()
	defer func() {
		require.NoError(vm.Shutdown(context.Background()))
		vm.ctx.Lock.Unlock()
	}()
	_, err := vm.Builder.BuildBlock(context.Background())
	require.ErrorIs(err, blockbuilder.ErrNoPendingBlocks)
}

// test acceptance of proposal to create a new chain
func TestCreateChain(t *testing.T) {
	require := require.New(t)
	vm, _, _ := defaultVM(t)
	vm.ctx.Lock.Lock()
	defer func() {
		require.NoError(vm.Shutdown(context.Background()))
		vm.ctx.Lock.Unlock()
	}()

	tx, err := vm.txBuilder.NewCreateChainTx(
		testSubnet1.ID(),
		nil,
		ids.ID{'t', 'e', 's', 't', 'v', 'm'},
		nil,
		"name",
		[]*secp256k1.PrivateKey{testSubnet1ControlKeys[0], testSubnet1ControlKeys[1]},
		ids.ShortEmpty, // change addr
	)
	require.NoError(err)

	require.NoError(vm.Builder.AddUnverifiedTx(tx))

	blk, err := vm.Builder.BuildBlock(context.Background())
	require.NoError(err) // should contain proposal to create chain

	require.NoError(blk.Verify(context.Background()))

	require.NoError(blk.Accept(context.Background()))

	_, txStatus, err := vm.state.GetTx(tx.ID())
	require.NoError(err)
	require.Equal(status.Committed, txStatus)

	// Verify chain was created
	chains, err := vm.state.GetChains(testSubnet1.ID())
	require.NoError(err)

	foundNewChain := false
	for _, chain := range chains {
		if bytes.Equal(chain.Bytes(), tx.Bytes()) {
			foundNewChain = true
		}
	}
	require.True(foundNewChain)
}

// test where we:
// 1) Create a subnet
// 2) Add a validator to the subnet's pending validator set
// 3) Advance timestamp to validator's start time (moving the validator from pending to current)
// 4) Advance timestamp to validator's end time (removing validator from current)
func TestCreateSubnet(t *testing.T) {
	require := require.New(t)
	vm, _, _ := defaultVM(t)
	vm.ctx.Lock.Lock()
	defer func() {
		require.NoError(vm.Shutdown(context.Background()))
		vm.ctx.Lock.Unlock()
	}()

	nodeID := ids.ShortNodeID(keys[0].PublicKey().Address())

	createSubnetTx, err := vm.txBuilder.NewCreateSubnetTx(
		1, // threshold
		[]ids.ShortID{ // control keys
			keys[0].PublicKey().Address(),
			keys[1].PublicKey().Address(),
		},
		[]*secp256k1.PrivateKey{keys[0]}, // payer
		keys[0].PublicKey().Address(),    // change addr
	)
	require.NoError(err)

	require.NoError(vm.Builder.AddUnverifiedTx(createSubnetTx))

	// should contain proposal to create subnet
	blk, err := vm.Builder.BuildBlock(context.Background())
	require.NoError(err)

	require.NoError(blk.Verify(context.Background()))
	require.NoError(blk.Accept(context.Background()))
	require.NoError(vm.SetPreference(context.Background(), vm.manager.LastAccepted()))

	_, txStatus, err := vm.state.GetTx(createSubnetTx.ID())
	require.NoError(err)
	require.Equal(status.Committed, txStatus)

	subnets, err := vm.state.GetSubnets()
	require.NoError(err)

	found := false
	for _, subnet := range subnets {
		if subnet.ID() == createSubnetTx.ID() {
			found = true
			break
		}
	}
	require.True(found)

	// Now that we've created a new subnet, add a validator to that subnet
	startTime := vm.clock.Time().Add(txexecutor.SyncBound).Add(1 * time.Second)
	endTime := startTime.Add(defaultMinStakingDuration)
	// [startTime, endTime] is subset of time keys[0] validates default subnet so tx is valid
	addValidatorTx, err := vm.txBuilder.NewAddSubnetValidatorTx(
		defaultWeight,
		uint64(startTime.Unix()),
		uint64(endTime.Unix()),
		nodeID,
		createSubnetTx.ID(),
		[]*secp256k1.PrivateKey{keys[0]},
		ids.ShortEmpty, // change addr
	)
	require.NoError(err)

	require.NoError(vm.Builder.AddUnverifiedTx(addValidatorTx))

	blk, err = vm.Builder.BuildBlock(context.Background()) // should add validator to the new subnet
	require.NoError(err)

	require.NoError(blk.Verify(context.Background()))
	require.NoError(blk.Accept(context.Background())) // add the validator to pending validator set
	require.NoError(vm.SetPreference(context.Background(), vm.manager.LastAccepted()))

	txID := blk.(block.Block).Txs()[0].ID()
	_, txStatus, err = vm.state.GetTx(txID)
	require.NoError(err)
	require.Equal(status.Committed, txStatus)

	_, err = vm.state.GetPendingValidator(createSubnetTx.ID(), ids.NodeIDFromShortNodeID(nodeID))
	require.NoError(err)

	// Advance time to when new validator should start validating
	// Create a block with an advance time tx that moves validator
	// from pending to current validator set
	vm.clock.Set(startTime)
	blk, err = vm.Builder.BuildBlock(context.Background()) // should be advance time tx
	require.NoError(err)
	require.NoError(blk.Verify(context.Background()))
	require.NoError(blk.Accept(context.Background())) // move validator addValidatorTx from pending to current
	require.NoError(vm.SetPreference(context.Background(), vm.manager.LastAccepted()))

	_, err = vm.state.GetPendingValidator(createSubnetTx.ID(), ids.NodeIDFromShortNodeID(nodeID))
	require.ErrorIs(err, database.ErrNotFound)

	_, err = vm.state.GetCurrentValidator(createSubnetTx.ID(), ids.NodeIDFromShortNodeID(nodeID))
	require.NoError(err)

	// fast forward clock to time validator should stop validating
	vm.clock.Set(endTime)
	blk, err = vm.Builder.BuildBlock(context.Background())
	require.NoError(err)
	require.NoError(blk.Verify(context.Background()))
	require.NoError(blk.Accept(context.Background())) // remove validator from current validator set

	_, err = vm.state.GetPendingValidator(createSubnetTx.ID(), ids.NodeIDFromShortNodeID(nodeID))
	require.ErrorIs(err, database.ErrNotFound)

	_, err = vm.state.GetCurrentValidator(createSubnetTx.ID(), ids.NodeIDFromShortNodeID(nodeID))
	require.ErrorIs(err, database.ErrNotFound)
}

// test asset import
func TestAtomicImport(t *testing.T) {
	require := require.New(t)
	vm, baseDB, mutableSharedMemory := defaultVM(t)
	vm.ctx.Lock.Lock()
	defer func() {
		require.NoError(vm.Shutdown(context.Background()))
		vm.ctx.Lock.Unlock()
	}()

	utxoID := avax.UTXOID{
		TxID:        ids.Empty.Prefix(1),
		OutputIndex: 1,
	}
	amount := uint64(50000)
	recipientKey := keys[1]

	m := atomic.NewMemory(prefixdb.New([]byte{5}, baseDB))

	mutableSharedMemory.SharedMemory = m.NewSharedMemory(vm.ctx.ChainID)
	peerSharedMemory := m.NewSharedMemory(vm.ctx.XChainID)

	_, err := vm.txBuilder.NewImportTx(
		vm.ctx.XChainID,
		recipientKey.PublicKey().Address(),
		[]*secp256k1.PrivateKey{keys[0]},
		ids.ShortEmpty, // change addr
	)
	require.ErrorIs(err, txbuilder.ErrNoFunds)

	// Provide the avm UTXO

	utxo := &avax.UTXO{
		UTXOID: utxoID,
		Asset:  avax.Asset{ID: avaxAssetID},
		Out: &secp256k1fx.TransferOutput{
			Amt: amount,
			OutputOwners: secp256k1fx.OutputOwners{
				Threshold: 1,
				Addrs:     []ids.ShortID{recipientKey.PublicKey().Address()},
			},
		},
	}
	utxoBytes, err := txs.Codec.Marshal(txs.Version, utxo)
	require.NoError(err)

	inputID := utxo.InputID()
	require.NoError(peerSharedMemory.Apply(map[ids.ID]*atomic.Requests{
		vm.ctx.ChainID: {
			PutRequests: []*atomic.Element{
				{
					Key:   inputID[:],
					Value: utxoBytes,
					Traits: [][]byte{
						recipientKey.PublicKey().Address().Bytes(),
					},
				},
			},
		},
	}))

	tx, err := vm.txBuilder.NewImportTx(
		vm.ctx.XChainID,
		recipientKey.PublicKey().Address(),
		[]*secp256k1.PrivateKey{recipientKey},
		ids.ShortEmpty, // change addr
	)
	require.NoError(err)

	require.NoError(vm.Builder.AddUnverifiedTx(tx))

	blk, err := vm.Builder.BuildBlock(context.Background())
	require.NoError(err)

	require.NoError(blk.Verify(context.Background()))

	require.NoError(blk.Accept(context.Background()))

	_, txStatus, err := vm.state.GetTx(tx.ID())
	require.NoError(err)
	require.Equal(status.Committed, txStatus)

	inputID = utxoID.InputID()
	_, err = vm.ctx.SharedMemory.Get(vm.ctx.XChainID, [][]byte{inputID[:]})
	require.ErrorIs(err, database.ErrNotFound)
}

// test optimistic asset import
func TestOptimisticAtomicImport(t *testing.T) {
	require := require.New(t)
	vm, _, _ := defaultVM(t)
	vm.ctx.Lock.Lock()
	defer func() {
		require.NoError(vm.Shutdown(context.Background()))
		vm.ctx.Lock.Unlock()
	}()

	tx := &txs.Tx{Unsigned: &txs.ImportTx{
		BaseTx: txs.BaseTx{BaseTx: avax.BaseTx{
			NetworkID:    vm.ctx.NetworkID,
			BlockchainID: vm.ctx.ChainID,
		}},
		SourceChain: vm.ctx.XChainID,
		ImportedInputs: []*avax.TransferableInput{{
			UTXOID: avax.UTXOID{
				TxID:        ids.Empty.Prefix(1),
				OutputIndex: 1,
			},
			Asset: avax.Asset{ID: vm.ctx.AVAXAssetID},
			In: &secp256k1fx.TransferInput{
				Amt: 50000,
			},
		}},
	}}
	require.NoError(tx.Initialize(txs.Codec))

	preferred, err := vm.Builder.Preferred()
	require.NoError(err)

	preferredID := preferred.ID()
	preferredHeight := preferred.Height()

	statelessBlk, err := block.NewApricotAtomicBlock(
		preferredID,
		preferredHeight+1,
		tx,
	)
	require.NoError(err)

	blk := vm.manager.NewBlock(statelessBlk)

	err = blk.Verify(context.Background())
	require.ErrorIs(err, database.ErrNotFound) // erred due to missing shared memory UTXOs

	require.NoError(vm.SetState(context.Background(), snow.Bootstrapping))

	require.NoError(blk.Verify(context.Background())) // skips shared memory UTXO verification during bootstrapping

	require.NoError(blk.Accept(context.Background()))

	require.NoError(vm.SetState(context.Background(), snow.NormalOp))

	_, txStatus, err := vm.state.GetTx(tx.ID())
	require.NoError(err)

	require.Equal(status.Committed, txStatus)
}

// test restarting the node
func TestRestartFullyAccepted(t *testing.T) {
	require := require.New(t)
	_, genesisBytes := defaultGenesis(t)
	db := memdb.New()

	firstDB := prefixdb.New([]byte{}, db)
	firstVM := &VM{Config: config.Config{
		Chains:                 chains.TestManager,
		Validators:             validators.NewManager(),
		UptimeLockedCalculator: uptime.NewLockedCalculator(),
		MinStakeDuration:       defaultMinStakingDuration,
		MaxStakeDuration:       defaultMaxStakingDuration,
		RewardConfig:           defaultRewardConfig,
		BanffTime:              banffForkTime,
	}}

	firstCtx := defaultContext(t)

	baseDB := memdb.New()
	atomicDB := prefixdb.New([]byte{1}, baseDB)
	m := atomic.NewMemory(atomicDB)
	msm := &mutableSharedMemory{
		SharedMemory: m.NewSharedMemory(firstCtx.ChainID),
	}
	firstCtx.SharedMemory = msm

	initialClkTime := banffForkTime.Add(time.Second)
	firstVM.clock.Set(initialClkTime)
	firstCtx.Lock.Lock()

	firstMsgChan := make(chan common.Message, 1)
	require.NoError(firstVM.Initialize(
		context.Background(),
		firstCtx,
		firstDB,
		genesisBytes,
		nil,
		nil,
		firstMsgChan,
		nil,
		nil,
	))

	genesisID, err := firstVM.LastAccepted(context.Background())
	require.NoError(err)

	nextChainTime := initialClkTime.Add(time.Second)
	firstVM.clock.Set(initialClkTime)
	preferred, err := firstVM.Builder.Preferred()
	require.NoError(err)
	preferredID := preferred.ID()
	preferredHeight := preferred.Height()

	// include a tx to make the block be accepted
	tx := &txs.Tx{Unsigned: &txs.ImportTx{
		BaseTx: txs.BaseTx{BaseTx: avax.BaseTx{
			NetworkID:    firstVM.ctx.NetworkID,
			BlockchainID: firstVM.ctx.ChainID,
		}},
		SourceChain: firstVM.ctx.XChainID,
		ImportedInputs: []*avax.TransferableInput{{
			UTXOID: avax.UTXOID{
				TxID:        ids.Empty.Prefix(1),
				OutputIndex: 1,
			},
			Asset: avax.Asset{ID: firstVM.ctx.AVAXAssetID},
			In: &secp256k1fx.TransferInput{
				Amt: 50000,
			},
		}},
	}}
	require.NoError(tx.Initialize(txs.Codec))

	statelessBlk, err := block.NewBanffStandardBlock(
		nextChainTime,
		preferredID,
		preferredHeight+1,
		[]*txs.Tx{tx},
	)
	require.NoError(err)

	firstAdvanceTimeBlk := firstVM.manager.NewBlock(statelessBlk)

	nextChainTime = nextChainTime.Add(2 * time.Second)
	firstVM.clock.Set(nextChainTime)
	require.NoError(firstAdvanceTimeBlk.Verify(context.Background()))
	require.NoError(firstAdvanceTimeBlk.Accept(context.Background()))

	require.NoError(firstVM.Shutdown(context.Background()))
	firstCtx.Lock.Unlock()

	secondVM := &VM{Config: config.Config{
		Chains:                 chains.TestManager,
		Validators:             validators.NewManager(),
		UptimeLockedCalculator: uptime.NewLockedCalculator(),
		MinStakeDuration:       defaultMinStakingDuration,
		MaxStakeDuration:       defaultMaxStakingDuration,
		RewardConfig:           defaultRewardConfig,
		BanffTime:              banffForkTime,
	}}

	secondCtx := defaultContext(t)
	secondCtx.SharedMemory = msm
	secondVM.clock.Set(initialClkTime)
	secondCtx.Lock.Lock()
	defer func() {
		require.NoError(secondVM.Shutdown(context.Background()))
		secondCtx.Lock.Unlock()
	}()

	secondDB := prefixdb.New([]byte{}, db)
	secondMsgChan := make(chan common.Message, 1)
	require.NoError(secondVM.Initialize(
		context.Background(),
		secondCtx,
		secondDB,
		genesisBytes,
		nil,
		nil,
		secondMsgChan,
		nil,
		nil,
	))

	lastAccepted, err := secondVM.LastAccepted(context.Background())
	require.NoError(err)
	require.Equal(genesisID, lastAccepted)
}

// test bootstrapping the node
func TestBootstrapPartiallyAccepted(t *testing.T) {
	require := require.New(t)

	_, genesisBytes := defaultGenesis(t)

	baseDB := memdb.New()
	vmDB := prefixdb.New([]byte("vm"), baseDB)
	bootstrappingDB := prefixdb.New([]byte("bootstrapping"), baseDB)
	blocked, err := queue.NewWithMissing(bootstrappingDB, "", prometheus.NewRegistry())
	require.NoError(err)

	vm := &VM{Config: config.Config{
		Chains:                 chains.TestManager,
		Validators:             validators.NewManager(),
		UptimeLockedCalculator: uptime.NewLockedCalculator(),
		MinStakeDuration:       defaultMinStakingDuration,
		MaxStakeDuration:       defaultMaxStakingDuration,
		RewardConfig:           defaultRewardConfig,
		BanffTime:              banffForkTime,
	}}

	initialClkTime := banffForkTime.Add(time.Second)
	vm.clock.Set(initialClkTime)
	ctx := defaultContext(t)

	atomicDB := prefixdb.New([]byte{1}, baseDB)
	m := atomic.NewMemory(atomicDB)
	msm := &mutableSharedMemory{
		SharedMemory: m.NewSharedMemory(ctx.ChainID),
	}
	ctx.SharedMemory = msm

	consensusCtx := snow.DefaultConsensusContextTest()
	consensusCtx.Context = ctx
	ctx.Lock.Lock()

	msgChan := make(chan common.Message, 1)
	require.NoError(vm.Initialize(
		context.Background(),
		ctx,
		vmDB,
		genesisBytes,
		nil,
		nil,
		msgChan,
		nil,
		nil,
	))

	preferred, err := vm.Builder.Preferred()
	require.NoError(err)

	// include a tx to make the block be accepted
	tx := &txs.Tx{Unsigned: &txs.ImportTx{
		BaseTx: txs.BaseTx{BaseTx: avax.BaseTx{
			NetworkID:    vm.ctx.NetworkID,
			BlockchainID: vm.ctx.ChainID,
		}},
		SourceChain: vm.ctx.XChainID,
		ImportedInputs: []*avax.TransferableInput{{
			UTXOID: avax.UTXOID{
				TxID:        ids.Empty.Prefix(1),
				OutputIndex: 1,
			},
			Asset: avax.Asset{ID: vm.ctx.AVAXAssetID},
			In: &secp256k1fx.TransferInput{
				Amt: 50000,
			},
		}},
	}}
	require.NoError(tx.Initialize(txs.Codec))

	nextChainTime := initialClkTime.Add(time.Second)
	preferredID := preferred.ID()
	preferredHeight := preferred.Height()
	statelessBlk, err := block.NewBanffStandardBlock(
		nextChainTime,
		preferredID,
		preferredHeight+1,
		[]*txs.Tx{tx},
	)
	require.NoError(err)

	advanceTimeBlk := vm.manager.NewBlock(statelessBlk)
	require.NoError(err)

	advanceTimeBlkID := advanceTimeBlk.ID()
	advanceTimeBlkBytes := advanceTimeBlk.Bytes()

<<<<<<< HEAD
	peerID := ids.GenerateTestNodeID()
=======
	peerID := ids.BuildTestNodeID([]byte{1, 2, 3, 4, 5, 4, 3, 2, 1})
>>>>>>> 346088fb
	beacons := validators.NewManager()
	require.NoError(beacons.AddStaker(ctx.SubnetID, peerID, nil, ids.Empty, 1))

	benchlist := benchlist.NewNoBenchlist()
	timeoutManager, err := timeout.NewManager(
		&timer.AdaptiveTimeoutConfig{
			InitialTimeout:     time.Millisecond,
			MinimumTimeout:     time.Millisecond,
			MaximumTimeout:     10 * time.Second,
			TimeoutHalflife:    5 * time.Minute,
			TimeoutCoefficient: 1.25,
		},
		benchlist,
		"",
		prometheus.NewRegistry(),
	)
	require.NoError(err)

	go timeoutManager.Dispatch()
	defer timeoutManager.Stop()

	chainRouter := &router.ChainRouter{}

	metrics := prometheus.NewRegistry()
	mc, err := message.NewCreator(logging.NoLog{}, metrics, "dummyNamespace", constants.DefaultNetworkCompressionType, 10*time.Second)
	require.NoError(err)

	require.NoError(chainRouter.Initialize(
		ids.EmptyNodeID,
		logging.NoLog{},
		timeoutManager,
		time.Second,
		set.Set[ids.ID]{},
		true,
		set.Set[ids.ID]{},
		nil,
		router.HealthConfig{},
		"",
		prometheus.NewRegistry(),
	))

	externalSender := &sender.ExternalSenderTest{TB: t}
	externalSender.Default(true)

	// Passes messages from the consensus engine to the network
	gossipConfig := subnets.GossipConfig{
		AcceptedFrontierPeerSize:  1,
		OnAcceptPeerSize:          1,
		AppGossipValidatorSize:    1,
		AppGossipNonValidatorSize: 1,
	}
	sender, err := sender.New(
		consensusCtx,
		mc,
		externalSender,
		chainRouter,
		timeoutManager,
		p2p.EngineType_ENGINE_TYPE_SNOWMAN,
		subnets.New(consensusCtx.NodeID, subnets.Config{GossipConfig: gossipConfig}),
	)
	require.NoError(err)

	var reqID uint32
	externalSender.SendF = func(msg message.OutboundMessage, nodeIDs set.Set[ids.NodeID], _ ids.ID, _ subnets.Allower) set.Set[ids.NodeID] {
		inMsg, err := mc.Parse(msg.Bytes(), ctx.NodeID, func() {})
		require.NoError(err)
		require.Equal(message.GetAcceptedFrontierOp, inMsg.Op())

		requestID, ok := message.GetRequestID(inMsg.Message())
		require.True(ok)

		reqID = requestID
		return nodeIDs
	}

	isBootstrapped := false
	bootstrapTracker := &common.BootstrapTrackerTest{
		T: t,
		IsBootstrappedF: func() bool {
			return isBootstrapped
		},
		BootstrappedF: func(ids.ID) {
			isBootstrapped = true
		},
	}

	peers := tracker.NewPeers()
	totalWeight, err := beacons.TotalWeight(ctx.SubnetID)
	require.NoError(err)
	startup := tracker.NewStartup(peers, (totalWeight+1)/2)
	beacons.RegisterCallbackListener(ctx.SubnetID, startup)

	// The engine handles consensus
	consensus := &smcon.Topological{}
	commonCfg := common.Config{
		Ctx:                            consensusCtx,
		Beacons:                        beacons,
		SampleK:                        beacons.Count(ctx.SubnetID),
		StartupTracker:                 startup,
		Alpha:                          (totalWeight + 1) / 2,
		Sender:                         sender,
		BootstrapTracker:               bootstrapTracker,
		AncestorsMaxContainersSent:     2000,
		AncestorsMaxContainersReceived: 2000,
		SharedCfg:                      &common.SharedConfig{},
	}

	snowGetHandler, err := snowgetter.New(vm, commonCfg)
	require.NoError(err)

	bootstrapConfig := bootstrap.Config{
		Config:        commonCfg,
		AllGetsServer: snowGetHandler,
		Blocked:       blocked,
		VM:            vm,
	}

	// Asynchronously passes messages from the network to the consensus engine
	cpuTracker, err := timetracker.NewResourceTracker(
		prometheus.NewRegistry(),
		resource.NoUsage,
		meter.ContinuousFactory{},
		time.Second,
	)
	require.NoError(err)

	h, err := handler.New(
		bootstrapConfig.Ctx,
		beacons,
		msgChan,
		time.Hour,
		2,
		cpuTracker,
		vm,
		subnets.New(ctx.NodeID, subnets.Config{}),
		tracker.NewPeers(),
	)
	require.NoError(err)

	engineConfig := smeng.Config{
		Ctx:           bootstrapConfig.Ctx,
		AllGetsServer: snowGetHandler,
		VM:            bootstrapConfig.VM,
		Sender:        bootstrapConfig.Sender,
		Validators:    beacons,
		Params: snowball.Parameters{
			K:                     1,
			AlphaPreference:       1,
			AlphaConfidence:       1,
			BetaVirtuous:          20,
			BetaRogue:             20,
			ConcurrentRepolls:     1,
			OptimalProcessing:     1,
			MaxOutstandingItems:   1,
			MaxItemProcessingTime: 1,
		},
		Consensus: consensus,
	}
	engine, err := smeng.New(engineConfig)
	require.NoError(err)

	bootstrapper, err := bootstrap.New(
		bootstrapConfig,
		engine.Start,
	)
	require.NoError(err)

	h.SetEngineManager(&handler.EngineManager{
		Avalanche: &handler.Engine{
			StateSyncer:  nil,
			Bootstrapper: bootstrapper,
			Consensus:    engine,
		},
		Snowman: &handler.Engine{
			StateSyncer:  nil,
			Bootstrapper: bootstrapper,
			Consensus:    engine,
		},
	})

	consensusCtx.State.Set(snow.EngineState{
		Type:  p2p.EngineType_ENGINE_TYPE_SNOWMAN,
		State: snow.NormalOp,
	})

	// Allow incoming messages to be routed to the new chain
	chainRouter.AddChain(context.Background(), h)
	ctx.Lock.Unlock()

	h.Start(context.Background(), false)

	ctx.Lock.Lock()
	require.NoError(bootstrapper.Connected(context.Background(), peerID, version.CurrentApp))

	externalSender.SendF = func(msg message.OutboundMessage, nodeIDs set.Set[ids.NodeID], _ ids.ID, _ subnets.Allower) set.Set[ids.NodeID] {
		inMsgIntf, err := mc.Parse(msg.Bytes(), ctx.NodeID, func() {})
		require.NoError(err)
		require.Equal(message.GetAcceptedOp, inMsgIntf.Op())
		inMsg := inMsgIntf.Message().(*p2p.GetAccepted)

		reqID = inMsg.RequestId
		return nodeIDs
	}

	require.NoError(bootstrapper.AcceptedFrontier(context.Background(), peerID, reqID, advanceTimeBlkID))

	externalSender.SendF = func(msg message.OutboundMessage, nodeIDs set.Set[ids.NodeID], _ ids.ID, _ subnets.Allower) set.Set[ids.NodeID] {
		inMsgIntf, err := mc.Parse(msg.Bytes(), ctx.NodeID, func() {})
		require.NoError(err)
		require.Equal(message.GetAncestorsOp, inMsgIntf.Op())
		inMsg := inMsgIntf.Message().(*p2p.GetAncestors)

		reqID = inMsg.RequestId

		containerID, err := ids.ToID(inMsg.ContainerId)
		require.NoError(err)
		require.Equal(advanceTimeBlkID, containerID)
		return nodeIDs
	}

	frontier := []ids.ID{advanceTimeBlkID}
	require.NoError(bootstrapper.Accepted(context.Background(), peerID, reqID, frontier))

	externalSender.SendF = nil
	externalSender.CantSend = false

	require.NoError(bootstrapper.Ancestors(context.Background(), peerID, reqID, [][]byte{advanceTimeBlkBytes}))

	preferred, err = vm.Builder.Preferred()
	require.NoError(err)

	require.Equal(advanceTimeBlk.ID(), preferred.ID())

	ctx.Lock.Unlock()
	chainRouter.Shutdown(context.Background())
}

func TestUnverifiedParent(t *testing.T) {
	require := require.New(t)
	_, genesisBytes := defaultGenesis(t)

	vm := &VM{Config: config.Config{
		Chains:                 chains.TestManager,
		Validators:             validators.NewManager(),
		UptimeLockedCalculator: uptime.NewLockedCalculator(),
		MinStakeDuration:       defaultMinStakingDuration,
		MaxStakeDuration:       defaultMaxStakingDuration,
		RewardConfig:           defaultRewardConfig,
		BanffTime:              banffForkTime,
	}}

	initialClkTime := banffForkTime.Add(time.Second)
	vm.clock.Set(initialClkTime)
	ctx := defaultContext(t)
	ctx.Lock.Lock()
	defer func() {
		require.NoError(vm.Shutdown(context.Background()))
		ctx.Lock.Unlock()
	}()

	msgChan := make(chan common.Message, 1)
	require.NoError(vm.Initialize(
		context.Background(),
		ctx,
		memdb.New(),
		genesisBytes,
		nil,
		nil,
		msgChan,
		nil,
		nil,
	))

	// include a tx1 to make the block be accepted
	tx1 := &txs.Tx{Unsigned: &txs.ImportTx{
		BaseTx: txs.BaseTx{BaseTx: avax.BaseTx{
			NetworkID:    vm.ctx.NetworkID,
			BlockchainID: vm.ctx.ChainID,
		}},
		SourceChain: vm.ctx.XChainID,
		ImportedInputs: []*avax.TransferableInput{{
			UTXOID: avax.UTXOID{
				TxID:        ids.Empty.Prefix(1),
				OutputIndex: 1,
			},
			Asset: avax.Asset{ID: vm.ctx.AVAXAssetID},
			In: &secp256k1fx.TransferInput{
				Amt: 50000,
			},
		}},
	}}
	require.NoError(tx1.Initialize(txs.Codec))

	preferred, err := vm.Builder.Preferred()
	require.NoError(err)
	nextChainTime := initialClkTime.Add(time.Second)
	preferredID := preferred.ID()
	preferredHeight := preferred.Height()

	statelessBlk, err := block.NewBanffStandardBlock(
		nextChainTime,
		preferredID,
		preferredHeight+1,
		[]*txs.Tx{tx1},
	)
	require.NoError(err)
	firstAdvanceTimeBlk := vm.manager.NewBlock(statelessBlk)
	require.NoError(firstAdvanceTimeBlk.Verify(context.Background()))

	// include a tx1 to make the block be accepted
	tx2 := &txs.Tx{Unsigned: &txs.ImportTx{
		BaseTx: txs.BaseTx{BaseTx: avax.BaseTx{
			NetworkID:    vm.ctx.NetworkID,
			BlockchainID: vm.ctx.ChainID,
		}},
		SourceChain: vm.ctx.XChainID,
		ImportedInputs: []*avax.TransferableInput{{
			UTXOID: avax.UTXOID{
				TxID:        ids.Empty.Prefix(2),
				OutputIndex: 2,
			},
			Asset: avax.Asset{ID: vm.ctx.AVAXAssetID},
			In: &secp256k1fx.TransferInput{
				Amt: 50000,
			},
		}},
	}}
	require.NoError(tx1.Initialize(txs.Codec))
	nextChainTime = nextChainTime.Add(time.Second)
	vm.clock.Set(nextChainTime)
	statelessSecondAdvanceTimeBlk, err := block.NewBanffStandardBlock(
		nextChainTime,
		firstAdvanceTimeBlk.ID(),
		firstAdvanceTimeBlk.Height()+1,
		[]*txs.Tx{tx2},
	)
	require.NoError(err)
	secondAdvanceTimeBlk := vm.manager.NewBlock(statelessSecondAdvanceTimeBlk)

	require.Equal(secondAdvanceTimeBlk.Parent(), firstAdvanceTimeBlk.ID())
	require.NoError(secondAdvanceTimeBlk.Verify(context.Background()))
}

func TestMaxStakeAmount(t *testing.T) {
	vm, _, _ := defaultVM(t)
	vm.ctx.Lock.Lock()
	defer func() {
		require.NoError(t, vm.Shutdown(context.Background()))
		vm.ctx.Lock.Unlock()
	}()

	nodeID := ids.ShortNodeID(keys[0].PublicKey().Address())

	tests := []struct {
		description string
		startTime   time.Time
		endTime     time.Time
	}{
		{
			description: "[validator.StartTime] == [startTime] < [endTime] == [validator.EndTime]",
			startTime:   defaultValidateStartTime,
			endTime:     defaultValidateEndTime,
		},
		{
			description: "[validator.StartTime] < [startTime] < [endTime] == [validator.EndTime]",
			startTime:   defaultValidateStartTime.Add(time.Minute),
			endTime:     defaultValidateEndTime,
		},
		{
			description: "[validator.StartTime] == [startTime] < [endTime] < [validator.EndTime]",
			startTime:   defaultValidateStartTime,
			endTime:     defaultValidateEndTime.Add(-time.Minute),
		},
		{
			description: "[validator.StartTime] < [startTime] < [endTime] < [validator.EndTime]",
			startTime:   defaultValidateStartTime.Add(time.Minute),
			endTime:     defaultValidateEndTime.Add(-time.Minute),
		},
	}

	for _, test := range tests {
		t.Run(test.description, func(t *testing.T) {
			require := require.New(t)
			staker, err := txexecutor.GetValidator(vm.state, constants.PrimaryNetworkID, ids.NodeIDFromShortNodeID(nodeID))
			require.NoError(err)

			amount, err := txexecutor.GetMaxWeight(vm.state, staker, test.startTime, test.endTime)
			require.NoError(err)
			require.Equal(defaultWeight, amount)
		})
	}
}

func TestUptimeDisallowedWithRestart(t *testing.T) {
	require := require.New(t)
	_, genesisBytes := defaultGenesis(t)
	db := memdb.New()

	firstDB := prefixdb.New([]byte{}, db)
	const firstUptimePercentage = 20 // 20%
	firstVM := &VM{Config: config.Config{
		Chains:                 chains.TestManager,
		UptimePercentage:       firstUptimePercentage / 100.,
		RewardConfig:           defaultRewardConfig,
		Validators:             validators.NewManager(),
		UptimeLockedCalculator: uptime.NewLockedCalculator(),
		BanffTime:              banffForkTime,
	}}

	firstCtx := defaultContext(t)
	firstCtx.Lock.Lock()

	firstMsgChan := make(chan common.Message, 1)
	require.NoError(firstVM.Initialize(
		context.Background(),
		firstCtx,
		firstDB,
		genesisBytes,
		nil,
		nil,
		firstMsgChan,
		nil,
		nil,
	))

	initialClkTime := defaultValidateStartTime
	firstVM.clock.Set(initialClkTime)

	// Set VM state to NormalOp, to start tracking validators' uptime
	require.NoError(firstVM.SetState(context.Background(), snow.Bootstrapping))
	require.NoError(firstVM.SetState(context.Background(), snow.NormalOp))

	// Fast forward clock so that validators meet 20% uptime required for reward
	durationForReward := defaultValidateEndTime.Sub(defaultValidateStartTime) * firstUptimePercentage / 100
	firstVM.clock.Set(defaultValidateStartTime.Add(durationForReward))

	// Shutdown VM to stop all genesis validator uptime.
	// At this point they have been validating for the 20% uptime needed to be rewarded
	require.NoError(firstVM.Shutdown(context.Background()))
	firstCtx.Lock.Unlock()

	// Restart the VM with a larger uptime requirement
	secondDB := prefixdb.New([]byte{}, db)
	const secondUptimePercentage = 21 // 21% > firstUptimePercentage, so uptime for reward is not met now
	secondVM := &VM{Config: config.Config{
		Chains:                 chains.TestManager,
		UptimePercentage:       secondUptimePercentage / 100.,
		Validators:             validators.NewManager(),
		UptimeLockedCalculator: uptime.NewLockedCalculator(),
		BanffTime:              banffForkTime,
	}}

	secondCtx := defaultContext(t)
	secondCtx.Lock.Lock()
	defer func() {
		require.NoError(secondVM.Shutdown(context.Background()))
		secondCtx.Lock.Unlock()
	}()

	secondMsgChan := make(chan common.Message, 1)
	require.NoError(secondVM.Initialize(
		context.Background(),
		secondCtx,
		secondDB,
		genesisBytes,
		nil,
		nil,
		secondMsgChan,
		nil,
		nil,
	))

	// set clock to the time we switched firstVM off
	secondVM.clock.Set(defaultValidateStartTime.Add(durationForReward))

	// Set VM state to NormalOp, to start tracking validators' uptime
	require.NoError(secondVM.SetState(context.Background(), snow.Bootstrapping))
	require.NoError(secondVM.SetState(context.Background(), snow.NormalOp))

	// after restart and change of uptime required for reward, push validators to their end of life
	secondVM.clock.Set(defaultValidateEndTime)

	// evaluate a genesis validator for reward
	blk, err := secondVM.Builder.BuildBlock(context.Background())
	require.NoError(err)
	require.NoError(blk.Verify(context.Background()))

	// Assert preferences are correct.
	// secondVM should prefer abort since uptime requirements are not met anymore
	oracleBlk := blk.(smcon.OracleBlock)
	options, err := oracleBlk.Options(context.Background())
	require.NoError(err)

	abort := options[0].(*blockexecutor.Block)
	require.IsType(&block.BanffAbortBlock{}, abort.Block)

	commit := options[1].(*blockexecutor.Block)
	require.IsType(&block.BanffCommitBlock{}, commit.Block)

	// Assert block tries to reward a genesis validator
	rewardTx := oracleBlk.(block.Block).Txs()[0].Unsigned
	require.IsType(&txs.RewardValidatorTx{}, rewardTx)
	txID := blk.(block.Block).Txs()[0].ID()

	// Verify options and accept abort block
	require.NoError(commit.Verify(context.Background()))
	require.NoError(abort.Verify(context.Background()))
	require.NoError(blk.Accept(context.Background()))
	require.NoError(abort.Accept(context.Background()))
	require.NoError(secondVM.SetPreference(context.Background(), secondVM.manager.LastAccepted()))

	// Verify that rewarded validator has been removed.
	// Note that test genesis has multiple validators
	// terminating at the same time. The rewarded validator
	// will the first by txID. To make the test more stable
	// (txID changes every time we change any parameter
	// of the tx creating the validator), we explicitly
	//  check that rewarded validator is removed from staker set.
	_, txStatus, err := secondVM.state.GetTx(txID)
	require.NoError(err)
	require.Equal(status.Aborted, txStatus)

	tx, _, err := secondVM.state.GetTx(rewardTx.(*txs.RewardValidatorTx).TxID)
	require.NoError(err)
	require.IsType(&txs.AddValidatorTx{}, tx.Unsigned)

	valTx, _ := tx.Unsigned.(*txs.AddValidatorTx)
	_, err = secondVM.state.GetCurrentValidator(
		constants.PrimaryNetworkID,
		valTx.NodeID(),
	)
	require.ErrorIs(err, database.ErrNotFound)
}

func TestUptimeDisallowedAfterNeverConnecting(t *testing.T) {
	require := require.New(t)
	_, genesisBytes := defaultGenesis(t)
	db := memdb.New()

	vm := &VM{Config: config.Config{
		Chains:                 chains.TestManager,
		UptimePercentage:       .2,
		RewardConfig:           defaultRewardConfig,
		Validators:             validators.NewManager(),
		UptimeLockedCalculator: uptime.NewLockedCalculator(),
		BanffTime:              banffForkTime,
	}}

	ctx := defaultContext(t)
	ctx.Lock.Lock()

	msgChan := make(chan common.Message, 1)
	appSender := &common.SenderTest{T: t}
	require.NoError(vm.Initialize(
		context.Background(),
		ctx,
		db,
		genesisBytes,
		nil,
		nil,
		msgChan,
		nil,
		appSender,
	))

	defer func() {
		require.NoError(vm.Shutdown(context.Background()))
		ctx.Lock.Unlock()
	}()

	initialClkTime := defaultValidateStartTime
	vm.clock.Set(initialClkTime)

	// Set VM state to NormalOp, to start tracking validators' uptime
	require.NoError(vm.SetState(context.Background(), snow.Bootstrapping))
	require.NoError(vm.SetState(context.Background(), snow.NormalOp))

	// Fast forward clock to time for genesis validators to leave
	vm.clock.Set(defaultValidateEndTime)

	// evaluate a genesis validator for reward
	blk, err := vm.Builder.BuildBlock(context.Background())
	require.NoError(err)
	require.NoError(blk.Verify(context.Background()))

	// Assert preferences are correct.
	// vm should prefer abort since uptime requirements are not met.
	oracleBlk := blk.(smcon.OracleBlock)
	options, err := oracleBlk.Options(context.Background())
	require.NoError(err)

	abort := options[0].(*blockexecutor.Block)
	require.IsType(&block.BanffAbortBlock{}, abort.Block)

	commit := options[1].(*blockexecutor.Block)
	require.IsType(&block.BanffCommitBlock{}, commit.Block)

	// Assert block tries to reward a genesis validator
	rewardTx := oracleBlk.(block.Block).Txs()[0].Unsigned
	require.IsType(&txs.RewardValidatorTx{}, rewardTx)
	txID := blk.(block.Block).Txs()[0].ID()

	// Verify options and accept abort block
	require.NoError(commit.Verify(context.Background()))
	require.NoError(abort.Verify(context.Background()))
	require.NoError(blk.Accept(context.Background()))
	require.NoError(abort.Accept(context.Background()))
	require.NoError(vm.SetPreference(context.Background(), vm.manager.LastAccepted()))

	// Verify that rewarded validator has been removed.
	// Note that test genesis has multiple validators
	// terminating at the same time. The rewarded validator
	// will the first by txID. To make the test more stable
	// (txID changes every time we change any parameter
	// of the tx creating the validator), we explicitly
	//  check that rewarded validator is removed from staker set.
	_, txStatus, err := vm.state.GetTx(txID)
	require.NoError(err)
	require.Equal(status.Aborted, txStatus)

	tx, _, err := vm.state.GetTx(rewardTx.(*txs.RewardValidatorTx).TxID)
	require.NoError(err)
	require.IsType(&txs.AddValidatorTx{}, tx.Unsigned)

	valTx, _ := tx.Unsigned.(*txs.AddValidatorTx)
	_, err = vm.state.GetCurrentValidator(constants.PrimaryNetworkID, valTx.NodeID())
	require.ErrorIs(err, database.ErrNotFound)
}

func TestRemovePermissionedValidatorDuringAddPending(t *testing.T) {
	require := require.New(t)

	validatorStartTime := banffForkTime.Add(txexecutor.SyncBound).Add(1 * time.Second)
	validatorEndTime := validatorStartTime.Add(360 * 24 * time.Hour)

	vm, _, _ := defaultVM(t)

	vm.ctx.Lock.Lock()
	defer func() {
		require.NoError(vm.Shutdown(context.Background()))

		vm.ctx.Lock.Unlock()
	}()

	key, err := secp256k1.NewPrivateKey()
	require.NoError(err)

	id := key.PublicKey().Address()

	addValidatorTx, err := vm.txBuilder.NewAddValidatorTx(
		defaultMaxValidatorStake,
		uint64(validatorStartTime.Unix()),
		uint64(validatorEndTime.Unix()),
		ids.ShortNodeID(id),
		id,
		reward.PercentDenominator,
		[]*secp256k1.PrivateKey{keys[0]},
		keys[0].Address(),
	)
	require.NoError(err)

	require.NoError(vm.Builder.AddUnverifiedTx(addValidatorTx))

	// trigger block creation for the validator tx
	addValidatorBlock, err := vm.Builder.BuildBlock(context.Background())
	require.NoError(err)
	require.NoError(addValidatorBlock.Verify(context.Background()))
	require.NoError(addValidatorBlock.Accept(context.Background()))
	require.NoError(vm.SetPreference(context.Background(), vm.manager.LastAccepted()))

	createSubnetTx, err := vm.txBuilder.NewCreateSubnetTx(
		1,
		[]ids.ShortID{id},
		[]*secp256k1.PrivateKey{keys[0]},
		keys[0].Address(),
	)
	require.NoError(err)

	require.NoError(vm.Builder.AddUnverifiedTx(createSubnetTx))

	// trigger block creation for the subnet tx
	createSubnetBlock, err := vm.Builder.BuildBlock(context.Background())
	require.NoError(err)
	require.NoError(createSubnetBlock.Verify(context.Background()))
	require.NoError(createSubnetBlock.Accept(context.Background()))
	require.NoError(vm.SetPreference(context.Background(), vm.manager.LastAccepted()))

	addSubnetValidatorTx, err := vm.txBuilder.NewAddSubnetValidatorTx(
		defaultMaxValidatorStake,
		uint64(validatorStartTime.Unix()),
		uint64(validatorEndTime.Unix()),
		ids.ShortNodeID(id),
		createSubnetTx.ID(),
		[]*secp256k1.PrivateKey{key, keys[1]},
		keys[1].Address(),
	)
	require.NoError(err)

	removeSubnetValidatorTx, err := vm.txBuilder.NewRemoveSubnetValidatorTx(
		ids.ShortNodeID(id),
		createSubnetTx.ID(),
		[]*secp256k1.PrivateKey{key, keys[2]},
		keys[2].Address(),
	)
	require.NoError(err)

	statelessBlock, err := block.NewBanffStandardBlock(
		vm.state.GetTimestamp(),
		createSubnetBlock.ID(),
		createSubnetBlock.Height()+1,
		[]*txs.Tx{
			addSubnetValidatorTx,
			removeSubnetValidatorTx,
		},
	)
	require.NoError(err)

	blockBytes := statelessBlock.Bytes()
	block, err := vm.ParseBlock(context.Background(), blockBytes)
	require.NoError(err)
	require.NoError(block.Verify(context.Background()))
	require.NoError(block.Accept(context.Background()))
	require.NoError(vm.SetPreference(context.Background(), vm.manager.LastAccepted()))

	_, err = vm.state.GetPendingValidator(createSubnetTx.ID(), ids.NodeIDFromShortNodeID(ids.ShortNodeID(id)))
	require.ErrorIs(err, database.ErrNotFound)
}

func TestTransferSubnetOwnershipTx(t *testing.T) {
	require := require.New(t)
	vm, _, _ := defaultVM(t)
	vm.ctx.Lock.Lock()
	defer func() {
		require.NoError(vm.Shutdown(context.Background()))
		vm.ctx.Lock.Unlock()
	}()

	// Create a subnet
	createSubnetTx, err := vm.txBuilder.NewCreateSubnetTx(
		1,
		[]ids.ShortID{keys[0].PublicKey().Address()},
		[]*secp256k1.PrivateKey{keys[0]},
		keys[0].Address(),
	)
	require.NoError(err)
	subnetID := createSubnetTx.ID()

	require.NoError(vm.Builder.AddUnverifiedTx(createSubnetTx))
	createSubnetBlock, err := vm.Builder.BuildBlock(context.Background())
	require.NoError(err)

	createSubnetRawBlock := createSubnetBlock.(*blockexecutor.Block).Block
	require.IsType(&block.BanffStandardBlock{}, createSubnetRawBlock)
	require.Contains(createSubnetRawBlock.Txs(), createSubnetTx)

	require.NoError(createSubnetBlock.Verify(context.Background()))
	require.NoError(createSubnetBlock.Accept(context.Background()))
	require.NoError(vm.SetPreference(context.Background(), vm.manager.LastAccepted()))

	subnetOwner, err := vm.state.GetSubnetOwner(subnetID)
	require.NoError(err)
	expectedOwner := &secp256k1fx.OutputOwners{
		Locktime:  0,
		Threshold: 1,
		Addrs: []ids.ShortID{
			keys[0].PublicKey().Address(),
		},
	}
	require.Equal(expectedOwner, subnetOwner)

	transferSubnetOwnershipTx, err := vm.txBuilder.NewTransferSubnetOwnershipTx(
		subnetID,
		1,
		[]ids.ShortID{keys[1].PublicKey().Address()},
		[]*secp256k1.PrivateKey{keys[0]},
		ids.ShortEmpty, // change addr
	)
	require.NoError(err)

	require.NoError(vm.Builder.AddUnverifiedTx(transferSubnetOwnershipTx))
	transferSubnetOwnershipBlock, err := vm.Builder.BuildBlock(context.Background())
	require.NoError(err)

	transferSubnetOwnershipRawBlock := transferSubnetOwnershipBlock.(*blockexecutor.Block).Block
	require.IsType(&block.BanffStandardBlock{}, transferSubnetOwnershipRawBlock)
	require.Contains(transferSubnetOwnershipRawBlock.Txs(), transferSubnetOwnershipTx)

	require.NoError(transferSubnetOwnershipBlock.Verify(context.Background()))
	require.NoError(transferSubnetOwnershipBlock.Accept(context.Background()))
	require.NoError(vm.SetPreference(context.Background(), vm.manager.LastAccepted()))

	subnetOwner, err = vm.state.GetSubnetOwner(subnetID)
	require.NoError(err)
	expectedOwner = &secp256k1fx.OutputOwners{
		Locktime:  0,
		Threshold: 1,
		Addrs: []ids.ShortID{
			keys[1].PublicKey().Address(),
		},
	}
	require.Equal(expectedOwner, subnetOwner)
}

func TestBaseTx(t *testing.T) {
	require := require.New(t)
	vm, _, _ := defaultVM(t)
	vm.ctx.Lock.Lock()
	defer func() {
		require.NoError(vm.Shutdown(context.Background()))
		vm.ctx.Lock.Unlock()
	}()

	sendAmt := uint64(100000)
	changeAddr := ids.ShortEmpty

	baseTx, err := vm.txBuilder.NewBaseTx(
		sendAmt,
		secp256k1fx.OutputOwners{
			Threshold: 1,
			Addrs: []ids.ShortID{
				keys[1].Address(),
			},
		},
		[]*secp256k1.PrivateKey{keys[0]},
		changeAddr,
	)
	require.NoError(err)

	totalInputAmt := uint64(0)
	key0InputAmt := uint64(0)
	for inputID := range baseTx.Unsigned.InputIDs() {
		utxo, err := vm.state.GetUTXO(inputID)
		require.NoError(err)
		require.IsType(&secp256k1fx.TransferOutput{}, utxo.Out)
		castOut := utxo.Out.(*secp256k1fx.TransferOutput)
		if castOut.AddressesSet().Equals(set.Of(keys[0].Address())) {
			key0InputAmt += castOut.Amt
		}
		totalInputAmt += castOut.Amt
	}
	require.Equal(totalInputAmt, key0InputAmt)

	totalOutputAmt := uint64(0)
	key0OutputAmt := uint64(0)
	key1OutputAmt := uint64(0)
	changeAddrOutputAmt := uint64(0)
	for _, output := range baseTx.Unsigned.Outputs() {
		require.IsType(&secp256k1fx.TransferOutput{}, output.Out)
		castOut := output.Out.(*secp256k1fx.TransferOutput)
		if castOut.AddressesSet().Equals(set.Of(keys[0].Address())) {
			key0OutputAmt += castOut.Amt
		}
		if castOut.AddressesSet().Equals(set.Of(keys[1].Address())) {
			key1OutputAmt += castOut.Amt
		}
		if castOut.AddressesSet().Equals(set.Of(changeAddr)) {
			changeAddrOutputAmt += castOut.Amt
		}
		totalOutputAmt += castOut.Amt
	}
	require.Equal(totalOutputAmt, key0OutputAmt+key1OutputAmt+changeAddrOutputAmt)

	require.Equal(vm.TxFee, totalInputAmt-totalOutputAmt)
	require.Equal(sendAmt, key1OutputAmt)

	require.NoError(vm.Builder.AddUnverifiedTx(baseTx))
	baseTxBlock, err := vm.Builder.BuildBlock(context.Background())
	require.NoError(err)

	baseTxRawBlock := baseTxBlock.(*blockexecutor.Block).Block
	require.IsType(&block.BanffStandardBlock{}, baseTxRawBlock)
	require.Contains(baseTxRawBlock.Txs(), baseTx)

	require.NoError(baseTxBlock.Verify(context.Background()))
	require.NoError(baseTxBlock.Accept(context.Background()))
	require.NoError(vm.SetPreference(context.Background(), vm.manager.LastAccepted()))
}<|MERGE_RESOLUTION|>--- conflicted
+++ resolved
@@ -1389,11 +1389,7 @@
 	advanceTimeBlkID := advanceTimeBlk.ID()
 	advanceTimeBlkBytes := advanceTimeBlk.Bytes()
 
-<<<<<<< HEAD
-	peerID := ids.GenerateTestNodeID()
-=======
 	peerID := ids.BuildTestNodeID([]byte{1, 2, 3, 4, 5, 4, 3, 2, 1})
->>>>>>> 346088fb
 	beacons := validators.NewManager()
 	require.NoError(beacons.AddStaker(ctx.SubnetID, peerID, nil, ids.Empty, 1))
 
