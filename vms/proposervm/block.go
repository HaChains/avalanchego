// Copyright (C) 2019-2023, Ava Labs, Inc. All rights reserved.
// See the file LICENSE for licensing terms.

package proposervm

import (
	"context"
	"errors"
	"fmt"
	"time"

	"go.uber.org/zap"

	"github.com/ava-labs/avalanchego/ids"
	"github.com/ava-labs/avalanchego/snow"
	"github.com/ava-labs/avalanchego/snow/choices"
	"github.com/ava-labs/avalanchego/snow/consensus/snowman"
	"github.com/ava-labs/avalanchego/vms/proposervm/block"
	"github.com/ava-labs/avalanchego/vms/proposervm/proposer"

	smblock "github.com/ava-labs/avalanchego/snow/engine/snowman/block"
)

const (
	// allowable block issuance in the future
	maxSkew = 10 * time.Second
)

var (
	errUnsignedChild            = errors.New("expected child to be signed")
	errUnexpectedBlockType      = errors.New("unexpected proposer block type")
	errInnerParentMismatch      = errors.New("inner parentID didn't match expected parent")
	errTimeNotMonotonic         = errors.New("time must monotonically increase")
	errPChainHeightNotMonotonic = errors.New("non monotonically increasing P-chain height")
	errPChainHeightNotReached   = errors.New("block P-chain height larger than current P-chain height")
	errTimeTooAdvanced          = errors.New("time is too far advanced")
	errProposerWindowNotStarted = errors.New("proposer window hasn't started")
	errProposersNotActivated    = errors.New("proposers haven't been activated yet")
	errPChainHeightTooLow       = errors.New("block P-chain height is too low")
)

type Block interface {
	snowman.Block

	getInnerBlk() snowman.Block

	// After a state sync, we may need to update last accepted block data
	// without propagating any changes to the innerVM.
	// acceptOuterBlk and acceptInnerBlk allow controlling acceptance of outer
	// and inner blocks.
	acceptOuterBlk() error
	acceptInnerBlk(context.Context) error

	verifyPreForkChild(ctx context.Context, child *preForkBlock) error

	verifyProposerPostForkChild(ctx context.Context, child *postForkBlock) error
	verifyPostForkChild(ctx context.Context, child *postForkBlock) error

	verifyProposerPostForkOption(ctx context.Context, child *postForkOption) error
	verifyPostForkOption(ctx context.Context, child *postForkOption) error

	buildChild(context.Context) (Block, error)

	pChainHeight(context.Context) (uint64, error)
}

type PostForkBlock interface {
	Block

	setStatus(choices.Status)
	getStatelessBlk() block.Block
	setInnerBlk(snowman.Block)
}

// field of postForkBlock and postForkOption
type postForkCommonComponents struct {
	vm       *VM
	innerBlk snowman.Block
	status   choices.Status
}

// Return the inner block's height
func (p *postForkCommonComponents) Height() uint64 {
	return p.innerBlk.Height()
}

// Verify returns nil if:
// 1) [p]'s inner block is not an oracle block
// 2) [child]'s P-Chain height >= [parentPChainHeight]
// 3) [p]'s inner block is the parent of [c]'s inner block
// 4) [child]'s timestamp isn't before [p]'s timestamp
// 5) [child]'s timestamp is within the skew bound
// 6) [childPChainHeight] <= the current P-Chain height
// 7) [child]'s timestamp is within its proposer's window
// 8) [child] has a valid signature from its proposer
func (p *postForkCommonComponents) Verify(
	ctx context.Context,
	parentTimestamp time.Time,
	parentPChainHeight uint64,
	child *postForkBlock,
) error {
	if err := verifyIsNotOracleBlock(ctx, p.innerBlk); err != nil {
		return err
	}

	childPChainHeight := child.PChainHeight()
	if childPChainHeight < parentPChainHeight {
		return errPChainHeightNotMonotonic
	}

	expectedInnerParentID := p.innerBlk.ID()
	innerParentID := child.innerBlk.Parent()
	if innerParentID != expectedInnerParentID {
		return errInnerParentMismatch
	}

	childTimestamp := child.Timestamp()
	if childTimestamp.Before(parentTimestamp) {
		return errTimeNotMonotonic
	}

	maxTimestamp := p.vm.Time().Add(maxSkew)
	if childTimestamp.After(maxTimestamp) {
		return errTimeTooAdvanced
	}

	// If the node is currently syncing - we don't assume that the P-chain has
	// been synced up to this point yet.
	if p.vm.consensusState != snow.NormalOp {
		return nil
	}

<<<<<<< HEAD
	childID := child.ID()
	currentPChainHeight, err := p.vm.ctx.ValidatorState.GetCurrentHeight(ctx)
	if err != nil {
		p.vm.ctx.Log.Error("block verification failed",
			zap.String("reason", "failed to get current P-Chain height"),
			zap.Stringer("blkID", childID),
			zap.Error(err),
		)
		return err
	}
	if childPChainHeight > currentPChainHeight {
		return fmt.Errorf("%w: %d > %d",
			errPChainHeightNotReached,
			childPChainHeight,
			currentPChainHeight,
		)
	}
=======
		childHeight := child.Height()
		proposerID := child.Proposer()
		minDelay, err := p.vm.Windower.Delay(ctx, childHeight, parentPChainHeight, proposerID, proposer.MaxVerifyWindows)
		if err != nil {
			return err
		}
>>>>>>> 7d49953f

	childHeight := child.Height()
	proposerID := child.Proposer()
	minDelay, err := p.vm.Windower.Delay(ctx, childHeight, parentPChainHeight, proposerID)
	if err != nil {
		return err
	}

<<<<<<< HEAD
	delay := childTimestamp.Sub(parentTimestamp)
	if delay < minDelay {
		return errProposerWindowNotStarted
	}
=======
		// Verify the signature of the node
		shouldHaveProposer := delay < proposer.MaxVerifyDelay
		if err := child.SignedBlock.Verify(shouldHaveProposer, p.vm.ctx.ChainID); err != nil {
			return err
		}
>>>>>>> 7d49953f

	// Verify the signature of the node
	shouldHaveProposer := delay < proposer.MaxDelay
	if err := child.SignedBlock.Verify(shouldHaveProposer, p.vm.ctx.ChainID); err != nil {
		return err
	}

	p.vm.ctx.Log.Debug("verified post-fork block",
		zap.Stringer("blkID", childID),
		zap.Time("parentTimestamp", parentTimestamp),
		zap.Duration("minDelay", minDelay),
		zap.Time("blockTimestamp", childTimestamp),
	)
	return nil
}

// Return the child (a *postForkBlock) of this block
func (p *postForkCommonComponents) buildChild(
	ctx context.Context,
	parentID ids.ID,
	parentTimestamp time.Time,
	parentPChainHeight uint64,
) (Block, error) {
	// Child's timestamp is the later of now and this block's timestamp
	newTimestamp := p.vm.Time().Truncate(time.Second)
	if newTimestamp.Before(parentTimestamp) {
		newTimestamp = parentTimestamp
	}

	// The child's P-Chain height is proposed as the optimal P-Chain height that
	// is at least the parent's P-Chain height
	pChainHeight, err := p.vm.optimalPChainHeight(ctx, parentPChainHeight)
	if err != nil {
		p.vm.ctx.Log.Error("unexpected build block failure",
			zap.String("reason", "failed to calculate optimal P-chain height"),
			zap.Stringer("parentID", parentID),
			zap.Error(err),
		)
		return nil, err
	}

	delay := newTimestamp.Sub(parentTimestamp)
	if delay < proposer.MaxBuildDelay {
		parentHeight := p.innerBlk.Height()
		proposerID := p.vm.ctx.NodeID
		minDelay, err := p.vm.Windower.Delay(ctx, parentHeight+1, parentPChainHeight, proposerID, proposer.MaxBuildWindows)
		if err != nil {
			p.vm.ctx.Log.Error("unexpected build block failure",
				zap.String("reason", "failed to calculate required timestamp delay"),
				zap.Stringer("parentID", parentID),
				zap.Error(err),
			)
			return nil, err
		}

		if delay < minDelay {
			// It's not our turn to propose a block yet. This is likely caused
			// by having previously notified the consensus engine to attempt to
			// build a block on top of a block that is no longer the preferred
			// block.
			p.vm.ctx.Log.Debug("build block dropped",
				zap.Time("parentTimestamp", parentTimestamp),
				zap.Duration("minDelay", minDelay),
				zap.Time("blockTimestamp", newTimestamp),
			)

			// In case the inner VM only issued one pendingTxs message, we
			// should attempt to re-handle that once it is our turn to build the
			// block.
			p.vm.notifyInnerBlockReady()
			return nil, errProposerWindowNotStarted
		}
	}

	var innerBlock snowman.Block
	if p.vm.blockBuilderVM != nil {
		innerBlock, err = p.vm.blockBuilderVM.BuildBlockWithContext(ctx, &smblock.Context{
			PChainHeight: parentPChainHeight,
		})
	} else {
		innerBlock, err = p.vm.ChainVM.BuildBlock(ctx)
	}
	if err != nil {
		return nil, err
	}

	// Build the child
	var statelessChild block.SignedBlock
	if delay >= proposer.MaxVerifyDelay {
		statelessChild, err = block.BuildUnsigned(
			parentID,
			newTimestamp,
			pChainHeight,
			innerBlock.Bytes(),
		)
	} else {
		statelessChild, err = block.Build(
			parentID,
			newTimestamp,
			pChainHeight,
			p.vm.stakingCertLeaf,
			innerBlock.Bytes(),
			p.vm.ctx.ChainID,
			p.vm.stakingLeafSigner,
		)
	}
	if err != nil {
		p.vm.ctx.Log.Error("unexpected build block failure",
			zap.String("reason", "failed to generate proposervm block header"),
			zap.Stringer("parentID", parentID),
			zap.Stringer("blkID", innerBlock.ID()),
			zap.Error(err),
		)
		return nil, err
	}

	child := &postForkBlock{
		SignedBlock: statelessChild,
		postForkCommonComponents: postForkCommonComponents{
			vm:       p.vm,
			innerBlk: innerBlock,
			status:   choices.Processing,
		},
	}

	p.vm.ctx.Log.Info("built block",
		zap.Stringer("blkID", child.ID()),
		zap.Stringer("innerBlkID", innerBlock.ID()),
		zap.Uint64("height", child.Height()),
		zap.Time("parentTimestamp", parentTimestamp),
		zap.Time("blockTimestamp", newTimestamp),
	)
	return child, nil
}

func (p *postForkCommonComponents) getInnerBlk() snowman.Block {
	return p.innerBlk
}

func (p *postForkCommonComponents) setInnerBlk(innerBlk snowman.Block) {
	p.innerBlk = innerBlk
}

func verifyIsOracleBlock(ctx context.Context, b snowman.Block) error {
	oracle, ok := b.(snowman.OracleBlock)
	if !ok {
		return fmt.Errorf(
			"%w: expected block %s to be a snowman.OracleBlock but it's a %T",
			errUnexpectedBlockType, b.ID(), b,
		)
	}
	_, err := oracle.Options(ctx)
	return err
}

func verifyIsNotOracleBlock(ctx context.Context, b snowman.Block) error {
	oracle, ok := b.(snowman.OracleBlock)
	if !ok {
		return nil
	}
	_, err := oracle.Options(ctx)
	switch err {
	case nil:
		return fmt.Errorf(
			"%w: expected block %s not to be an oracle block but it's a %T",
			errUnexpectedBlockType, b.ID(), b,
		)
	case snowman.ErrNotOracle:
		return nil
	default:
		return err
	}
}<|MERGE_RESOLUTION|>--- conflicted
+++ resolved
@@ -130,7 +130,6 @@
 		return nil
 	}
 
-<<<<<<< HEAD
 	childID := child.ID()
 	currentPChainHeight, err := p.vm.ctx.ValidatorState.GetCurrentHeight(ctx)
 	if err != nil {
@@ -148,37 +147,21 @@
 			currentPChainHeight,
 		)
 	}
-=======
-		childHeight := child.Height()
-		proposerID := child.Proposer()
-		minDelay, err := p.vm.Windower.Delay(ctx, childHeight, parentPChainHeight, proposerID, proposer.MaxVerifyWindows)
-		if err != nil {
-			return err
-		}
->>>>>>> 7d49953f
 
 	childHeight := child.Height()
 	proposerID := child.Proposer()
-	minDelay, err := p.vm.Windower.Delay(ctx, childHeight, parentPChainHeight, proposerID)
-	if err != nil {
-		return err
-	}
-
-<<<<<<< HEAD
+	minDelay, err := p.vm.Windower.Delay(ctx, childHeight, parentPChainHeight, proposerID, proposer.MaxVerifyWindows)
+	if err != nil {
+		return err
+	}
+
 	delay := childTimestamp.Sub(parentTimestamp)
 	if delay < minDelay {
 		return errProposerWindowNotStarted
 	}
-=======
-		// Verify the signature of the node
-		shouldHaveProposer := delay < proposer.MaxVerifyDelay
-		if err := child.SignedBlock.Verify(shouldHaveProposer, p.vm.ctx.ChainID); err != nil {
-			return err
-		}
->>>>>>> 7d49953f
 
 	// Verify the signature of the node
-	shouldHaveProposer := delay < proposer.MaxDelay
+	shouldHaveProposer := delay < proposer.MaxVerifyDelay
 	if err := child.SignedBlock.Verify(shouldHaveProposer, p.vm.ctx.ChainID); err != nil {
 		return err
 	}
