--- conflicted
+++ resolved
@@ -74,21 +74,12 @@
 
 	// Verify the flowcheck
 	feeCalculator := fees.Calculator{
-<<<<<<< HEAD
-		IsEUpgradeActive: e.Backend.Config.IsEActivated(currentTimestamp),
-		Config:           e.Backend.Config,
-		ChainTime:        currentTimestamp,
-		FeeManager:       e.BlkFeeManager,
-		ConsumedUnitsCap: e.BlockMaxComplexity,
-		Credentials:      e.Tx.Creds,
-=======
 		IsEUpgradeActive:   e.Backend.Config.IsEActivated(currentTimestamp),
 		Config:             e.Backend.Config,
 		ChainTime:          currentTimestamp,
 		FeeManager:         e.BlkFeeManager,
-		BlockMaxComplexity: e.UnitCaps,
+		BlockMaxComplexity: e.BlockMaxComplexity,
 		Credentials:        e.Tx.Creds,
->>>>>>> 09be1c42
 	}
 	if err := tx.Visit(&feeCalculator); err != nil {
 		return err
@@ -140,21 +131,12 @@
 
 	// Verify the flowcheck
 	feeCalculator := fees.Calculator{
-<<<<<<< HEAD
-		IsEUpgradeActive: e.Backend.Config.IsEActivated(currentTimestamp),
-		Config:           e.Backend.Config,
-		ChainTime:        currentTimestamp,
-		FeeManager:       e.BlkFeeManager,
-		ConsumedUnitsCap: e.BlockMaxComplexity,
-		Credentials:      e.Tx.Creds,
-=======
 		IsEUpgradeActive:   e.Backend.Config.IsEActivated(currentTimestamp),
 		Config:             e.Backend.Config,
 		ChainTime:          currentTimestamp,
 		FeeManager:         e.BlkFeeManager,
-		BlockMaxComplexity: e.UnitCaps,
+		BlockMaxComplexity: e.BlockMaxComplexity,
 		Credentials:        e.Tx.Creds,
->>>>>>> 09be1c42
 	}
 	if err := tx.Visit(&feeCalculator); err != nil {
 		return err
@@ -245,21 +227,12 @@
 			currentTimestamp = e.State.GetTimestamp()
 		)
 		feeCalculator := fees.Calculator{
-<<<<<<< HEAD
-			IsEUpgradeActive: cfg.IsEActivated(currentTimestamp),
-			Config:           cfg,
-			ChainTime:        currentTimestamp,
-			FeeManager:       e.BlkFeeManager,
-			ConsumedUnitsCap: e.BlockMaxComplexity,
-			Credentials:      e.Tx.Creds,
-=======
 			IsEUpgradeActive:   cfg.IsEActivated(currentTimestamp),
 			Config:             cfg,
 			ChainTime:          currentTimestamp,
 			FeeManager:         e.BlkFeeManager,
-			BlockMaxComplexity: e.UnitCaps,
+			BlockMaxComplexity: e.BlockMaxComplexity,
 			Credentials:        e.Tx.Creds,
->>>>>>> 09be1c42
 		}
 		if err := tx.Visit(&feeCalculator); err != nil {
 			return err
@@ -318,21 +291,12 @@
 
 	// Verify the flowcheck
 	feeCalculator := fees.Calculator{
-<<<<<<< HEAD
-		IsEUpgradeActive: e.Backend.Config.IsEActivated(currentTimestamp),
-		Config:           e.Backend.Config,
-		ChainTime:        currentTimestamp,
-		FeeManager:       e.BlkFeeManager,
-		ConsumedUnitsCap: e.BlockMaxComplexity,
-		Credentials:      e.Tx.Creds,
-=======
 		IsEUpgradeActive:   e.Backend.Config.IsEActivated(currentTimestamp),
 		Config:             e.Backend.Config,
 		ChainTime:          currentTimestamp,
 		FeeManager:         e.BlkFeeManager,
-		BlockMaxComplexity: e.UnitCaps,
+		BlockMaxComplexity: e.BlockMaxComplexity,
 		Credentials:        e.Tx.Creds,
->>>>>>> 09be1c42
 	}
 	if err := tx.Visit(&feeCalculator); err != nil {
 		return err
@@ -530,21 +494,12 @@
 	}
 
 	feeCalculator := fees.Calculator{
-<<<<<<< HEAD
-		IsEUpgradeActive: e.Backend.Config.IsEActivated(currentTimestamp),
-		Config:           e.Backend.Config,
-		ChainTime:        currentTimestamp,
-		FeeManager:       e.BlkFeeManager,
-		ConsumedUnitsCap: e.BlockMaxComplexity,
-		Credentials:      e.Tx.Creds,
-=======
 		IsEUpgradeActive:   e.Backend.Config.IsEActivated(currentTimestamp),
 		Config:             e.Backend.Config,
 		ChainTime:          currentTimestamp,
 		FeeManager:         e.BlkFeeManager,
-		BlockMaxComplexity: e.UnitCaps,
+		BlockMaxComplexity: e.BlockMaxComplexity,
 		Credentials:        e.Tx.Creds,
->>>>>>> 09be1c42
 	}
 	if err := tx.Visit(&feeCalculator); err != nil {
 		return err
@@ -681,21 +636,12 @@
 		currentTimestamp = e.State.GetTimestamp()
 	)
 	feeCalculator := fees.Calculator{
-<<<<<<< HEAD
-		IsEUpgradeActive: cfg.IsEActivated(currentTimestamp),
-		Config:           cfg,
-		ChainTime:        currentTimestamp,
-		FeeManager:       e.BlkFeeManager,
-		ConsumedUnitsCap: e.BlockMaxComplexity,
-		Credentials:      e.Tx.Creds,
-=======
 		IsEUpgradeActive:   cfg.IsEActivated(currentTimestamp),
 		Config:             cfg,
 		ChainTime:          currentTimestamp,
 		FeeManager:         e.BlkFeeManager,
-		BlockMaxComplexity: e.UnitCaps,
+		BlockMaxComplexity: e.BlockMaxComplexity,
 		Credentials:        e.Tx.Creds,
->>>>>>> 09be1c42
 	}
 	if err := tx.Visit(&feeCalculator); err != nil {
 		return err
