--- conflicted
+++ resolved
@@ -138,11 +138,7 @@
 	creds []*fxs.FxCredential,
 ) error {
 	feeCalculator := fees.Calculator{
-<<<<<<< HEAD
-		IsEUpgradeActive:   v.Config.IsEActivated(v.State.GetTimestamp()),
-=======
 		IsEActive:          v.Config.IsEActivated(v.State.GetTimestamp()),
->>>>>>> 7972d926
 		Config:             v.Config,
 		FeeManager:         v.BlkFeeManager,
 		BlockMaxComplexity: v.BlockMaxComplexity,
