// Copyright (C) 2019-2024, Ava Labs, Inc. All rights reserved.
// See the file LICENSE for licensing terms.

package executor

import (
	"errors"
	"fmt"
	"math"
	"time"

	"github.com/ava-labs/avalanchego/database"
	"github.com/ava-labs/avalanchego/ids"
	"github.com/ava-labs/avalanchego/utils/constants"
	"github.com/ava-labs/avalanchego/vms/components/avax"
	"github.com/ava-labs/avalanchego/vms/platformvm/state"
	"github.com/ava-labs/avalanchego/vms/platformvm/txs"
	"github.com/ava-labs/avalanchego/vms/platformvm/txs/fee"

	safemath "github.com/ava-labs/avalanchego/utils/math"
	commonfees "github.com/ava-labs/avalanchego/vms/components/fees"
)

var (
	ErrWeightTooSmall                  = errors.New("weight of this validator is too low")
	ErrWeightTooLarge                  = errors.New("weight of this validator is too large")
	ErrInsufficientDelegationFee       = errors.New("staker charges an insufficient delegation fee")
	ErrStakeTooShort                   = errors.New("staking period is too short")
	ErrStakeTooLong                    = errors.New("staking period is too long")
	ErrFlowCheckFailed                 = errors.New("flow check failed")
	ErrNotValidator                    = errors.New("isn't a current or pending validator")
	ErrRemovePermissionlessValidator   = errors.New("attempting to remove permissionless validator")
	ErrStakeOverflow                   = errors.New("validator stake exceeds limit")
	ErrPeriodMismatch                  = errors.New("proposed staking period is not inside dependant staking period")
	ErrOverDelegated                   = errors.New("validator would be over delegated")
	ErrIsNotTransformSubnetTx          = errors.New("is not a transform subnet tx")
	ErrTimestampNotBeforeStartTime     = errors.New("chain timestamp not before start time")
	ErrAlreadyValidator                = errors.New("already a validator")
	ErrDuplicateValidator              = errors.New("duplicate validator")
	ErrDelegateToPermissionedValidator = errors.New("delegation to permissioned validator")
	ErrWrongStakedAssetID              = errors.New("incorrect staked assetID")
	ErrDurangoUpgradeNotActive         = errors.New("attempting to use a Durango-upgrade feature prior to activation")
	ErrAddValidatorTxPostDurango       = errors.New("AddValidatorTx is not permitted post-Durango")
	ErrAddDelegatorTxPostDurango       = errors.New("AddDelegatorTx is not permitted post-Durango")
)

// verifySubnetValidatorPrimaryNetworkRequirements verifies the primary
// network requirements for [subnetValidator]. An error is returned if they
// are not fulfilled.
func verifySubnetValidatorPrimaryNetworkRequirements(
	isDurangoActive bool,
	chainState state.Chain,
	subnetValidator txs.Validator,
) error {
	primaryNetworkValidator, err := GetValidator(chainState, constants.PrimaryNetworkID, subnetValidator.NodeID)
	if err == database.ErrNotFound {
		return fmt.Errorf(
			"%s %w of the primary network",
			subnetValidator.NodeID,
			ErrNotValidator,
		)
	}
	if err != nil {
		return fmt.Errorf(
			"failed to fetch the primary network validator for %s: %w",
			subnetValidator.NodeID,
			err,
		)
	}

	// Ensure that the period this validator validates the specified subnet
	// is a subset of the time they validate the primary network.
	startTime := chainState.GetTimestamp()
	if !isDurangoActive {
		startTime = subnetValidator.StartTime()
	}
	if !txs.BoundedBy(
		startTime,
		subnetValidator.EndTime(),
		primaryNetworkValidator.StartTime,
		primaryNetworkValidator.EndTime,
	) {
		return ErrPeriodMismatch
	}

	return nil
}

// verifyAddValidatorTx carries out the validation for an AddValidatorTx.
// It returns the tx outputs that should be returned if this validator is not
// added to the staking set.
func verifyAddValidatorTx(
	backend *Backend,
	feeCalculator *fee.Calculator,
	chainState state.Chain,
	sTx *txs.Tx,
	tx *txs.AddValidatorTx,
) (
	[]*avax.TransferableOutput,
	error,
) {
	var (
		currentTimestamp = chainState.GetTimestamp()
		upgrades         = backend.Config.UpgradeConfig
		isDurangoActive  = upgrades.IsDurangoActivated(currentTimestamp)
	)
	if isDurangoActive {
		return nil, ErrAddValidatorTxPostDurango
	}

	// Verify the tx is well-formed
	if err := sTx.SyntacticVerify(backend.Ctx); err != nil {
		return nil, err
	}

	if err := avax.VerifyMemoFieldLength(tx.Memo, isDurangoActive); err != nil {
		return nil, err
	}

	startTime := tx.StartTime()
	duration := tx.EndTime().Sub(startTime)
	switch {
	case tx.Validator.Wght < backend.Config.MinValidatorStake:
		// Ensure validator is staking at least the minimum amount
		return nil, ErrWeightTooSmall

	case tx.Validator.Wght > backend.Config.MaxValidatorStake:
		// Ensure validator isn't staking too much
		return nil, ErrWeightTooLarge

	case tx.DelegationShares < backend.Config.MinDelegationFee:
		// Ensure the validator fee is at least the minimum amount
		return nil, ErrInsufficientDelegationFee

	case duration < backend.Config.MinStakeDuration:
		// Ensure staking length is not too short
		return nil, ErrStakeTooShort

	case duration > backend.Config.MaxStakeDuration:
		// Ensure staking length is not too long
		return nil, ErrStakeTooLong
	}

	outs := make([]*avax.TransferableOutput, len(tx.Outs)+len(tx.StakeOuts))
	copy(outs, tx.Outs)
	copy(outs[len(tx.Outs):], tx.StakeOuts)

	if !backend.Bootstrapped.Get() {
		return outs, nil
	}

	if err := verifyStakerStartTime(isDurangoActive, currentTimestamp, startTime); err != nil {
		return nil, err
	}

	_, err := GetValidator(chainState, constants.PrimaryNetworkID, tx.Validator.NodeID)
	if err == nil {
		return nil, fmt.Errorf(
			"%s is %w of the primary network",
			tx.Validator.NodeID,
			ErrAlreadyValidator,
		)
	}
	if err != database.ErrNotFound {
		return nil, fmt.Errorf(
			"failed to find whether %s is a primary network validator: %w",
			tx.Validator.NodeID,
			err,
		)
	}

	// Verify the flowcheck
<<<<<<< HEAD
	feeCalculator := fee.NewStaticCalculator(backend.Config.StaticFeeConfig, upgrades, currentTimestamp)
	fee, err := feeCalculator.ComputeFee(tx)
	if err != nil {
		return nil, err
	}

=======
	fee := feeCalculator.CalculateFee(tx)
>>>>>>> 32e26d52
	if err := backend.FlowChecker.VerifySpend(
		tx,
		chainState,
		tx.Ins,
		outs,
		sTx.Creds,
		map[ids.ID]uint64{
			backend.Ctx.AVAXAssetID: fee,
		},
	); err != nil {
		return nil, fmt.Errorf("%w: %w", ErrFlowCheckFailed, err)
	}

	return outs, nil
}

// verifyAddSubnetValidatorTx carries out the validation for an
// AddSubnetValidatorTx.
func verifyAddSubnetValidatorTx(
	backend *Backend,
<<<<<<< HEAD
	feeManager *commonfees.Manager,
	maxComplexity commonfees.Dimensions,
=======
	feeCalculator *fee.Calculator,
>>>>>>> 32e26d52
	chainState state.Chain,
	sTx *txs.Tx,
	tx *txs.AddSubnetValidatorTx,
) error {
	// Verify the tx is well-formed
	if err := sTx.SyntacticVerify(backend.Ctx); err != nil {
		return err
	}

	var (
		currentTimestamp = chainState.GetTimestamp()
		upgrades         = backend.Config.UpgradeConfig
		isDurangoActive  = upgrades.IsDurangoActivated(currentTimestamp)
		isEActive        = upgrades.IsEActivated(currentTimestamp)
	)
	if err := avax.VerifyMemoFieldLength(tx.Memo, isDurangoActive); err != nil {
		return err
	}

	startTime := currentTimestamp
	if !isDurangoActive {
		startTime = tx.StartTime()
	}
	duration := tx.EndTime().Sub(startTime)

	switch {
	case duration < backend.Config.MinStakeDuration:
		// Ensure staking length is not too short
		return ErrStakeTooShort

	case duration > backend.Config.MaxStakeDuration:
		// Ensure staking length is not too long
		return ErrStakeTooLong
	}

	if !backend.Bootstrapped.Get() {
		return nil
	}

	if err := verifyStakerStartTime(isDurangoActive, currentTimestamp, startTime); err != nil {
		return err
	}

	_, err := GetValidator(chainState, tx.SubnetValidator.Subnet, tx.Validator.NodeID)
	if err == nil {
		return fmt.Errorf(
			"attempted to issue %w for %s on subnet %s",
			ErrDuplicateValidator,
			tx.Validator.NodeID,
			tx.SubnetValidator.Subnet,
		)
	}
	if err != database.ErrNotFound {
		return fmt.Errorf(
			"failed to find whether %s is a subnet validator: %w",
			tx.Validator.NodeID,
			err,
		)
	}

	if err := verifySubnetValidatorPrimaryNetworkRequirements(isDurangoActive, chainState, tx.Validator); err != nil {
		return err
	}

	baseTxCreds, err := verifyPoASubnetAuthorization(backend, chainState, sTx, tx.SubnetValidator.Subnet, tx.SubnetAuth)
	if err != nil {
		return err
	}

	// Verify the flowcheck
<<<<<<< HEAD
	var (
		feeCalculator *fee.Calculator
		staticFeesCfg = backend.Config.StaticFeeConfig
	)
	if !isEActive {
		feeCalculator = fee.NewStaticCalculator(staticFeesCfg, upgrades, currentTimestamp)
	} else {
		feeCalculator = fee.NewDynamicCalculator(staticFeesCfg, feeManager, maxComplexity, sTx.Creds)
	}

	fee, err := feeCalculator.ComputeFee(tx)
	if err != nil {
		return err
	}

=======
	fee := feeCalculator.CalculateFee(tx)
>>>>>>> 32e26d52
	if err := backend.FlowChecker.VerifySpend(
		tx,
		chainState,
		tx.Ins,
		tx.Outs,
		baseTxCreds,
		map[ids.ID]uint64{
			backend.Ctx.AVAXAssetID: fee,
		},
	); err != nil {
		return fmt.Errorf("%w: %w", ErrFlowCheckFailed, err)
	}

	return nil
}

// Returns the representation of [tx.NodeID] validating [tx.Subnet].
// Returns true if [tx.NodeID] is a current validator of [tx.Subnet].
// Returns an error if the given tx is invalid.
// The transaction is valid if:
// * [tx.NodeID] is a current/pending PoA validator of [tx.Subnet].
// * [sTx]'s creds authorize it to spend the stated inputs.
// * [sTx]'s creds authorize it to remove a validator from [tx.Subnet].
// * The flow checker passes.
func verifyRemoveSubnetValidatorTx(
	backend *Backend,
<<<<<<< HEAD
	feeManager *commonfees.Manager,
	maxComplexity commonfees.Dimensions,
=======
	feeCalculator *fee.Calculator,
>>>>>>> 32e26d52
	chainState state.Chain,
	sTx *txs.Tx,
	tx *txs.RemoveSubnetValidatorTx,
) (*state.Staker, bool, error) {
	// Verify the tx is well-formed
	if err := sTx.SyntacticVerify(backend.Ctx); err != nil {
		return nil, false, err
	}

	var (
		currentTimestamp = chainState.GetTimestamp()
		upgrades         = backend.Config.UpgradeConfig
		isDurangoActive  = upgrades.IsDurangoActivated(currentTimestamp)
		isEActive        = upgrades.IsEActivated(currentTimestamp)
	)
	if err := avax.VerifyMemoFieldLength(tx.Memo, isDurangoActive); err != nil {
		return nil, false, err
	}

	isCurrentValidator := true
	vdr, err := chainState.GetCurrentValidator(tx.Subnet, tx.NodeID)
	if err == database.ErrNotFound {
		vdr, err = chainState.GetPendingValidator(tx.Subnet, tx.NodeID)
		isCurrentValidator = false
	}
	if err != nil {
		// It isn't a current or pending validator.
		return nil, false, fmt.Errorf(
			"%s %w of %s: %w",
			tx.NodeID,
			ErrNotValidator,
			tx.Subnet,
			err,
		)
	}

	if !vdr.Priority.IsPermissionedValidator() {
		return nil, false, ErrRemovePermissionlessValidator
	}

	if !backend.Bootstrapped.Get() {
		// Not bootstrapped yet -- don't need to do full verification.
		return vdr, isCurrentValidator, nil
	}

	baseTxCreds, err := verifySubnetAuthorization(backend, chainState, sTx, tx.Subnet, tx.SubnetAuth)
	if err != nil {
		return nil, false, err
	}

	// Verify the flowcheck
<<<<<<< HEAD
	var (
		feeCalculator *fee.Calculator
		staticFeesCfg = backend.Config.StaticFeeConfig
	)
	if !isEActive {
		feeCalculator = fee.NewStaticCalculator(staticFeesCfg, upgrades, currentTimestamp)
	} else {
		feeCalculator = fee.NewDynamicCalculator(staticFeesCfg, feeManager, maxComplexity, sTx.Creds)
	}

	fee, err := feeCalculator.ComputeFee(tx)
	if err != nil {
		return nil, false, err
	}

=======
	fee := feeCalculator.CalculateFee(tx)
>>>>>>> 32e26d52
	if err := backend.FlowChecker.VerifySpend(
		tx,
		chainState,
		tx.Ins,
		tx.Outs,
		baseTxCreds,
		map[ids.ID]uint64{
			backend.Ctx.AVAXAssetID: fee,
		},
	); err != nil {
		return nil, false, fmt.Errorf("%w: %w", ErrFlowCheckFailed, err)
	}

	return vdr, isCurrentValidator, nil
}

// verifyAddDelegatorTx carries out the validation for an AddDelegatorTx.
// It returns the tx outputs that should be returned if this delegator is not
// added to the staking set.
func verifyAddDelegatorTx(
	backend *Backend,
	feeCalculator *fee.Calculator,
	chainState state.Chain,
	sTx *txs.Tx,
	tx *txs.AddDelegatorTx,
) (
	[]*avax.TransferableOutput,
	error,
) {
	var (
		currentTimestamp = chainState.GetTimestamp()
		upgrades         = backend.Config.UpgradeConfig
		isDurangoActive  = upgrades.IsDurangoActivated(currentTimestamp)
	)
	if isDurangoActive {
		return nil, ErrAddDelegatorTxPostDurango
	}

	// Verify the tx is well-formed
	if err := sTx.SyntacticVerify(backend.Ctx); err != nil {
		return nil, err
	}

	if err := avax.VerifyMemoFieldLength(tx.Memo, isDurangoActive); err != nil {
		return nil, err
	}

	var (
		endTime   = tx.EndTime()
		startTime = tx.StartTime()
		duration  = endTime.Sub(startTime)
	)
	switch {
	case duration < backend.Config.MinStakeDuration:
		// Ensure staking length is not too short
		return nil, ErrStakeTooShort

	case duration > backend.Config.MaxStakeDuration:
		// Ensure staking length is not too long
		return nil, ErrStakeTooLong

	case tx.Validator.Wght < backend.Config.MinDelegatorStake:
		// Ensure validator is staking at least the minimum amount
		return nil, ErrWeightTooSmall
	}

	outs := make([]*avax.TransferableOutput, len(tx.Outs)+len(tx.StakeOuts))
	copy(outs, tx.Outs)
	copy(outs[len(tx.Outs):], tx.StakeOuts)

	if !backend.Bootstrapped.Get() {
		return outs, nil
	}

	if err := verifyStakerStartTime(isDurangoActive, currentTimestamp, startTime); err != nil {
		return nil, err
	}

	primaryNetworkValidator, err := GetValidator(chainState, constants.PrimaryNetworkID, tx.Validator.NodeID)
	if err != nil {
		return nil, fmt.Errorf(
			"failed to fetch the primary network validator for %s: %w",
			tx.Validator.NodeID,
			err,
		)
	}

	maximumWeight, err := safemath.Mul64(MaxValidatorWeightFactor, primaryNetworkValidator.Weight)
	if err != nil {
		return nil, ErrStakeOverflow
	}

	if upgrades.IsApricotPhase3Activated(currentTimestamp) {
		maximumWeight = min(maximumWeight, backend.Config.MaxValidatorStake)
	}

	if !txs.BoundedBy(
		startTime,
		endTime,
		primaryNetworkValidator.StartTime,
		primaryNetworkValidator.EndTime,
	) {
		return nil, ErrPeriodMismatch
	}
	overDelegated, err := overDelegated(
		chainState,
		primaryNetworkValidator,
		maximumWeight,
		tx.Validator.Wght,
		startTime,
		endTime,
	)
	if err != nil {
		return nil, err
	}
	if overDelegated {
		return nil, ErrOverDelegated
	}

	// Verify the flowcheck
<<<<<<< HEAD
	feeCalculator := fee.NewStaticCalculator(backend.Config.StaticFeeConfig, upgrades, currentTimestamp)
	fee, err := feeCalculator.ComputeFee(tx)
	if err != nil {
		return nil, err
	}

=======
	fee := feeCalculator.CalculateFee(tx)
>>>>>>> 32e26d52
	if err := backend.FlowChecker.VerifySpend(
		tx,
		chainState,
		tx.Ins,
		outs,
		sTx.Creds,
		map[ids.ID]uint64{
			backend.Ctx.AVAXAssetID: fee,
		},
	); err != nil {
		return nil, fmt.Errorf("%w: %w", ErrFlowCheckFailed, err)
	}

	return outs, nil
}

// verifyAddPermissionlessValidatorTx carries out the validation for an
// AddPermissionlessValidatorTx.
func verifyAddPermissionlessValidatorTx(
	backend *Backend,
<<<<<<< HEAD
	feeManager *commonfees.Manager,
	maxComplexity commonfees.Dimensions,
=======
	feeCalculator *fee.Calculator,
>>>>>>> 32e26d52
	chainState state.Chain,
	sTx *txs.Tx,
	tx *txs.AddPermissionlessValidatorTx,
) error {
	// Verify the tx is well-formed
	if err := sTx.SyntacticVerify(backend.Ctx); err != nil {
		return err
	}

	var (
		currentTimestamp = chainState.GetTimestamp()
		upgrades         = backend.Config.UpgradeConfig
		isDurangoActive  = upgrades.IsDurangoActivated(currentTimestamp)
		isEActive        = upgrades.IsEActivated(currentTimestamp)
	)
	if err := avax.VerifyMemoFieldLength(tx.Memo, isDurangoActive); err != nil {
		return err
	}

	if !backend.Bootstrapped.Get() {
		return nil
	}

	startTime := currentTimestamp
	if !isDurangoActive {
		startTime = tx.StartTime()
	}
	duration := tx.EndTime().Sub(startTime)

	if err := verifyStakerStartTime(isDurangoActive, currentTimestamp, startTime); err != nil {
		return err
	}

	validatorRules, err := getValidatorRules(backend, chainState, tx.Subnet)
	if err != nil {
		return err
	}

	stakedAssetID := tx.StakeOuts[0].AssetID()
	switch {
	case tx.Validator.Wght < validatorRules.minValidatorStake:
		// Ensure validator is staking at least the minimum amount
		return ErrWeightTooSmall

	case tx.Validator.Wght > validatorRules.maxValidatorStake:
		// Ensure validator isn't staking too much
		return ErrWeightTooLarge

	case tx.DelegationShares < validatorRules.minDelegationFee:
		// Ensure the validator fee is at least the minimum amount
		return ErrInsufficientDelegationFee

	case duration < validatorRules.minStakeDuration:
		// Ensure staking length is not too short
		return ErrStakeTooShort

	case duration > validatorRules.maxStakeDuration:
		// Ensure staking length is not too long
		return ErrStakeTooLong

	case stakedAssetID != validatorRules.assetID:
		// Wrong assetID used
		return fmt.Errorf(
			"%w: %s != %s",
			ErrWrongStakedAssetID,
			validatorRules.assetID,
			stakedAssetID,
		)
	}

	_, err = GetValidator(chainState, tx.Subnet, tx.Validator.NodeID)
	if err == nil {
		return fmt.Errorf(
			"%w: %s on %s",
			ErrDuplicateValidator,
			tx.Validator.NodeID,
			tx.Subnet,
		)
	}
	if err != database.ErrNotFound {
		return fmt.Errorf(
			"failed to find whether %s is a validator on %s: %w",
			tx.Validator.NodeID,
			tx.Subnet,
			err,
		)
	}

	if tx.Subnet != constants.PrimaryNetworkID {
		if err := verifySubnetValidatorPrimaryNetworkRequirements(isDurangoActive, chainState, tx.Validator); err != nil {
			return err
		}
	}

	outs := make([]*avax.TransferableOutput, len(tx.Outs)+len(tx.StakeOuts))
	copy(outs, tx.Outs)
	copy(outs[len(tx.Outs):], tx.StakeOuts)

	// Verify the flowcheck
<<<<<<< HEAD
	var (
		feeCalculator *fee.Calculator
		staticFeesCfg = backend.Config.StaticFeeConfig
	)
	if !isEActive {
		feeCalculator = fee.NewStaticCalculator(staticFeesCfg, upgrades, currentTimestamp)
	} else {
		feeCalculator = fee.NewDynamicCalculator(staticFeesCfg, feeManager, maxComplexity, sTx.Creds)
	}

	fee, err := feeCalculator.ComputeFee(tx)
	if err != nil {
		return err
	}

=======
	fee := feeCalculator.CalculateFee(tx)
>>>>>>> 32e26d52
	if err := backend.FlowChecker.VerifySpend(
		tx,
		chainState,
		tx.Ins,
		outs,
		sTx.Creds,
		map[ids.ID]uint64{
			backend.Ctx.AVAXAssetID: fee,
		},
	); err != nil {
		return fmt.Errorf("%w: %w", ErrFlowCheckFailed, err)
	}

	return nil
}

// verifyAddPermissionlessDelegatorTx carries out the validation for an
// AddPermissionlessDelegatorTx.
func verifyAddPermissionlessDelegatorTx(
	backend *Backend,
<<<<<<< HEAD
	feeManager *commonfees.Manager,
	maxComplexity commonfees.Dimensions,
=======
	feeCalculator *fee.Calculator,
>>>>>>> 32e26d52
	chainState state.Chain,
	sTx *txs.Tx,
	tx *txs.AddPermissionlessDelegatorTx,
) error {
	// Verify the tx is well-formed
	if err := sTx.SyntacticVerify(backend.Ctx); err != nil {
		return err
	}

	var (
		currentTimestamp = chainState.GetTimestamp()
		upgrades         = backend.Config.UpgradeConfig
		isDurangoActive  = upgrades.IsDurangoActivated(currentTimestamp)
		isEActive        = upgrades.IsEActivated(currentTimestamp)
	)
	if err := avax.VerifyMemoFieldLength(tx.Memo, isDurangoActive); err != nil {
		return err
	}

	if !backend.Bootstrapped.Get() {
		return nil
	}

	var (
		endTime   = tx.EndTime()
		startTime = currentTimestamp
	)
	if !isDurangoActive {
		startTime = tx.StartTime()
	}
	duration := endTime.Sub(startTime)

	if err := verifyStakerStartTime(isDurangoActive, currentTimestamp, startTime); err != nil {
		return err
	}

	delegatorRules, err := getDelegatorRules(backend, chainState, tx.Subnet)
	if err != nil {
		return err
	}

	stakedAssetID := tx.StakeOuts[0].AssetID()
	switch {
	case tx.Validator.Wght < delegatorRules.minDelegatorStake:
		// Ensure delegator is staking at least the minimum amount
		return ErrWeightTooSmall

	case duration < delegatorRules.minStakeDuration:
		// Ensure staking length is not too short
		return ErrStakeTooShort

	case duration > delegatorRules.maxStakeDuration:
		// Ensure staking length is not too long
		return ErrStakeTooLong

	case stakedAssetID != delegatorRules.assetID:
		// Wrong assetID used
		return fmt.Errorf(
			"%w: %s != %s",
			ErrWrongStakedAssetID,
			delegatorRules.assetID,
			stakedAssetID,
		)
	}

	validator, err := GetValidator(chainState, tx.Subnet, tx.Validator.NodeID)
	if err != nil {
		return fmt.Errorf(
			"failed to fetch the validator for %s on %s: %w",
			tx.Validator.NodeID,
			tx.Subnet,
			err,
		)
	}

	maximumWeight, err := safemath.Mul64(
		uint64(delegatorRules.maxValidatorWeightFactor),
		validator.Weight,
	)
	if err != nil {
		maximumWeight = math.MaxUint64
	}
	maximumWeight = min(maximumWeight, delegatorRules.maxValidatorStake)

	if !txs.BoundedBy(
		startTime,
		endTime,
		validator.StartTime,
		validator.EndTime,
	) {
		return ErrPeriodMismatch
	}
	overDelegated, err := overDelegated(
		chainState,
		validator,
		maximumWeight,
		tx.Validator.Wght,
		startTime,
		endTime,
	)
	if err != nil {
		return err
	}
	if overDelegated {
		return ErrOverDelegated
	}

	outs := make([]*avax.TransferableOutput, len(tx.Outs)+len(tx.StakeOuts))
	copy(outs, tx.Outs)
	copy(outs[len(tx.Outs):], tx.StakeOuts)

	if tx.Subnet != constants.PrimaryNetworkID {
		// Invariant: Delegators must only be able to reference validator
		//            transactions that implement [txs.ValidatorTx]. All
		//            validator transactions implement this interface except the
		//            AddSubnetValidatorTx. AddSubnetValidatorTx is the only
		//            permissioned validator, so we verify this delegator is
		//            pointing to a permissionless validator.
		if validator.Priority.IsPermissionedValidator() {
			return ErrDelegateToPermissionedValidator
		}
	}

	// Verify the flowcheck
<<<<<<< HEAD
	var (
		feeCalculator *fee.Calculator
		staticFeesCfg = backend.Config.StaticFeeConfig
	)
	if !isEActive {
		feeCalculator = fee.NewStaticCalculator(staticFeesCfg, upgrades, currentTimestamp)
	} else {
		feeCalculator = fee.NewDynamicCalculator(staticFeesCfg, feeManager, maxComplexity, sTx.Creds)
	}

	fee, err := feeCalculator.ComputeFee(tx)
	if err != nil {
		return err
	}

=======
	fee := feeCalculator.CalculateFee(tx)
>>>>>>> 32e26d52
	if err := backend.FlowChecker.VerifySpend(
		tx,
		chainState,
		tx.Ins,
		outs,
		sTx.Creds,
		map[ids.ID]uint64{
			backend.Ctx.AVAXAssetID: fee,
		},
	); err != nil {
		return fmt.Errorf("%w: %w", ErrFlowCheckFailed, err)
	}

	return nil
}

// Returns an error if the given tx is invalid.
// The transaction is valid if:
// * [sTx]'s creds authorize it to spend the stated inputs.
// * [sTx]'s creds authorize it to transfer ownership of [tx.Subnet].
// * The flow checker passes.
func verifyTransferSubnetOwnershipTx(
	backend *Backend,
<<<<<<< HEAD
	feeManager *commonfees.Manager,
	maxComplexity commonfees.Dimensions,
=======
	feeCalculator *fee.Calculator,
>>>>>>> 32e26d52
	chainState state.Chain,
	sTx *txs.Tx,
	tx *txs.TransferSubnetOwnershipTx,
) error {
<<<<<<< HEAD
	var (
		currentTimestamp = chainState.GetTimestamp()
		upgrades         = backend.Config.UpgradeConfig
		isDurangoActive  = upgrades.IsDurangoActivated(currentTimestamp)
		isEActive        = upgrades.IsEActivated(currentTimestamp)
	)

	if !isDurangoActive {
=======
	currentTimestamp := chainState.GetTimestamp()
	if !backend.Config.UpgradeConfig.IsDurangoActivated(currentTimestamp) {
>>>>>>> 32e26d52
		return ErrDurangoUpgradeNotActive
	}

	// Verify the tx is well-formed
	if err := sTx.SyntacticVerify(backend.Ctx); err != nil {
		return err
	}

	if err := avax.VerifyMemoFieldLength(tx.Memo, true /*=isDurangoActive*/); err != nil {
		return err
	}

	if !backend.Bootstrapped.Get() {
		// Not bootstrapped yet -- don't need to do full verification.
		return nil
	}

	baseTxCreds, err := verifySubnetAuthorization(backend, chainState, sTx, tx.Subnet, tx.SubnetAuth)
	if err != nil {
		return err
	}

	// Verify the flowcheck
<<<<<<< HEAD
	var (
		feeCalculator *fee.Calculator
		staticFeesCfg = backend.Config.StaticFeeConfig
	)
	if !isEActive {
		feeCalculator = fee.NewStaticCalculator(staticFeesCfg, upgrades, currentTimestamp)
	} else {
		feeCalculator = fee.NewDynamicCalculator(staticFeesCfg, feeManager, maxComplexity, sTx.Creds)
	}

	fee, err := feeCalculator.ComputeFee(tx)
	if err != nil {
		return err
	}

=======
	fee := feeCalculator.CalculateFee(tx)
>>>>>>> 32e26d52
	if err := backend.FlowChecker.VerifySpend(
		tx,
		chainState,
		tx.Ins,
		tx.Outs,
		baseTxCreds,
		map[ids.ID]uint64{
			backend.Ctx.AVAXAssetID: fee,
		},
	); err != nil {
		return fmt.Errorf("%w: %w", ErrFlowCheckFailed, err)
	}

	return nil
}

// Ensure the proposed validator starts after the current time
func verifyStakerStartTime(isDurangoActive bool, chainTime, stakerTime time.Time) error {
	// Pre Durango activation, start time must be after current chain time.
	// Post Durango activation, start time is not validated
	if isDurangoActive {
		return nil
	}

	if !chainTime.Before(stakerTime) {
		return fmt.Errorf(
			"%w: %s >= %s",
			ErrTimestampNotBeforeStartTime,
			chainTime,
			stakerTime,
		)
	}
	return nil
}<|MERGE_RESOLUTION|>--- conflicted
+++ resolved
@@ -18,7 +18,6 @@
 	"github.com/ava-labs/avalanchego/vms/platformvm/txs/fee"
 
 	safemath "github.com/ava-labs/avalanchego/utils/math"
-	commonfees "github.com/ava-labs/avalanchego/vms/components/fees"
 )
 
 var (
@@ -170,16 +169,10 @@
 	}
 
 	// Verify the flowcheck
-<<<<<<< HEAD
-	feeCalculator := fee.NewStaticCalculator(backend.Config.StaticFeeConfig, upgrades, currentTimestamp)
-	fee, err := feeCalculator.ComputeFee(tx)
+	fee, err := feeCalculator.ComputeFee(tx, sTx.Creds)
 	if err != nil {
 		return nil, err
 	}
-
-=======
-	fee := feeCalculator.CalculateFee(tx)
->>>>>>> 32e26d52
 	if err := backend.FlowChecker.VerifySpend(
 		tx,
 		chainState,
@@ -200,12 +193,7 @@
 // AddSubnetValidatorTx.
 func verifyAddSubnetValidatorTx(
 	backend *Backend,
-<<<<<<< HEAD
-	feeManager *commonfees.Manager,
-	maxComplexity commonfees.Dimensions,
-=======
 	feeCalculator *fee.Calculator,
->>>>>>> 32e26d52
 	chainState state.Chain,
 	sTx *txs.Tx,
 	tx *txs.AddSubnetValidatorTx,
@@ -219,7 +207,6 @@
 		currentTimestamp = chainState.GetTimestamp()
 		upgrades         = backend.Config.UpgradeConfig
 		isDurangoActive  = upgrades.IsDurangoActivated(currentTimestamp)
-		isEActive        = upgrades.IsEActivated(currentTimestamp)
 	)
 	if err := avax.VerifyMemoFieldLength(tx.Memo, isDurangoActive); err != nil {
 		return err
@@ -276,25 +263,10 @@
 	}
 
 	// Verify the flowcheck
-<<<<<<< HEAD
-	var (
-		feeCalculator *fee.Calculator
-		staticFeesCfg = backend.Config.StaticFeeConfig
-	)
-	if !isEActive {
-		feeCalculator = fee.NewStaticCalculator(staticFeesCfg, upgrades, currentTimestamp)
-	} else {
-		feeCalculator = fee.NewDynamicCalculator(staticFeesCfg, feeManager, maxComplexity, sTx.Creds)
-	}
-
-	fee, err := feeCalculator.ComputeFee(tx)
-	if err != nil {
-		return err
-	}
-
-=======
-	fee := feeCalculator.CalculateFee(tx)
->>>>>>> 32e26d52
+	fee, err := feeCalculator.ComputeFee(tx, sTx.Creds)
+	if err != nil {
+		return err
+	}
 	if err := backend.FlowChecker.VerifySpend(
 		tx,
 		chainState,
@@ -321,12 +293,7 @@
 // * The flow checker passes.
 func verifyRemoveSubnetValidatorTx(
 	backend *Backend,
-<<<<<<< HEAD
-	feeManager *commonfees.Manager,
-	maxComplexity commonfees.Dimensions,
-=======
 	feeCalculator *fee.Calculator,
->>>>>>> 32e26d52
 	chainState state.Chain,
 	sTx *txs.Tx,
 	tx *txs.RemoveSubnetValidatorTx,
@@ -340,7 +307,6 @@
 		currentTimestamp = chainState.GetTimestamp()
 		upgrades         = backend.Config.UpgradeConfig
 		isDurangoActive  = upgrades.IsDurangoActivated(currentTimestamp)
-		isEActive        = upgrades.IsEActivated(currentTimestamp)
 	)
 	if err := avax.VerifyMemoFieldLength(tx.Memo, isDurangoActive); err != nil {
 		return nil, false, err
@@ -378,25 +344,10 @@
 	}
 
 	// Verify the flowcheck
-<<<<<<< HEAD
-	var (
-		feeCalculator *fee.Calculator
-		staticFeesCfg = backend.Config.StaticFeeConfig
-	)
-	if !isEActive {
-		feeCalculator = fee.NewStaticCalculator(staticFeesCfg, upgrades, currentTimestamp)
-	} else {
-		feeCalculator = fee.NewDynamicCalculator(staticFeesCfg, feeManager, maxComplexity, sTx.Creds)
-	}
-
-	fee, err := feeCalculator.ComputeFee(tx)
+	fee, err := feeCalculator.ComputeFee(tx, sTx.Creds)
 	if err != nil {
 		return nil, false, err
 	}
-
-=======
-	fee := feeCalculator.CalculateFee(tx)
->>>>>>> 32e26d52
 	if err := backend.FlowChecker.VerifySpend(
 		tx,
 		chainState,
@@ -517,16 +468,10 @@
 	}
 
 	// Verify the flowcheck
-<<<<<<< HEAD
-	feeCalculator := fee.NewStaticCalculator(backend.Config.StaticFeeConfig, upgrades, currentTimestamp)
-	fee, err := feeCalculator.ComputeFee(tx)
+	fee, err := feeCalculator.ComputeFee(tx, sTx.Creds)
 	if err != nil {
 		return nil, err
 	}
-
-=======
-	fee := feeCalculator.CalculateFee(tx)
->>>>>>> 32e26d52
 	if err := backend.FlowChecker.VerifySpend(
 		tx,
 		chainState,
@@ -547,12 +492,7 @@
 // AddPermissionlessValidatorTx.
 func verifyAddPermissionlessValidatorTx(
 	backend *Backend,
-<<<<<<< HEAD
-	feeManager *commonfees.Manager,
-	maxComplexity commonfees.Dimensions,
-=======
 	feeCalculator *fee.Calculator,
->>>>>>> 32e26d52
 	chainState state.Chain,
 	sTx *txs.Tx,
 	tx *txs.AddPermissionlessValidatorTx,
@@ -566,7 +506,6 @@
 		currentTimestamp = chainState.GetTimestamp()
 		upgrades         = backend.Config.UpgradeConfig
 		isDurangoActive  = upgrades.IsDurangoActivated(currentTimestamp)
-		isEActive        = upgrades.IsEActivated(currentTimestamp)
 	)
 	if err := avax.VerifyMemoFieldLength(tx.Memo, isDurangoActive); err != nil {
 		return err
@@ -652,25 +591,10 @@
 	copy(outs[len(tx.Outs):], tx.StakeOuts)
 
 	// Verify the flowcheck
-<<<<<<< HEAD
-	var (
-		feeCalculator *fee.Calculator
-		staticFeesCfg = backend.Config.StaticFeeConfig
-	)
-	if !isEActive {
-		feeCalculator = fee.NewStaticCalculator(staticFeesCfg, upgrades, currentTimestamp)
-	} else {
-		feeCalculator = fee.NewDynamicCalculator(staticFeesCfg, feeManager, maxComplexity, sTx.Creds)
-	}
-
-	fee, err := feeCalculator.ComputeFee(tx)
-	if err != nil {
-		return err
-	}
-
-=======
-	fee := feeCalculator.CalculateFee(tx)
->>>>>>> 32e26d52
+	fee, err := feeCalculator.ComputeFee(tx, sTx.Creds)
+	if err != nil {
+		return err
+	}
 	if err := backend.FlowChecker.VerifySpend(
 		tx,
 		chainState,
@@ -691,12 +615,7 @@
 // AddPermissionlessDelegatorTx.
 func verifyAddPermissionlessDelegatorTx(
 	backend *Backend,
-<<<<<<< HEAD
-	feeManager *commonfees.Manager,
-	maxComplexity commonfees.Dimensions,
-=======
 	feeCalculator *fee.Calculator,
->>>>>>> 32e26d52
 	chainState state.Chain,
 	sTx *txs.Tx,
 	tx *txs.AddPermissionlessDelegatorTx,
@@ -710,7 +629,6 @@
 		currentTimestamp = chainState.GetTimestamp()
 		upgrades         = backend.Config.UpgradeConfig
 		isDurangoActive  = upgrades.IsDurangoActivated(currentTimestamp)
-		isEActive        = upgrades.IsEActivated(currentTimestamp)
 	)
 	if err := avax.VerifyMemoFieldLength(tx.Memo, isDurangoActive); err != nil {
 		return err
@@ -821,25 +739,10 @@
 	}
 
 	// Verify the flowcheck
-<<<<<<< HEAD
-	var (
-		feeCalculator *fee.Calculator
-		staticFeesCfg = backend.Config.StaticFeeConfig
-	)
-	if !isEActive {
-		feeCalculator = fee.NewStaticCalculator(staticFeesCfg, upgrades, currentTimestamp)
-	} else {
-		feeCalculator = fee.NewDynamicCalculator(staticFeesCfg, feeManager, maxComplexity, sTx.Creds)
-	}
-
-	fee, err := feeCalculator.ComputeFee(tx)
-	if err != nil {
-		return err
-	}
-
-=======
-	fee := feeCalculator.CalculateFee(tx)
->>>>>>> 32e26d52
+	fee, err := feeCalculator.ComputeFee(tx, sTx.Creds)
+	if err != nil {
+		return err
+	}
 	if err := backend.FlowChecker.VerifySpend(
 		tx,
 		chainState,
@@ -863,29 +766,18 @@
 // * The flow checker passes.
 func verifyTransferSubnetOwnershipTx(
 	backend *Backend,
-<<<<<<< HEAD
-	feeManager *commonfees.Manager,
-	maxComplexity commonfees.Dimensions,
-=======
 	feeCalculator *fee.Calculator,
->>>>>>> 32e26d52
 	chainState state.Chain,
 	sTx *txs.Tx,
 	tx *txs.TransferSubnetOwnershipTx,
 ) error {
-<<<<<<< HEAD
 	var (
 		currentTimestamp = chainState.GetTimestamp()
 		upgrades         = backend.Config.UpgradeConfig
 		isDurangoActive  = upgrades.IsDurangoActivated(currentTimestamp)
-		isEActive        = upgrades.IsEActivated(currentTimestamp)
 	)
 
 	if !isDurangoActive {
-=======
-	currentTimestamp := chainState.GetTimestamp()
-	if !backend.Config.UpgradeConfig.IsDurangoActivated(currentTimestamp) {
->>>>>>> 32e26d52
 		return ErrDurangoUpgradeNotActive
 	}
 
@@ -909,25 +801,10 @@
 	}
 
 	// Verify the flowcheck
-<<<<<<< HEAD
-	var (
-		feeCalculator *fee.Calculator
-		staticFeesCfg = backend.Config.StaticFeeConfig
-	)
-	if !isEActive {
-		feeCalculator = fee.NewStaticCalculator(staticFeesCfg, upgrades, currentTimestamp)
-	} else {
-		feeCalculator = fee.NewDynamicCalculator(staticFeesCfg, feeManager, maxComplexity, sTx.Creds)
-	}
-
-	fee, err := feeCalculator.ComputeFee(tx)
-	if err != nil {
-		return err
-	}
-
-=======
-	fee := feeCalculator.CalculateFee(tx)
->>>>>>> 32e26d52
+	fee, err := feeCalculator.ComputeFee(tx, sTx.Creds)
+	if err != nil {
+		return err
+	}
 	if err := backend.FlowChecker.VerifySpend(
 		tx,
 		chainState,
