--- conflicted
+++ resolved
@@ -62,10 +62,14 @@
 		alphaInfoClient := info.NewClient(alphaNode.URI)
 		alphaNodeID, alphaPOP, err := alphaInfoClient.GetNodeID(e2e.DefaultContext())
 		require.NoError(err)
+		alphaShortNodeID, err := ids.ShortNodeIDFromNodeID(alphaNodeID)
+		require.NoError(err)
 
 		ginkgo.By("retrieving beta node id and pop")
 		betaInfoClient := info.NewClient(betaNode.URI)
 		betaNodeID, betaPOP, err := betaInfoClient.GetNodeID(e2e.DefaultContext())
+		require.NoError(err)
+		betaShortNodeID, err := ids.ShortNodeIDFromNodeID(betaNodeID)
 		require.NoError(err)
 
 		ginkgo.By("generating reward keys")
@@ -106,23 +110,6 @@
 		baseWallet := e2e.NewWallet(keychain, nodeURI)
 		pWallet := baseWallet.P()
 
-<<<<<<< HEAD
-		ginkgo.By("retrieving alpha node id and pop")
-		alphaInfoClient := info.NewClient(alphaNode.GetProcessContext().URI)
-		alphaNodeID, alphaPOP, err := alphaInfoClient.GetNodeID(e2e.DefaultContext())
-		require.NoError(err)
-		alphaShortNodeID, err := ids.ShortNodeIDFromNodeID(alphaNodeID)
-		require.NoError(err)
-
-		ginkgo.By("retrieving beta node id and pop")
-		betaInfoClient := info.NewClient(betaNode.GetProcessContext().URI)
-		betaNodeID, betaPOP, err := betaInfoClient.GetNodeID(e2e.DefaultContext())
-		require.NoError(err)
-		betaShortNodeID, err := ids.ShortNodeIDFromNodeID(betaNodeID)
-		require.NoError(err)
-
-=======
->>>>>>> e26d9c9f
 		const (
 			delegationPercent = 0.10 // 10%
 			delegationShare   = reward.PercentDenominator * delegationPercent
@@ -142,14 +129,8 @@
 			_, err := pWallet.IssueAddPermissionlessValidatorTx(
 				&txs.SubnetValidator{
 					Validator: txs.Validator{
-<<<<<<< HEAD
 						NodeID: alphaShortNodeID,
-						Start:  uint64(alphaValidatorStartTime.Unix()),
-						End:    uint64(alphaValidatorEndTime.Unix()),
-=======
-						NodeID: alphaNodeID,
 						End:    uint64(alphaValidatorsEndTime.Unix()),
->>>>>>> e26d9c9f
 						Wght:   weight,
 					},
 					Subnet: constants.PrimaryNetworkID,
@@ -177,12 +158,7 @@
 			_, err := pWallet.IssueAddPermissionlessValidatorTx(
 				&txs.SubnetValidator{
 					Validator: txs.Validator{
-<<<<<<< HEAD
 						NodeID: betaShortNodeID,
-						Start:  uint64(betaValidatorStartTime.Unix()),
-=======
-						NodeID: betaNodeID,
->>>>>>> e26d9c9f
 						End:    uint64(betaValidatorEndTime.Unix()),
 						Wght:   weight,
 					},
@@ -215,14 +191,8 @@
 			_, err := pWallet.IssueAddPermissionlessDelegatorTx(
 				&txs.SubnetValidator{
 					Validator: txs.Validator{
-<<<<<<< HEAD
 						NodeID: alphaShortNodeID,
-						Start:  uint64(gammaDelegatorStartTime.Unix()),
-						End:    uint64(gammaDelegatorStartTime.Add(delegationPeriod).Unix()),
-=======
-						NodeID: alphaNodeID,
 						End:    uint64(gammaDelegatorEndTime.Unix()),
->>>>>>> e26d9c9f
 						Wght:   weight,
 					},
 					Subnet: constants.PrimaryNetworkID,
@@ -244,14 +214,8 @@
 			_, err := pWallet.IssueAddPermissionlessDelegatorTx(
 				&txs.SubnetValidator{
 					Validator: txs.Validator{
-<<<<<<< HEAD
 						NodeID: betaShortNodeID,
-						Start:  uint64(deltaDelegatorStartTime.Unix()),
-						End:    uint64(deltaDelegatorStartTime.Add(delegationPeriod).Unix()),
-=======
-						NodeID: betaNodeID,
 						End:    uint64(deltaDelegatorEndTime.Unix()),
->>>>>>> e26d9c9f
 						Wght:   weight,
 					},
 					Subnet: constants.PrimaryNetworkID,
