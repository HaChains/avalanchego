--- conflicted
+++ resolved
@@ -31,6 +31,7 @@
 	"github.com/ava-labs/avalanchego/utils/units"
 	"github.com/ava-labs/avalanchego/vms/avm/block"
 	"github.com/ava-labs/avalanchego/vms/avm/block/executor"
+	"github.com/ava-labs/avalanchego/vms/avm/config"
 	"github.com/ava-labs/avalanchego/vms/avm/state"
 	"github.com/ava-labs/avalanchego/vms/avm/txs"
 	"github.com/ava-labs/avalanchego/vms/components/avax"
@@ -46,7 +47,7 @@
 func TestServiceIssueTx(t *testing.T) {
 	require := require.New(t)
 
-	env := setup(t, &envConfig{fork: durango})
+	env := setup(t, &envConfig{fork: eUpgrade})
 	env.vm.ctx.Lock.Unlock()
 
 	defer func() {
@@ -263,7 +264,7 @@
 
 func TestServiceGetTxs(t *testing.T) {
 	require := require.New(t)
-	env := setup(t, &envConfig{fork: durango})
+	env := setup(t, &envConfig{fork: eUpgrade})
 	var err error
 	env.vm.addressTxsIndexer, err = index.NewIndexer(env.vm.db, env.vm.ctx.Log, "", prometheus.NewRegistry(), false)
 	require.NoError(err)
@@ -305,7 +306,7 @@
 func TestServiceGetAllBalances(t *testing.T) {
 	require := require.New(t)
 
-	env := setup(t, &envConfig{fork: durango})
+	env := setup(t, &envConfig{fork: eUpgrade})
 	defer func() {
 		env.vm.ctx.Lock.Lock()
 		require.NoError(env.vm.Shutdown(context.Background()))
@@ -503,7 +504,7 @@
 func TestServiceGetTx(t *testing.T) {
 	require := require.New(t)
 
-	env := setup(t, &envConfig{fork: durango})
+	env := setup(t, &envConfig{fork: eUpgrade})
 	env.vm.ctx.Lock.Unlock()
 
 	defer func() {
@@ -531,7 +532,7 @@
 func TestServiceGetTxJSON_BaseTx(t *testing.T) {
 	require := require.New(t)
 
-	env := setup(t, &envConfig{fork: durango})
+	env := setup(t, &envConfig{fork: eUpgrade})
 	env.vm.ctx.Lock.Unlock()
 	defer func() {
 		env.vm.ctx.Lock.Lock()
@@ -626,7 +627,7 @@
 func TestServiceGetTxJSON_ExportTx(t *testing.T) {
 	require := require.New(t)
 
-	env := setup(t, &envConfig{fork: durango})
+	env := setup(t, &envConfig{fork: eUpgrade})
 	env.vm.ctx.Lock.Unlock()
 	defer func() {
 		env.vm.ctx.Lock.Lock()
@@ -724,14 +725,7 @@
 	require := require.New(t)
 
 	env := setup(t, &envConfig{
-<<<<<<< HEAD
-		vmStaticConfig: &config.Config{
-			CreateAssetTxFee: testTxFee,
-			DurangoTime:      time.Time{},
-		},
-=======
 		vmStaticConfig: noFeesTestConfig,
->>>>>>> d3a733e7
 		additionalFxs: []*common.Fx{{
 			ID: propertyfx.ID,
 			Fx: &propertyfx.Fx{},
@@ -762,34 +756,8 @@
 	"unsignedTx": {
 		"networkID": 10,
 		"blockchainID": "PLACEHOLDER_BLOCKCHAIN_ID",
-		"outputs": [
-			{
-				"assetID": "2XGxUr7VF7j1iwUp2aiGe4b6Ue2yyNghNS1SuNTNmZ77dPpXFZ",
-				"fxID": "spdxUxVJQbX85MGxMHbKw1sHxMnSqJ3QBzDyDYEP3h6TLuxqQ",
-				"output": {
-					"addresses": [
-						"X-testing1lnk637g0edwnqc2tn8tel39652fswa3xk4r65e"
-					],
-					"amount": 49000,
-					"locktime": 0,
-					"threshold": 1
-				}
-			}
-		],
-		"inputs": [
-			{
-				"txID": "2XGxUr7VF7j1iwUp2aiGe4b6Ue2yyNghNS1SuNTNmZ77dPpXFZ",
-				"outputIndex": 2,
-				"assetID": "2XGxUr7VF7j1iwUp2aiGe4b6Ue2yyNghNS1SuNTNmZ77dPpXFZ",
-				"fxID": "spdxUxVJQbX85MGxMHbKw1sHxMnSqJ3QBzDyDYEP3h6TLuxqQ",
-				"input": {
-					"amount": 50000,
-					"signatureIndices": [
-						0
-					]
-				}
-			}
-		],
+		"outputs": null,
+		"inputs": null,
 		"memo": "0x",
 		"name": "Team Rocket",
 		"symbol": "TR",
@@ -859,16 +827,7 @@
 			}
 		]
 	},
-	"credentials": [
-		{
-			"fxID": "spdxUxVJQbX85MGxMHbKw1sHxMnSqJ3QBzDyDYEP3h6TLuxqQ",
-			"credential": {
-				"signatures": [
-					"0xa036832b708b377ef9719ffbc834a3fb933191a467994f844c23f4a44350e86a7151cdbbbfa479d93a4906cc22254dcc5ccc2a6099492e7a9f9e8b575048d69701"
-				]
-			}
-		}
-	],
+	"credentials": null,
 	"id": "PLACEHOLDER_TX_ID"
 }`
 
@@ -882,13 +841,7 @@
 	require := require.New(t)
 
 	env := setup(t, &envConfig{
-<<<<<<< HEAD
-		vmStaticConfig: &config.Config{
-			DurangoTime: time.Time{},
-		},
-=======
 		vmStaticConfig: noFeesTestConfig,
->>>>>>> d3a733e7
 		additionalFxs: []*common.Fx{{
 			ID: propertyfx.ID,
 			Fx: &propertyfx.Fx{},
@@ -987,13 +940,7 @@
 	require := require.New(t)
 
 	env := setup(t, &envConfig{
-<<<<<<< HEAD
-		vmStaticConfig: &config.Config{
-			DurangoTime: time.Time{},
-		},
-=======
 		vmStaticConfig: noFeesTestConfig,
->>>>>>> d3a733e7
 		additionalFxs: []*common.Fx{{
 			ID: propertyfx.ID,
 			Fx: &propertyfx.Fx{},
@@ -1129,13 +1076,7 @@
 	require := require.New(t)
 
 	env := setup(t, &envConfig{
-<<<<<<< HEAD
-		vmStaticConfig: &config.Config{
-			DurangoTime: time.Time{},
-		},
-=======
 		vmStaticConfig: noFeesTestConfig,
->>>>>>> d3a733e7
 		additionalFxs: []*common.Fx{{
 			ID: propertyfx.ID,
 			Fx: &propertyfx.Fx{},
@@ -1238,13 +1179,7 @@
 	require := require.New(t)
 
 	env := setup(t, &envConfig{
-<<<<<<< HEAD
-		vmStaticConfig: &config.Config{
-			DurangoTime: time.Time{},
-		},
-=======
 		vmStaticConfig: noFeesTestConfig,
->>>>>>> d3a733e7
 		additionalFxs: []*common.Fx{{
 			ID: propertyfx.ID,
 			Fx: &propertyfx.Fx{},
@@ -1388,13 +1323,7 @@
 	require := require.New(t)
 
 	env := setup(t, &envConfig{
-<<<<<<< HEAD
-		vmStaticConfig: &config.Config{
-			DurangoTime: time.Time{},
-		},
-=======
 		vmStaticConfig: noFeesTestConfig,
->>>>>>> d3a733e7
 		additionalFxs: []*common.Fx{{
 			ID: propertyfx.ID,
 			Fx: &propertyfx.Fx{},
@@ -1494,13 +1423,7 @@
 	require := require.New(t)
 
 	env := setup(t, &envConfig{
-<<<<<<< HEAD
-		vmStaticConfig: &config.Config{
-			DurangoTime: time.Time{},
-		},
-=======
 		vmStaticConfig: noFeesTestConfig,
->>>>>>> d3a733e7
 		additionalFxs: []*common.Fx{{
 			ID: propertyfx.ID,
 			Fx: &propertyfx.Fx{},
@@ -1846,7 +1769,7 @@
 func TestServiceGetNilTx(t *testing.T) {
 	require := require.New(t)
 
-	env := setup(t, &envConfig{fork: durango})
+	env := setup(t, &envConfig{fork: eUpgrade})
 	env.vm.ctx.Lock.Unlock()
 
 	defer func() {
@@ -2133,7 +2056,7 @@
 func TestGetAssetDescription(t *testing.T) {
 	require := require.New(t)
 
-	env := setup(t, &envConfig{fork: durango})
+	env := setup(t, &envConfig{fork: eUpgrade})
 	env.vm.ctx.Lock.Unlock()
 
 	defer func() {
