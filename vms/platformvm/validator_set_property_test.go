--- conflicted
+++ resolved
@@ -273,39 +273,14 @@
 }
 
 func addPrimaryValidatorWithBLSKey(vm *VM, data *validatorInputData) (*state.Staker, error) {
-<<<<<<< HEAD
 	addr := genesistest.Keys[0].PublicKey().Address()
-	utxoHandler := utxo.NewHandler(vm.ctx, &vm.clock, vm.fx)
-	ins, unstakedOuts, stakedOuts, signers, err := utxoHandler.Spend(
-		vm.state,
-		genesistest.Keys,
-		vm.MinValidatorStake,
-		vm.Config.AddPrimaryNetworkValidatorFee,
-		addr, // change Addresss
-	)
-	if err != nil {
-		return nil, fmt.Errorf("could not create inputs/outputs for permissionless validator: %w", err)
-	}
+
 	sk, err := bls.NewSecretKey()
 	if err != nil {
-		return nil, fmt.Errorf("could not create secret key: %w", err)
-	}
-=======
-	addr := keys[0].PublicKey().Address()
->>>>>>> 6dcd8e8a
-
-	sk, err := bls.NewSecretKey()
-	if err != nil {
 		return nil, fmt.Errorf("failed to generate BLS key: %w", err)
 	}
 
-<<<<<<< HEAD
-func addPrimaryValidatorWithoutBLSKey(vm *VM, data *validatorInputData) (*state.Staker, error) {
-	addr := genesistest.Keys[0].PublicKey().Address()
-	signedTx, err := vm.txBuilder.NewAddValidatorTx(
-=======
 	signedTx, err := vm.txBuilder.NewAddPermissionlessValidatorTx(
->>>>>>> 6dcd8e8a
 		vm.Config.MinValidatorStake,
 		uint64(data.startTime.Unix()),
 		uint64(data.endTime.Unix()),
@@ -483,22 +458,6 @@
 			}
 			res = append(res, val)
 			currentPrimaryVal = val
-<<<<<<< HEAD
-
-		case startPrimaryWithoutBLS:
-			currentTime = currentPrimaryVal.endTime.Add(txexecutor.SyncBound)
-			endTime := currentTime.Add(configtest.MinStakingDuration)
-			val := &validatorInputData{
-				eventType: startPrimaryWithoutBLS,
-				startTime: currentTime,
-				endTime:   endTime,
-				nodeID:    nodeID,
-				publicKey: nil,
-			}
-			res = append(res, val)
-			currentPrimaryVal = val
-=======
->>>>>>> 6dcd8e8a
 		}
 	}
 	return res, nil
@@ -723,18 +682,12 @@
 	// chain time ahead
 	testSubnet1, err = vm.txBuilder.NewCreateSubnetTx(
 		1, // threshold
-<<<<<<< HEAD
 		[]ids.ShortID{
 			genesistest.SubnetControlKeys[0].PublicKey().Address(),
 		},
 		[]*secp256k1.PrivateKey{genesistest.Keys[len(genesistest.Keys)-1]}, // pays tx fee
 		genesistest.Keys[0].PublicKey().Address(),                          // change addr
-=======
-		[]ids.ShortID{keys[0].PublicKey().Address()},
-		[]*secp256k1.PrivateKey{keys[len(keys)-1]}, // pays tx fee
-		keys[0].PublicKey().Address(),              // change addr
 		nil,
->>>>>>> 6dcd8e8a
 	)
 	if err != nil {
 		return nil, ids.Empty, err
