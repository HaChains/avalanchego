--- conflicted
+++ resolved
@@ -273,11 +273,7 @@
 				xAllocations = append(xAllocations, allocation)
 			}
 		}
-<<<<<<< HEAD
-		utils.SortSliceSortable(xAllocations)
-=======
 		utils.Sort(xAllocations)
->>>>>>> b958ed70
 
 		for _, allocation := range xAllocations {
 			addr, err := address.FormatBech32(hrp, allocation.AVAXAddr.Bytes())
