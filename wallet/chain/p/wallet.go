// Copyright (C) 2019-2024, Ava Labs, Inc. All rights reserved.
// See the file LICENSE for licensing terms.

package p

import (
	"errors"
	"fmt"
	"time"

	"github.com/ava-labs/avalanchego/ids"
	"github.com/ava-labs/avalanchego/version"
	"github.com/ava-labs/avalanchego/vms/components/avax"
	"github.com/ava-labs/avalanchego/vms/platformvm"
	"github.com/ava-labs/avalanchego/vms/platformvm/config"
	"github.com/ava-labs/avalanchego/vms/platformvm/status"
	"github.com/ava-labs/avalanchego/vms/platformvm/txs"
	"github.com/ava-labs/avalanchego/vms/platformvm/txs/fee"
	"github.com/ava-labs/avalanchego/vms/platformvm/upgrade"
	"github.com/ava-labs/avalanchego/vms/secp256k1fx"
	"github.com/ava-labs/avalanchego/wallet/chain/p/builder"
	"github.com/ava-labs/avalanchego/wallet/subnet/primary/common"

	commonfees "github.com/ava-labs/avalanchego/vms/components/fees"
	vmsigner "github.com/ava-labs/avalanchego/vms/platformvm/signer"
	walletsigner "github.com/ava-labs/avalanchego/wallet/chain/p/signer"
)

var (
	ErrNotCommitted = errors.New("not committed")

	_ Wallet = (*wallet)(nil)
)

type Wallet interface {
	// Builder returns the builder that will be used to create the transactions.
	Builder() builder.Builder

	// Signer returns the signer that will be used to sign the transactions.
	Signer() walletsigner.Signer

	// IssueBaseTx creates, signs, and issues a new simple value transfer.
	//
	// - [outputs] specifies all the recipients and amounts that should be sent
	//   from this transaction.
	IssueBaseTx(
		outputs []*avax.TransferableOutput,
		options ...common.Option,
	) (*txs.Tx, error)

	// IssueAddValidatorTx creates, signs, and issues a new validator of the
	// primary network.
	//
	// - [vdr] specifies all the details of the validation period such as the
	//   startTime, endTime, stake weight, and nodeID.
	// - [rewardsOwner] specifies the owner of all the rewards this validator
	//   may accrue during its validation period.
	// - [shares] specifies the fraction (out of 1,000,000) that this validator
	//   will take from delegation rewards. If 1,000,000 is provided, 100% of
	//   the delegation reward will be sent to the validator's [rewardsOwner].
	IssueAddValidatorTx(
		vdr *txs.Validator,
		rewardsOwner *secp256k1fx.OutputOwners,
		shares uint32,
		options ...common.Option,
	) (*txs.Tx, error)

	// IssueAddSubnetValidatorTx creates, signs, and issues a new validator of a
	// subnet.
	//
	// - [vdr] specifies all the details of the validation period such as the
	//   startTime, endTime, sampling weight, nodeID, and subnetID.
	IssueAddSubnetValidatorTx(
		vdr *txs.SubnetValidator,
		options ...common.Option,
	) (*txs.Tx, error)

	// IssueAddSubnetValidatorTx creates, signs, and issues a transaction that
	// removes a validator of a subnet.
	//
	// - [nodeID] is the validator being removed from [subnetID].
	IssueRemoveSubnetValidatorTx(
		nodeID ids.NodeID,
		subnetID ids.ID,
		options ...common.Option,
	) (*txs.Tx, error)

	// IssueAddDelegatorTx creates, signs, and issues a new delegator to a
	// validator on the primary network.
	//
	// - [vdr] specifies all the details of the delegation period such as the
	//   startTime, endTime, stake weight, and validator's nodeID.
	// - [rewardsOwner] specifies the owner of all the rewards this delegator
	//   may accrue at the end of its delegation period.
	IssueAddDelegatorTx(
		vdr *txs.Validator,
		rewardsOwner *secp256k1fx.OutputOwners,
		options ...common.Option,
	) (*txs.Tx, error)

	// IssueCreateChainTx creates, signs, and issues a new chain in the named
	// subnet.
	//
	// - [subnetID] specifies the subnet to launch the chain in.
	// - [genesis] specifies the initial state of the new chain.
	// - [vmID] specifies the vm that the new chain will run.
	// - [fxIDs] specifies all the feature extensions that the vm should be
	//   running with.
	// - [chainName] specifies a human readable name for the chain.
	IssueCreateChainTx(
		subnetID ids.ID,
		genesis []byte,
		vmID ids.ID,
		fxIDs []ids.ID,
		chainName string,
		options ...common.Option,
	) (*txs.Tx, error)

	// IssueCreateSubnetTx creates, signs, and issues a new subnet with the
	// specified owner.
	//
	// - [owner] specifies who has the ability to create new chains and add new
	//   validators to the subnet.
	IssueCreateSubnetTx(
		owner *secp256k1fx.OutputOwners,
		options ...common.Option,
	) (*txs.Tx, error)

	// IssueTransferSubnetOwnershipTx creates, signs, and issues a transaction that
	// changes the owner of the named subnet.
	//
	// - [subnetID] specifies the subnet to be modified
	// - [owner] specifies who has the ability to create new chains and add new
	//   validators to the subnet.
	IssueTransferSubnetOwnershipTx(
		subnetID ids.ID,
		owner *secp256k1fx.OutputOwners,
		options ...common.Option,
	) (*txs.Tx, error)

	// IssueImportTx creates, signs, and issues an import transaction that
	// attempts to consume all the available UTXOs and import the funds to [to].
	//
	// - [chainID] specifies the chain to be importing funds from.
	// - [to] specifies where to send the imported funds to.
	IssueImportTx(
		chainID ids.ID,
		to *secp256k1fx.OutputOwners,
		options ...common.Option,
	) (*txs.Tx, error)

	// IssueExportTx creates, signs, and issues an export transaction that
	// attempts to send all the provided [outputs] to the requested [chainID].
	//
	// - [chainID] specifies the chain to be exporting the funds to.
	// - [outputs] specifies the outputs to send to the [chainID].
	IssueExportTx(
		chainID ids.ID,
		outputs []*avax.TransferableOutput,
		options ...common.Option,
	) (*txs.Tx, error)

	// IssueTransformSubnetTx creates a transform subnet transaction that attempts
	// to convert the provided [subnetID] from a permissioned subnet to a
	// permissionless subnet. This transaction will convert
	// [maxSupply] - [initialSupply] of [assetID] to staking rewards.
	//
	// - [subnetID] specifies the subnet to transform.
	// - [assetID] specifies the asset to use to reward stakers on the subnet.
	// - [initialSupply] is the amount of [assetID] that will be in circulation
	//   after this transaction is accepted.
	// - [maxSupply] is the maximum total amount of [assetID] that should ever
	//   exist.
	// - [minConsumptionRate] is the rate that a staker will receive rewards
	//   if they stake with a duration of 0.
	// - [maxConsumptionRate] is the maximum rate that staking rewards should be
	//   consumed from the reward pool per year.
	// - [minValidatorStake] is the minimum amount of funds required to become a
	//   validator.
	// - [maxValidatorStake] is the maximum amount of funds a single validator
	//   can be allocated, including delegated funds.
	// - [minStakeDuration] is the minimum number of seconds a staker can stake
	//   for.
	// - [maxStakeDuration] is the maximum number of seconds a staker can stake
	//   for.
	// - [minValidatorStake] is the minimum amount of funds required to become a
	//   delegator.
	// - [maxValidatorWeightFactor] is the factor which calculates the maximum
	//   amount of delegation a validator can receive. A value of 1 effectively
	//   disables delegation.
	// - [uptimeRequirement] is the minimum percentage a validator must be
	//   online and responsive to receive a reward.
	IssueTransformSubnetTx(
		subnetID ids.ID,
		assetID ids.ID,
		initialSupply uint64,
		maxSupply uint64,
		minConsumptionRate uint64,
		maxConsumptionRate uint64,
		minValidatorStake uint64,
		maxValidatorStake uint64,
		minStakeDuration time.Duration,
		maxStakeDuration time.Duration,
		minDelegationFee uint32,
		minDelegatorStake uint64,
		maxValidatorWeightFactor byte,
		uptimeRequirement uint32,
		options ...common.Option,
	) (*txs.Tx, error)

	// IssueAddPermissionlessValidatorTx creates, signs, and issues a new
	// validator of the specified subnet.
	//
	// - [vdr] specifies all the details of the validation period such as the
	//   subnetID, startTime, endTime, stake weight, and nodeID.
	// - [signer] if the subnetID is the primary network, this is the BLS key
	//   for this validator. Otherwise, this value should be the empty signer.
	// - [assetID] specifies the asset to stake.
	// - [validationRewardsOwner] specifies the owner of all the rewards this
	//   validator earns for its validation period.
	// - [delegationRewardsOwner] specifies the owner of all the rewards this
	//   validator earns for delegations during its validation period.
	// - [shares] specifies the fraction (out of 1,000,000) that this validator
	//   will take from delegation rewards. If 1,000,000 is provided, 100% of
	//   the delegation reward will be sent to the validator's [rewardsOwner].
	IssueAddPermissionlessValidatorTx(
		vdr *txs.SubnetValidator,
		signer vmsigner.Signer,
		assetID ids.ID,
		validationRewardsOwner *secp256k1fx.OutputOwners,
		delegationRewardsOwner *secp256k1fx.OutputOwners,
		shares uint32,
		options ...common.Option,
	) (*txs.Tx, error)

	// IssueAddPermissionlessDelegatorTx creates, signs, and issues a new
	// delegator of the specified subnet on the specified nodeID.
	//
	// - [vdr] specifies all the details of the delegation period such as the
	//   subnetID, startTime, endTime, stake weight, and nodeID.
	// - [assetID] specifies the asset to stake.
	// - [rewardsOwner] specifies the owner of all the rewards this delegator
	//   earns during its delegation period.
	IssueAddPermissionlessDelegatorTx(
		vdr *txs.SubnetValidator,
		assetID ids.ID,
		rewardsOwner *secp256k1fx.OutputOwners,
		options ...common.Option,
	) (*txs.Tx, error)

	// IssueUnsignedTx signs and issues the unsigned tx.
	IssueUnsignedTx(
		utx txs.UnsignedTx,
		options ...common.Option,
	) (*txs.Tx, error)

	// IssueTx issues the signed tx.
	IssueTx(
		tx *txs.Tx,
		options ...common.Option,
	) error
}

func NewWallet(
	builder builder.Builder,
	signer walletsigner.Signer,
	client platformvm.Client,
	backend Backend,
) Wallet {
	return &wallet{
		Backend: backend,
		builder: builder,
		signer:  signer,
		client:  client,
		staticFeesConfig: fee.StaticConfig{
			TxFee:                         uint64(0),
			CreateAssetTxFee:              uint64(0),
			CreateSubnetTxFee:             uint64(0),
			TransformSubnetTxFee:          uint64(0),
			CreateBlockchainTxFee:         uint64(0),
			AddPrimaryNetworkValidatorFee: uint64(0),
			AddPrimaryNetworkDelegatorFee: uint64(0),
			AddSubnetValidatorFee:         uint64(0),
			AddSubnetDelegatorFee:         uint64(0),
		},
	}
}

type wallet struct {
	Backend
	builder builder.Builder
	signer  walletsigner.Signer
	client  platformvm.Client

<<<<<<< HEAD
	isEForkActive                    bool
	staticFeesConfig                 *config.Config
	nextFeeRates, blockMaxComplexity commonfees.Dimensions
=======
	isEForkActive                bool
	staticFeesConfig             fee.StaticConfig
	feeRates, blockMaxComplexity commonfees.Dimensions
>>>>>>> f8ab1c09
}

func (w *wallet) Builder() builder.Builder {
	return w.builder
}

func (w *wallet) Signer() walletsigner.Signer {
	return w.signer
}

func (w *wallet) IssueBaseTx(
	outputs []*avax.TransferableOutput,
	options ...common.Option,
) (*txs.Tx, error) {
	feeCalc, err := w.feeCalculator(w.builder.Context(), options...)
	if err != nil {
		return nil, err
	}

	utx, err := w.builder.NewBaseTx(outputs, feeCalc, options...)
	if err != nil {
		return nil, err
	}

	return w.IssueUnsignedTx(utx, options...)
}

func (w *wallet) IssueAddValidatorTx(
	vdr *txs.Validator,
	rewardsOwner *secp256k1fx.OutputOwners,
	shares uint32,
	options ...common.Option,
) (*txs.Tx, error) {
	feeCalc, err := w.feeCalculator(w.builder.Context(), options...)
	if err != nil {
		return nil, err
	}

	utx, err := w.builder.NewAddValidatorTx(vdr, rewardsOwner, shares, feeCalc, options...)
	if err != nil {
		return nil, err
	}
	return w.IssueUnsignedTx(utx, options...)
}

func (w *wallet) IssueAddSubnetValidatorTx(
	vdr *txs.SubnetValidator,
	options ...common.Option,
) (*txs.Tx, error) {
	feeCalc, err := w.feeCalculator(w.builder.Context(), options...)
	if err != nil {
		return nil, err
	}

	utx, err := w.builder.NewAddSubnetValidatorTx(vdr, feeCalc, options...)
	if err != nil {
		return nil, err
	}

	return w.IssueUnsignedTx(utx, options...)
}

func (w *wallet) IssueRemoveSubnetValidatorTx(
	nodeID ids.NodeID,
	subnetID ids.ID,
	options ...common.Option,
) (*txs.Tx, error) {
	feeCalc, err := w.feeCalculator(w.builder.Context(), options...)
	if err != nil {
		return nil, err
	}

	utx, err := w.builder.NewRemoveSubnetValidatorTx(nodeID, subnetID, feeCalc, options...)
	if err != nil {
		return nil, err
	}

	return w.IssueUnsignedTx(utx, options...)
}

func (w *wallet) IssueAddDelegatorTx(
	vdr *txs.Validator,
	rewardsOwner *secp256k1fx.OutputOwners,
	options ...common.Option,
) (*txs.Tx, error) {
	feeCalc, err := w.feeCalculator(w.builder.Context(), options...)
	if err != nil {
		return nil, err
	}

	utx, err := w.builder.NewAddDelegatorTx(vdr, rewardsOwner, feeCalc, options...)
	if err != nil {
		return nil, err
	}
	return w.IssueUnsignedTx(utx, options...)
}

func (w *wallet) IssueCreateChainTx(
	subnetID ids.ID,
	genesis []byte,
	vmID ids.ID,
	fxIDs []ids.ID,
	chainName string,
	options ...common.Option,
) (*txs.Tx, error) {
	feeCalc, err := w.feeCalculator(w.builder.Context(), options...)
	if err != nil {
		return nil, err
	}

	utx, err := w.builder.NewCreateChainTx(subnetID, genesis, vmID, fxIDs, chainName, feeCalc, options...)
	if err != nil {
		return nil, err
	}

	return w.IssueUnsignedTx(utx, options...)
}

func (w *wallet) IssueCreateSubnetTx(
	owner *secp256k1fx.OutputOwners,
	options ...common.Option,
) (*txs.Tx, error) {
	feeCalc, err := w.feeCalculator(w.builder.Context(), options...)
	if err != nil {
		return nil, err
	}

	utx, err := w.builder.NewCreateSubnetTx(owner, feeCalc, options...)
	if err != nil {
		return nil, err
	}
	return w.IssueUnsignedTx(utx, options...)
}

func (w *wallet) IssueTransferSubnetOwnershipTx(
	subnetID ids.ID,
	owner *secp256k1fx.OutputOwners,
	options ...common.Option,
) (*txs.Tx, error) {
	feeCalc, err := w.feeCalculator(w.builder.Context(), options...)
	if err != nil {
		return nil, err
	}

	utx, err := w.builder.NewTransferSubnetOwnershipTx(subnetID, owner, feeCalc, options...)
	if err != nil {
		return nil, err
	}
	return w.IssueUnsignedTx(utx, options...)
}

func (w *wallet) IssueImportTx(
	sourceChainID ids.ID,
	to *secp256k1fx.OutputOwners,
	options ...common.Option,
) (*txs.Tx, error) {
	feeCalc, err := w.feeCalculator(w.builder.Context(), options...)
	if err != nil {
		return nil, err
	}

	utx, err := w.builder.NewImportTx(sourceChainID, to, feeCalc, options...)
	if err != nil {
		return nil, err
	}

	return w.IssueUnsignedTx(utx, options...)
}

func (w *wallet) IssueExportTx(
	chainID ids.ID,
	outputs []*avax.TransferableOutput,
	options ...common.Option,
) (*txs.Tx, error) {
	feeCalc, err := w.feeCalculator(w.builder.Context(), options...)
	if err != nil {
		return nil, err
	}

	utx, err := w.builder.NewExportTx(chainID, outputs, feeCalc, options...)
	if err != nil {
		return nil, err
	}

	return w.IssueUnsignedTx(utx, options...)
}

func (w *wallet) IssueTransformSubnetTx(
	subnetID ids.ID,
	assetID ids.ID,
	initialSupply uint64,
	maxSupply uint64,
	minConsumptionRate uint64,
	maxConsumptionRate uint64,
	minValidatorStake uint64,
	maxValidatorStake uint64,
	minStakeDuration time.Duration,
	maxStakeDuration time.Duration,
	minDelegationFee uint32,
	minDelegatorStake uint64,
	maxValidatorWeightFactor byte,
	uptimeRequirement uint32,
	options ...common.Option,
) (*txs.Tx, error) {
	feeCalc, err := w.feeCalculator(w.builder.Context(), options...)
	if err != nil {
		return nil, err
	}

	utx, err := w.builder.NewTransformSubnetTx(
		subnetID,
		assetID,
		initialSupply,
		maxSupply,
		minConsumptionRate,
		maxConsumptionRate,
		minValidatorStake,
		maxValidatorStake,
		minStakeDuration,
		maxStakeDuration,
		minDelegationFee,
		minDelegatorStake,
		maxValidatorWeightFactor,
		uptimeRequirement,
		feeCalc,
		options...,
	)
	if err != nil {
		return nil, err
	}

	return w.IssueUnsignedTx(utx, options...)
}

func (w *wallet) IssueAddPermissionlessValidatorTx(
	vdr *txs.SubnetValidator,
	signer vmsigner.Signer,
	assetID ids.ID,
	validationRewardsOwner *secp256k1fx.OutputOwners,
	delegationRewardsOwner *secp256k1fx.OutputOwners,
	shares uint32,
	options ...common.Option,
) (*txs.Tx, error) {
	feeCalc, err := w.feeCalculator(w.builder.Context(), options...)
	if err != nil {
		return nil, err
	}

	utx, err := w.builder.NewAddPermissionlessValidatorTx(
		vdr,
		signer,
		assetID,
		validationRewardsOwner,
		delegationRewardsOwner,
		shares,
		feeCalc,
		options...,
	)
	if err != nil {
		return nil, err
	}

	return w.IssueUnsignedTx(utx, options...)
}

func (w *wallet) IssueAddPermissionlessDelegatorTx(
	vdr *txs.SubnetValidator,
	assetID ids.ID,
	rewardsOwner *secp256k1fx.OutputOwners,
	options ...common.Option,
) (*txs.Tx, error) {
	feeCalc, err := w.feeCalculator(w.builder.Context(), options...)
	if err != nil {
		return nil, err
	}

	utx, err := w.builder.NewAddPermissionlessDelegatorTx(
		vdr,
		assetID,
		rewardsOwner,
		feeCalc,
		options...,
	)
	if err != nil {
		return nil, err
	}

	return w.IssueUnsignedTx(utx, options...)
}

func (w *wallet) IssueUnsignedTx(
	utx txs.UnsignedTx,
	options ...common.Option,
) (*txs.Tx, error) {
	ops := common.NewOptions(options)
	ctx := ops.Context()
	tx, err := walletsigner.SignUnsigned(ctx, w.signer, utx)
	if err != nil {
		return nil, err
	}

	return tx, w.IssueTx(tx, options...)
}

func (w *wallet) IssueTx(
	tx *txs.Tx,
	options ...common.Option,
) error {
	ops := common.NewOptions(options)
	ctx := ops.Context()
	txID, err := w.client.IssueTx(ctx, tx.Bytes())
	if err != nil {
		return err
	}

	if f := ops.PostIssuanceFunc(); f != nil {
		f(txID)
	}

	if ops.AssumeDecided() {
		return w.Backend.AcceptTx(ctx, tx)
	}

	txStatus, err := w.client.AwaitTxDecided(ctx, txID, ops.PollFrequency())
	if err != nil {
		return err
	}

	if err := w.Backend.AcceptTx(ctx, tx); err != nil {
		return err
	}

	if txStatus.Status != status.Committed {
		return fmt.Errorf("%w: %s", ErrNotCommitted, txStatus.Reason)
	}
	return nil
}

func (w *wallet) feeCalculator(ctx *builder.Context, options ...common.Option) (*fee.Calculator, error) {
	if err := w.refreshFeesData(ctx, options...); err != nil {
		return nil, err
	}

	var feeCalculator *fee.Calculator
	if !w.isEForkActive {
		feeCalculator = fee.NewStaticCalculator(w.staticFeesConfig, upgrade.Times{}, time.Time{})
	} else {
		feeCfg := config.GetDynamicFeesConfig(w.isEForkActive)
		feeMan := commonfees.NewManager(w.nextFeeRates)
		feeCalculator = fee.NewDynamicCalculator(w.staticFeesConfig, feeMan, feeCfg.BlockMaxComplexity, nil)
	}
	return feeCalculator, nil
}

func (w *wallet) refreshFeesData(ctx *builder.Context, options ...common.Option) error {
	var (
		ops    = common.NewOptions(options)
		opsCtx = ops.Context()
		err    error
	)

	chainTime, err := w.client.GetTimestamp(opsCtx)
	if err != nil {
		return err
	}

	w.staticFeesConfig = staticFeesConfigFromContext(ctx)

	_, w.nextFeeRates, err = w.client.GetFeeRates(opsCtx)
	if err != nil {
		return err
	}

	eUpgradeTime := version.GetEUpgradeTime(w.builder.Context().NetworkID)
	w.isEForkActive = !chainTime.Before(eUpgradeTime)
	feeCfg := config.GetDynamicFeesConfig(w.isEForkActive)
	w.blockMaxComplexity = feeCfg.BlockMaxComplexity
	return nil
}

func staticFeesConfigFromContext(ctx *builder.Context) fee.StaticConfig {
	return fee.StaticConfig{
		TxFee:                         ctx.BaseTxFee,
		CreateSubnetTxFee:             ctx.CreateSubnetTxFee,
		TransformSubnetTxFee:          ctx.TransformSubnetTxFee,
		CreateBlockchainTxFee:         ctx.CreateBlockchainTxFee,
		AddPrimaryNetworkValidatorFee: ctx.AddPrimaryNetworkValidatorFee,
		AddPrimaryNetworkDelegatorFee: ctx.AddPrimaryNetworkDelegatorFee,
		AddSubnetValidatorFee:         ctx.AddSubnetValidatorFee,
		AddSubnetDelegatorFee:         ctx.AddSubnetDelegatorFee,
	}
}<|MERGE_RESOLUTION|>--- conflicted
+++ resolved
@@ -12,7 +12,6 @@
 	"github.com/ava-labs/avalanchego/version"
 	"github.com/ava-labs/avalanchego/vms/components/avax"
 	"github.com/ava-labs/avalanchego/vms/platformvm"
-	"github.com/ava-labs/avalanchego/vms/platformvm/config"
 	"github.com/ava-labs/avalanchego/vms/platformvm/status"
 	"github.com/ava-labs/avalanchego/vms/platformvm/txs"
 	"github.com/ava-labs/avalanchego/vms/platformvm/txs/fee"
@@ -292,15 +291,9 @@
 	signer  walletsigner.Signer
 	client  platformvm.Client
 
-<<<<<<< HEAD
 	isEForkActive                    bool
-	staticFeesConfig                 *config.Config
+	staticFeesConfig                 fee.StaticConfig
 	nextFeeRates, blockMaxComplexity commonfees.Dimensions
-=======
-	isEForkActive                bool
-	staticFeesConfig             fee.StaticConfig
-	feeRates, blockMaxComplexity commonfees.Dimensions
->>>>>>> f8ab1c09
 }
 
 func (w *wallet) Builder() builder.Builder {
@@ -648,7 +641,7 @@
 	if !w.isEForkActive {
 		feeCalculator = fee.NewStaticCalculator(w.staticFeesConfig, upgrade.Times{}, time.Time{})
 	} else {
-		feeCfg := config.GetDynamicFeesConfig(w.isEForkActive)
+		feeCfg := fee.GetDynamicConfig(w.isEForkActive)
 		feeMan := commonfees.NewManager(w.nextFeeRates)
 		feeCalculator = fee.NewDynamicCalculator(w.staticFeesConfig, feeMan, feeCfg.BlockMaxComplexity, nil)
 	}
@@ -676,7 +669,7 @@
 
 	eUpgradeTime := version.GetEUpgradeTime(w.builder.Context().NetworkID)
 	w.isEForkActive = !chainTime.Before(eUpgradeTime)
-	feeCfg := config.GetDynamicFeesConfig(w.isEForkActive)
+	feeCfg := fee.GetDynamicConfig(w.isEForkActive)
 	w.blockMaxComplexity = feeCfg.BlockMaxComplexity
 	return nil
 }
