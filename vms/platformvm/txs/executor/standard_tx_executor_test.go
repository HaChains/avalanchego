// Copyright (C) 2019-2024, Ava Labs, Inc. All rights reserved.
// See the file LICENSE for licensing terms.

package executor

import (
	"errors"
	"math"
	"math/rand"
	"testing"
	"time"

	"github.com/stretchr/testify/require"
	"go.uber.org/mock/gomock"

	"github.com/ava-labs/avalanchego/database"
	"github.com/ava-labs/avalanchego/ids"
	"github.com/ava-labs/avalanchego/snow"
	"github.com/ava-labs/avalanchego/upgrade/upgradetest"
	"github.com/ava-labs/avalanchego/utils"
	"github.com/ava-labs/avalanchego/utils/constants"
	"github.com/ava-labs/avalanchego/utils/crypto/bls"
	"github.com/ava-labs/avalanchego/utils/crypto/secp256k1"
	"github.com/ava-labs/avalanchego/utils/hashing"
	"github.com/ava-labs/avalanchego/utils/units"
	"github.com/ava-labs/avalanchego/vms/components/avax"
	"github.com/ava-labs/avalanchego/vms/components/verify"
	"github.com/ava-labs/avalanchego/vms/platformvm/config"
	"github.com/ava-labs/avalanchego/vms/platformvm/fx/fxmock"
	"github.com/ava-labs/avalanchego/vms/platformvm/genesis/genesistest"
	"github.com/ava-labs/avalanchego/vms/platformvm/reward"
	"github.com/ava-labs/avalanchego/vms/platformvm/signer"
	"github.com/ava-labs/avalanchego/vms/platformvm/state"
	"github.com/ava-labs/avalanchego/vms/platformvm/status"
	"github.com/ava-labs/avalanchego/vms/platformvm/txs"
	"github.com/ava-labs/avalanchego/vms/platformvm/utxo/utxomock"
	"github.com/ava-labs/avalanchego/vms/secp256k1fx"
	"github.com/ava-labs/avalanchego/wallet/subnet/primary/common"
)

// This tests that the math performed during TransformSubnetTx execution can
// never overflow
const _ time.Duration = math.MaxUint32 * time.Second

var errTest = errors.New("non-nil error")

func TestStandardTxExecutorAddValidatorTxEmptyID(t *testing.T) {
	require := require.New(t)
	env := newEnvironment(t, upgradetest.ApricotPhase5)
	env.ctx.Lock.Lock()
	defer env.ctx.Lock.Unlock()

	chainTime := env.state.GetTimestamp()
	startTime := genesistest.DefaultValidatorStartTime.Add(1 * time.Second)

	tests := []struct {
		banffTime time.Time
	}{
		{ // Case: Before banff
			banffTime: chainTime.Add(1),
		},
		{ // Case: At banff
			banffTime: chainTime,
		},
		{ // Case: After banff
			banffTime: chainTime.Add(-1),
		},
	}
	for _, test := range tests {
		// Case: Empty validator node ID after banff
		env.config.UpgradeConfig.BanffTime = test.banffTime

		wallet := newWallet(t, env, walletConfig{})

		tx, err := wallet.IssueAddValidatorTx(
			&txs.Validator{
				NodeID: ids.EmptyShortNodeID,
				Start:  uint64(startTime.Unix()),
				End:    genesistest.DefaultValidatorEndTimeUnix,
				Wght:   env.config.MinValidatorStake,
			},
			&secp256k1fx.OutputOwners{
				Threshold: 1,
				Addrs:     []ids.ShortID{ids.GenerateTestShortID()},
			},
			reward.PercentDenominator,
		)
		require.NoError(err)

		stateDiff, err := state.NewDiff(lastAcceptedID, env)
		require.NoError(err)

		feeCalculator := state.PickFeeCalculator(env.config, stateDiff)
		executor := StandardTxExecutor{
			Backend:       &env.backend,
			State:         stateDiff,
			FeeCalculator: feeCalculator,
			Tx:            tx,
		}
		err = tx.Unsigned.Visit(&executor)
		require.ErrorIs(err, errEmptyNodeID)
	}
}

func TestStandardTxExecutorAddDelegator(t *testing.T) {
	dummyHeight := uint64(1)
	rewardsOwner := &secp256k1fx.OutputOwners{
		Threshold: 1,
		Addrs:     []ids.ShortID{ids.GenerateTestShortID()},
	}
	nodeID := genesistest.DefaultNodeIDs[0]

	newValidatorID := ids.GenerateTestShortNodeID()
	newValidatorStartTime := genesistest.DefaultValidatorStartTime.Add(5 * time.Second)
	newValidatorEndTime := genesistest.DefaultValidatorEndTime.Add(-5 * time.Second)

	// [addMinStakeValidator] adds a new validator to the primary network's
	// pending validator set with the minimum staking amount
	addMinStakeValidator := func(env *environment) {
		require := require.New(t)

		wallet := newWallet(t, env, walletConfig{
			keys: genesistest.DefaultFundedKeys[:1],
		})
		tx, err := wallet.IssueAddValidatorTx(
			&txs.Validator{
				NodeID: newValidatorID,
				Start:  uint64(newValidatorStartTime.Unix()),
				End:    uint64(newValidatorEndTime.Unix()),
				Wght:   env.config.MinValidatorStake,
			},
			rewardsOwner,
			reward.PercentDenominator,
		)
		require.NoError(err)

		addValTx := tx.Unsigned.(*txs.AddValidatorTx)
		staker, err := state.NewCurrentStaker(
			tx.ID(),
			addValTx,
			newValidatorStartTime,
			0,
		)
		require.NoError(err)

		env.state.PutCurrentValidator(staker)
		env.state.AddTx(tx, status.Committed)
		env.state.SetHeight(dummyHeight)
		require.NoError(env.state.Commit())
	}

	// [addMaxStakeValidator] adds a new validator to the primary network's
	// pending validator set with the maximum staking amount
	addMaxStakeValidator := func(env *environment) {
		require := require.New(t)

		wallet := newWallet(t, env, walletConfig{
			keys: genesistest.DefaultFundedKeys[:1],
		})
		tx, err := wallet.IssueAddValidatorTx(
			&txs.Validator{
				NodeID: newValidatorID,
				Start:  uint64(newValidatorStartTime.Unix()),
				End:    uint64(newValidatorEndTime.Unix()),
				Wght:   env.config.MaxValidatorStake,
			},
			rewardsOwner,
			reward.PercentDenominator,
		)
		require.NoError(err)

		addValTx := tx.Unsigned.(*txs.AddValidatorTx)
		staker, err := state.NewCurrentStaker(
			tx.ID(),
			addValTx,
			newValidatorStartTime,
			0,
		)
		require.NoError(err)

		env.state.PutCurrentValidator(staker)
		env.state.AddTx(tx, status.Committed)
		env.state.SetHeight(dummyHeight)
		require.NoError(env.state.Commit())
	}

	env := newEnvironment(t, upgradetest.ApricotPhase5)
	currentTimestamp := env.state.GetTimestamp()

	type test struct {
		description          string
		stakeAmount          uint64
		startTime            time.Time
		endTime              time.Time
		nodeID               ids.ShortNodeID
		feeKeys              []*secp256k1.PrivateKey
		setup                func(*environment)
		AP3Time              time.Time
		expectedExecutionErr error
	}

	tests := []test{
		{
			description:          "validator stops validating earlier than delegator",
			stakeAmount:          env.config.MinDelegatorStake,
			startTime:            genesistest.DefaultValidatorStartTime.Add(time.Second),
			endTime:              genesistest.DefaultValidatorEndTime.Add(time.Second),
			nodeID:               nodeID,
			feeKeys:              []*secp256k1.PrivateKey{genesistest.DefaultFundedKeys[0]},
			setup:                nil,
			AP3Time:              genesistest.DefaultValidatorStartTime,
			expectedExecutionErr: ErrPeriodMismatch,
		},
		{
			description:          "validator not in the current or pending validator sets",
			stakeAmount:          env.config.MinDelegatorStake,
			startTime:            genesistest.DefaultValidatorStartTime.Add(5 * time.Second),
			endTime:              genesistest.DefaultValidatorEndTime.Add(-5 * time.Second),
			nodeID:               newValidatorID,
			feeKeys:              []*secp256k1.PrivateKey{genesistest.DefaultFundedKeys[0]},
			setup:                nil,
			AP3Time:              genesistest.DefaultValidatorStartTime,
			expectedExecutionErr: database.ErrNotFound,
		},
		{
			description:          "delegator starts before validator",
			stakeAmount:          env.config.MinDelegatorStake,
			startTime:            newValidatorStartTime.Add(-1 * time.Second), // start validating subnet before primary network
			endTime:              newValidatorEndTime,
			nodeID:               newValidatorID,
			feeKeys:              []*secp256k1.PrivateKey{genesistest.DefaultFundedKeys[0]},
			setup:                addMinStakeValidator,
			AP3Time:              genesistest.DefaultValidatorStartTime,
			expectedExecutionErr: ErrPeriodMismatch,
		},
		{
			description:          "delegator stops before validator",
			stakeAmount:          env.config.MinDelegatorStake,
			startTime:            newValidatorStartTime,
			endTime:              newValidatorEndTime.Add(time.Second), // stop validating subnet after stopping validating primary network
			nodeID:               newValidatorID,
			feeKeys:              []*secp256k1.PrivateKey{genesistest.DefaultFundedKeys[0]},
			setup:                addMinStakeValidator,
			AP3Time:              genesistest.DefaultValidatorStartTime,
			expectedExecutionErr: ErrPeriodMismatch,
		},
		{
			description:          "valid",
			stakeAmount:          env.config.MinDelegatorStake,
			startTime:            newValidatorStartTime, // same start time as for primary network
			endTime:              newValidatorEndTime,   // same end time as for primary network
			nodeID:               newValidatorID,
			feeKeys:              []*secp256k1.PrivateKey{genesistest.DefaultFundedKeys[0]},
			setup:                addMinStakeValidator,
			AP3Time:              genesistest.DefaultValidatorStartTime,
			expectedExecutionErr: nil,
		},
		{
			description:          "starts delegating at current timestamp",
			stakeAmount:          env.config.MinDelegatorStake,                              // weight
			startTime:            currentTimestamp,                                          // start time
			endTime:              genesistest.DefaultValidatorEndTime,                       // end time
			nodeID:               nodeID,                                                    // node ID
			feeKeys:              []*secp256k1.PrivateKey{genesistest.DefaultFundedKeys[0]}, // tx fee payer
			setup:                nil,
			AP3Time:              genesistest.DefaultValidatorStartTime,
			expectedExecutionErr: ErrTimestampNotBeforeStartTime,
		},
		{
			description: "tx fee paying key has no funds",
			stakeAmount: env.config.MinDelegatorStake,                              // weight
			startTime:   genesistest.DefaultValidatorStartTime.Add(time.Second),    // start time
			endTime:     genesistest.DefaultValidatorEndTime,                       // end time
			nodeID:      nodeID,                                                    // node ID
			feeKeys:     []*secp256k1.PrivateKey{genesistest.DefaultFundedKeys[1]}, // tx fee payer
			setup: func(env *environment) { // Remove all UTXOs owned by keys[1]
				utxoIDs, err := env.state.UTXOIDs(
					genesistest.DefaultFundedKeys[1].Address().Bytes(),
					ids.Empty,
					math.MaxInt32)
				require.NoError(t, err)

				for _, utxoID := range utxoIDs {
					env.state.DeleteUTXO(utxoID)
				}
				env.state.SetHeight(dummyHeight)
				require.NoError(t, env.state.Commit())
			},
			AP3Time:              genesistest.DefaultValidatorStartTime,
			expectedExecutionErr: ErrFlowCheckFailed,
		},
		{
			description:          "over delegation before AP3",
			stakeAmount:          env.config.MinDelegatorStake,
			startTime:            newValidatorStartTime, // same start time as for primary network
			endTime:              newValidatorEndTime,   // same end time as for primary network
			nodeID:               newValidatorID,
			feeKeys:              []*secp256k1.PrivateKey{genesistest.DefaultFundedKeys[0]},
			setup:                addMaxStakeValidator,
			AP3Time:              genesistest.DefaultValidatorEndTime,
			expectedExecutionErr: nil,
		},
		{
			description:          "over delegation after AP3",
			stakeAmount:          env.config.MinDelegatorStake,
			startTime:            newValidatorStartTime, // same start time as for primary network
			endTime:              newValidatorEndTime,   // same end time as for primary network
			nodeID:               newValidatorID,
			feeKeys:              []*secp256k1.PrivateKey{genesistest.DefaultFundedKeys[0]},
			setup:                addMaxStakeValidator,
			AP3Time:              genesistest.DefaultValidatorStartTime,
			expectedExecutionErr: ErrOverDelegated,
		},
	}

	for _, tt := range tests {
		t.Run(tt.description, func(t *testing.T) {
			require := require.New(t)
			env := newEnvironment(t, upgradetest.ApricotPhase5)
			env.config.UpgradeConfig.ApricotPhase3Time = tt.AP3Time

			wallet := newWallet(t, env, walletConfig{
				keys: tt.feeKeys,
			})
			tx, err := wallet.IssueAddDelegatorTx(
				&txs.Validator{
					NodeID: tt.nodeID,
					Start:  uint64(tt.startTime.Unix()),
					End:    uint64(tt.endTime.Unix()),
					Wght:   tt.stakeAmount,
				},
				rewardsOwner,
			)
			require.NoError(err)

			if tt.setup != nil {
				tt.setup(env)
			}

			onAcceptState, err := state.NewDiff(lastAcceptedID, env)
			require.NoError(err)

			env.config.UpgradeConfig.BanffTime = onAcceptState.GetTimestamp()

			feeCalculator := state.PickFeeCalculator(env.config, onAcceptState)
			executor := StandardTxExecutor{
				Backend:       &env.backend,
				State:         onAcceptState,
				FeeCalculator: feeCalculator,
				Tx:            tx,
			}
			err = tx.Unsigned.Visit(&executor)
			require.ErrorIs(err, tt.expectedExecutionErr)
		})
	}
}

func TestApricotStandardTxExecutorAddSubnetValidator(t *testing.T) {
	require := require.New(t)
	env := newEnvironment(t, upgradetest.ApricotPhase5)
	env.ctx.Lock.Lock()
	defer env.ctx.Lock.Unlock()

<<<<<<< HEAD
	shortNodeID := genesistest.DefaultNodeIDs[0]
=======
	nodeID := genesistest.DefaultNodeIDs[0]
	subnetID := testSubnet1.ID()
>>>>>>> 0117ab96

	{
		// Case: Proposed validator currently validating primary network
		// but stops validating subnet after stops validating primary network
		// (note that keys[0] is a genesis validator)
		startTime := genesistest.DefaultValidatorStartTime.Add(time.Second)

		wallet := newWallet(t, env, walletConfig{
			subnetIDs: []ids.ID{subnetID},
		})
		tx, err := wallet.IssueAddSubnetValidatorTx(
			&txs.SubnetValidator{
				Validator: txs.Validator{
					NodeID: shortNodeID,
					Start:  uint64(startTime.Unix()),
					End:    genesistest.DefaultValidatorEndTimeUnix + 1,
					Wght:   genesistest.DefaultValidatorWeight,
				},
				Subnet: subnetID,
			},
		)
		require.NoError(err)

		onAcceptState, err := state.NewDiff(lastAcceptedID, env)
		require.NoError(err)

		feeCalculator := state.PickFeeCalculator(env.config, onAcceptState)
		executor := StandardTxExecutor{
			Backend:       &env.backend,
			State:         onAcceptState,
			FeeCalculator: feeCalculator,
			Tx:            tx,
		}
		err = tx.Unsigned.Visit(&executor)
		require.ErrorIs(err, ErrPeriodMismatch)
	}

	{
		// Case: Proposed validator currently validating primary network
		// and proposed subnet validation period is subset of
		// primary network validation period
		// (note that keys[0] is a genesis validator)
		wallet := newWallet(t, env, walletConfig{
			subnetIDs: []ids.ID{subnetID},
		})
		tx, err := wallet.IssueAddSubnetValidatorTx(
			&txs.SubnetValidator{
				Validator: txs.Validator{
					NodeID: shortNodeID,
					Start:  genesistest.DefaultValidatorStartTimeUnix + 1,
					End:    genesistest.DefaultValidatorEndTimeUnix,
					Wght:   genesistest.DefaultValidatorWeight,
				},
				Subnet: subnetID,
			},
		)
		require.NoError(err)

		onAcceptState, err := state.NewDiff(lastAcceptedID, env)
		require.NoError(err)

		feeCalculator := state.PickFeeCalculator(env.config, onAcceptState)
		executor := StandardTxExecutor{
			Backend:       &env.backend,
			State:         onAcceptState,
			FeeCalculator: feeCalculator,
			Tx:            tx,
		}
		require.NoError(tx.Unsigned.Visit(&executor))
	}

	// Add a validator to pending validator set of primary network
	// Starts validating primary network 10 seconds after genesis
	pendingDSValidatorID := ids.GenerateTestShortNodeID()
	dsStartTime := genesistest.DefaultValidatorStartTime.Add(10 * time.Second)
	dsEndTime := dsStartTime.Add(5 * defaultMinStakingDuration)

	wallet := newWallet(t, env, walletConfig{})
	addDSTx, err := wallet.IssueAddValidatorTx(
		&txs.Validator{
			NodeID: pendingDSValidatorID,
			Start:  uint64(dsStartTime.Unix()),
			End:    uint64(dsEndTime.Unix()),
			Wght:   env.config.MinValidatorStake,
		},
		&secp256k1fx.OutputOwners{
			Threshold: 1,
			Addrs:     []ids.ShortID{ids.GenerateTestShortID()},
		},
		reward.PercentDenominator,
	)
	require.NoError(err)

	{
		// Case: Proposed validator isn't in pending or current validator sets
		wallet := newWallet(t, env, walletConfig{
			subnetIDs: []ids.ID{subnetID},
		})
		tx, err := wallet.IssueAddSubnetValidatorTx(
			&txs.SubnetValidator{
				Validator: txs.Validator{
					NodeID: pendingDSValidatorID,
					Start:  uint64(dsStartTime.Unix()), // start validating subnet before primary network
					End:    uint64(dsEndTime.Unix()),
					Wght:   genesistest.DefaultValidatorWeight,
				},
				Subnet: subnetID,
			},
		)
		require.NoError(err)

		onAcceptState, err := state.NewDiff(lastAcceptedID, env)
		require.NoError(err)

		feeCalculator := state.PickFeeCalculator(env.config, onAcceptState)
		executor := StandardTxExecutor{
			Backend:       &env.backend,
			State:         onAcceptState,
			FeeCalculator: feeCalculator,
			Tx:            tx,
		}
		err = tx.Unsigned.Visit(&executor)
		require.ErrorIs(err, ErrNotValidator)
	}

	addValTx := addDSTx.Unsigned.(*txs.AddValidatorTx)
	staker, err := state.NewCurrentStaker(
		addDSTx.ID(),
		addValTx,
		dsStartTime,
		0,
	)
	require.NoError(err)

	env.state.PutCurrentValidator(staker)
	env.state.AddTx(addDSTx, status.Committed)
	dummyHeight := uint64(1)
	env.state.SetHeight(dummyHeight)
	require.NoError(env.state.Commit())

	// Node with ID key.Address() now a pending validator for primary network

	{
		// Case: Proposed validator is pending validator of primary network
		// but starts validating subnet before primary network
		wallet := newWallet(t, env, walletConfig{
			subnetIDs: []ids.ID{subnetID},
		})
		tx, err := wallet.IssueAddSubnetValidatorTx(
			&txs.SubnetValidator{
				Validator: txs.Validator{
					NodeID: pendingDSValidatorID,
					Start:  uint64(dsStartTime.Unix()) - 1, // start validating subnet before primary network
					End:    uint64(dsEndTime.Unix()),
					Wght:   genesistest.DefaultValidatorWeight,
				},
				Subnet: subnetID,
			},
		)
		require.NoError(err)

		onAcceptState, err := state.NewDiff(lastAcceptedID, env)
		require.NoError(err)

		feeCalculator := state.PickFeeCalculator(env.config, onAcceptState)
		executor := StandardTxExecutor{
			Backend:       &env.backend,
			State:         onAcceptState,
			FeeCalculator: feeCalculator,
			Tx:            tx,
		}
		err = tx.Unsigned.Visit(&executor)
		require.ErrorIs(err, ErrPeriodMismatch)
	}

	{
		// Case: Proposed validator is pending validator of primary network
		// but stops validating subnet after primary network
		wallet := newWallet(t, env, walletConfig{
			subnetIDs: []ids.ID{subnetID},
		})
		tx, err := wallet.IssueAddSubnetValidatorTx(
			&txs.SubnetValidator{
				Validator: txs.Validator{
					NodeID: pendingDSValidatorID,
					Start:  uint64(dsStartTime.Unix()),
					End:    uint64(dsEndTime.Unix()) + 1, // stop validating subnet after stopping validating primary network
					Wght:   genesistest.DefaultValidatorWeight,
				},
				Subnet: subnetID,
			},
		)
		require.NoError(err)

		onAcceptState, err := state.NewDiff(lastAcceptedID, env)
		require.NoError(err)

		feeCalculator := state.PickFeeCalculator(env.config, onAcceptState)
		executor := StandardTxExecutor{
			Backend:       &env.backend,
			State:         onAcceptState,
			FeeCalculator: feeCalculator,
			Tx:            tx,
		}
		err = tx.Unsigned.Visit(&executor)
		require.ErrorIs(err, ErrPeriodMismatch)
	}

	{
		// Case: Proposed validator is pending validator of primary network and
		// period validating subnet is subset of time validating primary network
		wallet := newWallet(t, env, walletConfig{
			subnetIDs: []ids.ID{subnetID},
		})
		tx, err := wallet.IssueAddSubnetValidatorTx(
			&txs.SubnetValidator{
				Validator: txs.Validator{
					NodeID: pendingDSValidatorID,
					Start:  uint64(dsStartTime.Unix()), // same start time as for primary network
					End:    uint64(dsEndTime.Unix()),   // same end time as for primary network
					Wght:   genesistest.DefaultValidatorWeight,
				},
				Subnet: subnetID,
			},
		)
		require.NoError(err)

		onAcceptState, err := state.NewDiff(lastAcceptedID, env)
		require.NoError(err)

		feeCalculator := state.PickFeeCalculator(env.config, onAcceptState)
		executor := StandardTxExecutor{
			Backend:       &env.backend,
			State:         onAcceptState,
			FeeCalculator: feeCalculator,
			Tx:            tx,
		}
		require.NoError(tx.Unsigned.Visit(&executor))
	}

	// Case: Proposed validator start validating at/before current timestamp
	// First, advance the timestamp
	newTimestamp := genesistest.DefaultValidatorStartTime.Add(2 * time.Second)
	env.state.SetTimestamp(newTimestamp)

	{
		wallet := newWallet(t, env, walletConfig{
			subnetIDs: []ids.ID{subnetID},
		})
		tx, err := wallet.IssueAddSubnetValidatorTx(
			&txs.SubnetValidator{
				Validator: txs.Validator{
					NodeID: shortNodeID,
					Start:  uint64(newTimestamp.Unix()),
					End:    uint64(newTimestamp.Add(defaultMinStakingDuration).Unix()),
					Wght:   genesistest.DefaultValidatorWeight,
				},
				Subnet: subnetID,
			},
		)
		require.NoError(err)

		onAcceptState, err := state.NewDiff(lastAcceptedID, env)
		require.NoError(err)

		feeCalculator := state.PickFeeCalculator(env.config, onAcceptState)
		executor := StandardTxExecutor{
			Backend:       &env.backend,
			State:         onAcceptState,
			FeeCalculator: feeCalculator,
			Tx:            tx,
		}
		err = tx.Unsigned.Visit(&executor)
		require.ErrorIs(err, ErrTimestampNotBeforeStartTime)
	}

	// reset the timestamp
	env.state.SetTimestamp(genesistest.DefaultValidatorStartTime)

	// Case: Proposed validator already validating the subnet
	// First, add validator as validator of subnet
	wallet = newWallet(t, env, walletConfig{
		subnetIDs: []ids.ID{subnetID},
	})
	subnetTx, err := wallet.IssueAddSubnetValidatorTx(
		&txs.SubnetValidator{
			Validator: txs.Validator{
				NodeID: shortNodeID,
				Start:  genesistest.DefaultValidatorStartTimeUnix,
				End:    genesistest.DefaultValidatorEndTimeUnix,
				Wght:   genesistest.DefaultValidatorWeight,
			},
			Subnet: subnetID,
		},
	)
	require.NoError(err)

	addSubnetValTx := subnetTx.Unsigned.(*txs.AddSubnetValidatorTx)
	staker, err = state.NewCurrentStaker(
		subnetTx.ID(),
		addSubnetValTx,
		genesistest.DefaultValidatorStartTime,
		0,
	)
	require.NoError(err)

	env.state.PutCurrentValidator(staker)
	env.state.AddTx(subnetTx, status.Committed)
	env.state.SetHeight(dummyHeight)
	require.NoError(env.state.Commit())

	{
		// Node with ID nodeIDKey.Address() now validating subnet with ID testSubnet1.ID
		startTime := genesistest.DefaultValidatorStartTime.Add(time.Second)
		wallet := newWallet(t, env, walletConfig{
			subnetIDs: []ids.ID{subnetID},
		})
		tx, err := wallet.IssueAddSubnetValidatorTx(
			&txs.SubnetValidator{
				Validator: txs.Validator{
					NodeID: shortNodeID,
					Start:  uint64(startTime.Unix()),
					End:    genesistest.DefaultValidatorEndTimeUnix,
					Wght:   genesistest.DefaultValidatorWeight,
				},
				Subnet: subnetID,
			},
		)
		require.NoError(err)

		onAcceptState, err := state.NewDiff(lastAcceptedID, env)
		require.NoError(err)

		feeCalculator := state.PickFeeCalculator(env.config, onAcceptState)
		executor := StandardTxExecutor{
			Backend:       &env.backend,
			State:         onAcceptState,
			FeeCalculator: feeCalculator,
			Tx:            tx,
		}
		err = tx.Unsigned.Visit(&executor)
		require.ErrorIs(err, ErrDuplicateValidator)
	}

	env.state.DeleteCurrentValidator(staker)
	env.state.SetHeight(dummyHeight)
	require.NoError(env.state.Commit())

	{
		// Case: Duplicate signatures
		startTime := genesistest.DefaultValidatorStartTime.Add(time.Second)
		wallet := newWallet(t, env, walletConfig{
			subnetIDs: []ids.ID{subnetID},
		})
		tx, err := wallet.IssueAddSubnetValidatorTx(
			&txs.SubnetValidator{
				Validator: txs.Validator{
					NodeID: shortNodeID,
					Start:  uint64(startTime.Unix()),
					End:    uint64(startTime.Add(defaultMinStakingDuration).Unix()) + 1,
					Wght:   genesistest.DefaultValidatorWeight,
				},
				Subnet: subnetID,
			},
		)
		require.NoError(err)

		// Duplicate a signature
		addSubnetValidatorTx := tx.Unsigned.(*txs.AddSubnetValidatorTx)
		input := addSubnetValidatorTx.SubnetAuth.(*secp256k1fx.Input)
		input.SigIndices = append(input.SigIndices, input.SigIndices[0])
		// This tx was syntactically verified when it was created...pretend it wasn't so we don't use cache
		addSubnetValidatorTx.SyntacticallyVerified = false

		onAcceptState, err := state.NewDiff(lastAcceptedID, env)
		require.NoError(err)

		feeCalculator := state.PickFeeCalculator(env.config, onAcceptState)
		executor := StandardTxExecutor{
			Backend:       &env.backend,
			State:         onAcceptState,
			FeeCalculator: feeCalculator,
			Tx:            tx,
		}
		err = tx.Unsigned.Visit(&executor)
		require.ErrorIs(err, secp256k1fx.ErrInputIndicesNotSortedUnique)
	}

	{
		// Case: Too few signatures
		startTime := genesistest.DefaultValidatorStartTime.Add(time.Second)
		wallet := newWallet(t, env, walletConfig{
			subnetIDs: []ids.ID{subnetID},
		})
		tx, err := wallet.IssueAddSubnetValidatorTx(
			&txs.SubnetValidator{
				Validator: txs.Validator{
					NodeID: shortNodeID,
					Start:  uint64(startTime.Unix()),
					End:    uint64(startTime.Add(defaultMinStakingDuration).Unix()),
					Wght:   genesistest.DefaultValidatorWeight,
				},
				Subnet: subnetID,
			},
		)
		require.NoError(err)

		// Remove a signature
		addSubnetValidatorTx := tx.Unsigned.(*txs.AddSubnetValidatorTx)
		input := addSubnetValidatorTx.SubnetAuth.(*secp256k1fx.Input)
		input.SigIndices = input.SigIndices[1:]
		// This tx was syntactically verified when it was created...pretend it wasn't so we don't use cache
		addSubnetValidatorTx.SyntacticallyVerified = false

		onAcceptState, err := state.NewDiff(lastAcceptedID, env)
		require.NoError(err)

		feeCalculator := state.PickFeeCalculator(env.config, onAcceptState)
		executor := StandardTxExecutor{
			Backend:       &env.backend,
			State:         onAcceptState,
			FeeCalculator: feeCalculator,
			Tx:            tx,
		}
		err = tx.Unsigned.Visit(&executor)
		require.ErrorIs(err, errUnauthorizedSubnetModification)
	}

	{
		// Case: Control Signature from invalid key (keys[3] is not a control key)
		startTime := genesistest.DefaultValidatorStartTime.Add(time.Second)
		wallet := newWallet(t, env, walletConfig{
			subnetIDs: []ids.ID{subnetID},
		})
		tx, err := wallet.IssueAddSubnetValidatorTx(
			&txs.SubnetValidator{
				Validator: txs.Validator{
					NodeID: shortNodeID,
					Start:  uint64(startTime.Unix()),
					End:    uint64(startTime.Add(defaultMinStakingDuration).Unix()),
					Wght:   genesistest.DefaultValidatorWeight,
				},
				Subnet: subnetID,
			},
		)
		require.NoError(err)

		// Replace a valid signature with one from keys[3]
		sig, err := genesistest.DefaultFundedKeys[3].SignHash(hashing.ComputeHash256(tx.Unsigned.Bytes()))
		require.NoError(err)
		copy(tx.Creds[0].(*secp256k1fx.Credential).Sigs[0][:], sig)

		onAcceptState, err := state.NewDiff(lastAcceptedID, env)
		require.NoError(err)

		feeCalculator := state.PickFeeCalculator(env.config, onAcceptState)
		executor := StandardTxExecutor{
			Backend:       &env.backend,
			State:         onAcceptState,
			FeeCalculator: feeCalculator,
			Tx:            tx,
		}
		err = tx.Unsigned.Visit(&executor)
		require.ErrorIs(err, errUnauthorizedSubnetModification)
	}

	{
		// Case: Proposed validator in pending validator set for subnet
		// First, add validator to pending validator set of subnet
		startTime := genesistest.DefaultValidatorStartTime.Add(time.Second)
		wallet := newWallet(t, env, walletConfig{
			subnetIDs: []ids.ID{subnetID},
		})
		tx, err := wallet.IssueAddSubnetValidatorTx(
			&txs.SubnetValidator{
				Validator: txs.Validator{
					NodeID: shortNodeID,
					Start:  uint64(startTime.Unix()) + 1,
					End:    uint64(startTime.Add(defaultMinStakingDuration).Unix()) + 1,
					Wght:   genesistest.DefaultValidatorWeight,
				},
				Subnet: subnetID,
			},
		)
		require.NoError(err)

		addSubnetValTx := subnetTx.Unsigned.(*txs.AddSubnetValidatorTx)
		staker, err = state.NewCurrentStaker(
			subnetTx.ID(),
			addSubnetValTx,
			genesistest.DefaultValidatorStartTime,
			0,
		)
		require.NoError(err)

		env.state.PutCurrentValidator(staker)
		env.state.AddTx(tx, status.Committed)
		env.state.SetHeight(dummyHeight)
		require.NoError(env.state.Commit())

		onAcceptState, err := state.NewDiff(lastAcceptedID, env)
		require.NoError(err)

		feeCalculator := state.PickFeeCalculator(env.config, onAcceptState)
		executor := StandardTxExecutor{
			Backend:       &env.backend,
			State:         onAcceptState,
			FeeCalculator: feeCalculator,
			Tx:            tx,
		}
		err = tx.Unsigned.Visit(&executor)
		require.ErrorIs(err, ErrDuplicateValidator)
	}
}

func TestEtnaStandardTxExecutorAddSubnetValidator(t *testing.T) {
	require := require.New(t)
	env := newEnvironment(t, upgradetest.Etna)
	env.ctx.Lock.Lock()
	defer env.ctx.Lock.Unlock()

<<<<<<< HEAD
	shortNodeID := genesistest.DefaultNodeIDs[0]
=======
	nodeID := genesistest.DefaultNodeIDs[0]
	subnetID := testSubnet1.ID()
>>>>>>> 0117ab96

	wallet := newWallet(t, env, walletConfig{
		subnetIDs: []ids.ID{subnetID},
	})
	tx, err := wallet.IssueAddSubnetValidatorTx(
		&txs.SubnetValidator{
			Validator: txs.Validator{
				NodeID: shortNodeID,
				Start:  genesistest.DefaultValidatorStartTimeUnix + 1,
				End:    genesistest.DefaultValidatorEndTimeUnix,
				Wght:   genesistest.DefaultValidatorWeight,
			},
			Subnet: subnetID,
		},
	)
	require.NoError(err)

	onAcceptState, err := state.NewDiff(lastAcceptedID, env)
	require.NoError(err)

	onAcceptState.SetSubnetManager(subnetID, ids.GenerateTestID(), []byte{'a', 'd', 'd', 'r', 'e', 's', 's'})

	executor := StandardTxExecutor{
		Backend: &env.backend,
		State:   onAcceptState,
		Tx:      tx,
	}
	err = tx.Unsigned.Visit(&executor)
	require.ErrorIs(err, errIsImmutable)
}

func TestBanffStandardTxExecutorAddValidator(t *testing.T) {
	require := require.New(t)
	env := newEnvironment(t, upgradetest.Banff)
	env.ctx.Lock.Lock()
	defer env.ctx.Lock.Unlock()

<<<<<<< HEAD
	nodeID := ids.GenerateTestShortNodeID()
=======
	nodeID := ids.GenerateTestNodeID()
	rewardsOwner := &secp256k1fx.OutputOwners{
		Threshold: 1,
		Addrs:     []ids.ShortID{ids.GenerateTestShortID()},
	}
>>>>>>> 0117ab96

	{
		// Case: Validator's start time too early
		wallet := newWallet(t, env, walletConfig{})
		tx, err := wallet.IssueAddValidatorTx(
			&txs.Validator{
				NodeID: nodeID,
				Start:  genesistest.DefaultValidatorStartTimeUnix - 1,
				End:    genesistest.DefaultValidatorEndTimeUnix,
				Wght:   env.config.MinValidatorStake,
			},
			rewardsOwner,
			reward.PercentDenominator,
		)
		require.NoError(err)

		onAcceptState, err := state.NewDiff(lastAcceptedID, env)
		require.NoError(err)

		feeCalculator := state.PickFeeCalculator(env.config, onAcceptState)
		executor := StandardTxExecutor{
			Backend:       &env.backend,
			State:         onAcceptState,
			FeeCalculator: feeCalculator,
			Tx:            tx,
		}
		err = tx.Unsigned.Visit(&executor)
		require.ErrorIs(err, ErrTimestampNotBeforeStartTime)
	}

	{
		// Case: Validator in current validator set of primary network
		wallet := newWallet(t, env, walletConfig{})

		startTime := genesistest.DefaultValidatorStartTime.Add(1 * time.Second)
		tx, err := wallet.IssueAddValidatorTx(
			&txs.Validator{
				NodeID: nodeID,
				Start:  uint64(startTime.Unix()),
				End:    uint64(startTime.Add(defaultMinStakingDuration).Unix()),
				Wght:   env.config.MinValidatorStake,
			},
			rewardsOwner,
			reward.PercentDenominator,
		)
		require.NoError(err)

		addValTx := tx.Unsigned.(*txs.AddValidatorTx)
		staker, err := state.NewCurrentStaker(
			tx.ID(),
			addValTx,
			startTime,
			0,
		)
		require.NoError(err)

		onAcceptState, err := state.NewDiff(lastAcceptedID, env)
		require.NoError(err)

		onAcceptState.PutCurrentValidator(staker)
		onAcceptState.AddTx(tx, status.Committed)

		feeCalculator := state.PickFeeCalculator(env.config, onAcceptState)
		executor := StandardTxExecutor{
			Backend:       &env.backend,
			State:         onAcceptState,
			FeeCalculator: feeCalculator,
			Tx:            tx,
		}
		err = tx.Unsigned.Visit(&executor)
		require.ErrorIs(err, ErrAlreadyValidator)
	}

	{
		// Case: Validator in pending validator set of primary network
		wallet := newWallet(t, env, walletConfig{})

		startTime := genesistest.DefaultValidatorStartTime.Add(1 * time.Second)
		tx, err := wallet.IssueAddValidatorTx(
			&txs.Validator{
				NodeID: nodeID,
				Start:  uint64(startTime.Unix()),
				End:    uint64(startTime.Add(defaultMinStakingDuration).Unix()),
				Wght:   env.config.MinValidatorStake,
			},
			rewardsOwner,
			reward.PercentDenominator,
		)
		require.NoError(err)

		staker, err := state.NewPendingStaker(
			tx.ID(),
			tx.Unsigned.(*txs.AddValidatorTx),
		)
		require.NoError(err)

		onAcceptState, err := state.NewDiff(lastAcceptedID, env)
		require.NoError(err)

		onAcceptState.PutPendingValidator(staker)
		onAcceptState.AddTx(tx, status.Committed)

		feeCalculator := state.PickFeeCalculator(env.config, onAcceptState)
		executor := StandardTxExecutor{
			Backend:       &env.backend,
			State:         onAcceptState,
			FeeCalculator: feeCalculator,
			Tx:            tx,
		}
		err = tx.Unsigned.Visit(&executor)
		require.ErrorIs(err, ErrAlreadyValidator)
	}

	{
		// Case: Validator doesn't have enough tokens to cover stake amount
		wallet := newWallet(t, env, walletConfig{
			keys: genesistest.DefaultFundedKeys[:1],
		})

		startTime := genesistest.DefaultValidatorStartTime.Add(1 * time.Second)
		tx, err := wallet.IssueAddValidatorTx(
			&txs.Validator{
				NodeID: nodeID,
				Start:  uint64(startTime.Unix()),
				End:    uint64(startTime.Add(defaultMinStakingDuration).Unix()),
				Wght:   env.config.MinValidatorStake,
			},
			rewardsOwner,
			reward.PercentDenominator,
		)
		require.NoError(err)

		// Remove all UTXOs owned by preFundedKeys[0]
		utxoIDs, err := env.state.UTXOIDs(genesistest.DefaultFundedKeys[0].Address().Bytes(), ids.Empty, math.MaxInt32)
		require.NoError(err)

		onAcceptState, err := state.NewDiff(lastAcceptedID, env)
		require.NoError(err)

		for _, utxoID := range utxoIDs {
			onAcceptState.DeleteUTXO(utxoID)
		}

		feeCalculator := state.PickFeeCalculator(env.config, onAcceptState)
		executor := StandardTxExecutor{
			Backend:       &env.backend,
			FeeCalculator: feeCalculator,
			State:         onAcceptState,
			Tx:            tx,
		}
		err = tx.Unsigned.Visit(&executor)
		require.ErrorIs(err, ErrFlowCheckFailed)
	}
}

// Verifies that [AddValidatorTx] and [AddDelegatorTx] are disabled post-Durango
func TestDurangoDisabledTransactions(t *testing.T) {
	type test struct {
		name        string
		buildTx     func(t *testing.T, env *environment) *txs.Tx
		expectedErr error
	}

	rewardsOwner := &secp256k1fx.OutputOwners{
		Threshold: 1,
		Addrs:     []ids.ShortID{ids.GenerateTestShortID()},
	}

	tests := []test{
		{
			name: "AddValidatorTx",
			buildTx: func(t *testing.T, env *environment) *txs.Tx {
				var (
					nodeID    = ids.GenerateTestShortNodeID()
					chainTime = env.state.GetTimestamp()
					endTime   = chainTime.Add(defaultMaxStakingDuration)
				)

				wallet := newWallet(t, env, walletConfig{})
				tx, err := wallet.IssueAddValidatorTx(
					&txs.Validator{
						NodeID: nodeID,
						Start:  0,
						End:    uint64(endTime.Unix()),
						Wght:   defaultMinValidatorStake,
					},
					rewardsOwner,
					reward.PercentDenominator,
				)
				require.NoError(t, err)

				return tx
			},
			expectedErr: ErrAddValidatorTxPostDurango,
		},
		{
			name: "AddDelegatorTx",
			buildTx: func(t *testing.T, env *environment) *txs.Tx {
				require := require.New(t)

				var primaryValidator *state.Staker
				it, err := env.state.GetCurrentStakerIterator()
				require.NoError(err)
				for it.Next() {
					staker := it.Value()
					if staker.Priority != txs.PrimaryNetworkValidatorCurrentPriority {
						continue
					}
					primaryValidator = staker
					break
				}
				it.Release()

<<<<<<< HEAD
				primaryValidatorShortNodeID, err := ids.ShortNodeIDFromNodeID(primaryValidator.NodeID)
				require.NoError(t, err)

				builder, signer := env.factory.NewWallet(genesistest.DefaultFundedKeys...)
				utx, err := builder.NewAddDelegatorTx(
=======
				wallet := newWallet(t, env, walletConfig{})
				tx, err := wallet.IssueAddDelegatorTx(
>>>>>>> 0117ab96
					&txs.Validator{
						NodeID: primaryValidatorShortNodeID,
						Start:  0,
						End:    uint64(primaryValidator.EndTime.Unix()),
						Wght:   defaultMinValidatorStake,
					},
					rewardsOwner,
				)
				require.NoError(err)

				return tx
			},
			expectedErr: ErrAddDelegatorTxPostDurango,
		},
	}

	for _, tt := range tests {
		t.Run(tt.name, func(t *testing.T) {
			require := require.New(t)

			env := newEnvironment(t, upgradetest.Durango)
			env.ctx.Lock.Lock()
			defer env.ctx.Lock.Unlock()

			onAcceptState, err := state.NewDiff(env.state.GetLastAccepted(), env)
			require.NoError(err)

			tx := tt.buildTx(t, env)

			feeCalculator := state.PickFeeCalculator(env.config, onAcceptState)
			err = tx.Unsigned.Visit(&StandardTxExecutor{
				Backend:       &env.backend,
				State:         onAcceptState,
				FeeCalculator: feeCalculator,
				Tx:            tx,
			})
			require.ErrorIs(err, tt.expectedErr)
		})
	}
}

// Verifies that the Memo field is required to be empty post-Durango
func TestDurangoMemoField(t *testing.T) {
	type test struct {
		name      string
		setupTest func(t *testing.T, env *environment, memoField []byte) (*txs.Tx, state.Diff)
	}

	owners := &secp256k1fx.OutputOwners{
		Threshold: 1,
		Addrs:     []ids.ShortID{ids.GenerateTestShortID()},
	}

	tests := []test{
		{
			name: "AddSubnetValidatorTx",
			setupTest: func(t *testing.T, env *environment, memoField []byte) (*txs.Tx, state.Diff) {
				require := require.New(t)

				var primaryValidator *state.Staker
				it, err := env.state.GetCurrentStakerIterator()
				require.NoError(err)
				for it.Next() {
					staker := it.Value()
					if staker.Priority != txs.PrimaryNetworkValidatorCurrentPriority {
						continue
					}
					primaryValidator = staker
					break
				}
				it.Release()

<<<<<<< HEAD
				primaryValidatorShortNodeID, err := ids.ShortNodeIDFromNodeID(primaryValidator.NodeID)
				require.NoError(t, err)

				builder, signer := env.factory.NewWallet(genesistest.DefaultFundedKeys...)
				utx, err := builder.NewAddSubnetValidatorTx(
=======
				subnetID := testSubnet1.ID()
				wallet := newWallet(t, env, walletConfig{
					subnetIDs: []ids.ID{subnetID},
				})
				tx, err := wallet.IssueAddSubnetValidatorTx(
>>>>>>> 0117ab96
					&txs.SubnetValidator{
						Validator: txs.Validator{
							NodeID: primaryValidatorShortNodeID,
							Start:  0,
							End:    uint64(primaryValidator.EndTime.Unix()),
							Wght:   defaultMinValidatorStake,
						},
						Subnet: subnetID,
					},
					common.WithMemo(memoField),
				)
				require.NoError(err)

				onAcceptState, err := state.NewDiff(env.state.GetLastAccepted(), env)
				require.NoError(err)
				return tx, onAcceptState
			},
		},
		{
			name: "CreateChainTx",
			setupTest: func(t *testing.T, env *environment, memoField []byte) (*txs.Tx, state.Diff) {
				require := require.New(t)

				subnetID := testSubnet1.ID()
				wallet := newWallet(t, env, walletConfig{
					subnetIDs: []ids.ID{subnetID},
				})

				tx, err := wallet.IssueCreateChainTx(
					subnetID,
					[]byte{},
					ids.GenerateTestID(),
					[]ids.ID{},
					"aaa",
					common.WithMemo(memoField),
				)
				require.NoError(err)

				onAcceptState, err := state.NewDiff(env.state.GetLastAccepted(), env)
				require.NoError(err)
				return tx, onAcceptState
			},
		},
		{
			name: "CreateSubnetTx",
			setupTest: func(t *testing.T, env *environment, memoField []byte) (*txs.Tx, state.Diff) {
				require := require.New(t)

				wallet := newWallet(t, env, walletConfig{})
				tx, err := wallet.IssueCreateSubnetTx(
					owners,
					common.WithMemo(memoField),
				)
				require.NoError(err)

				onAcceptState, err := state.NewDiff(env.state.GetLastAccepted(), env)
				require.NoError(err)
				return tx, onAcceptState
			},
		},
		{
			name: "ImportTx",
			setupTest: func(t *testing.T, env *environment, memoField []byte) (*txs.Tx, state.Diff) {
				require := require.New(t)

				var (
					sourceChain  = env.ctx.XChainID
					sourceKey    = genesistest.DefaultFundedKeys[1]
					sourceAmount = 10 * units.Avax
				)

				sharedMemory := fundedSharedMemory(
					t,
					env,
					sourceKey,
					sourceChain,
					map[ids.ID]uint64{
						env.ctx.AVAXAssetID: sourceAmount,
					},
					rand.NewSource(0),
				)
				env.msm.SharedMemory = sharedMemory

				wallet := newWallet(t, env, walletConfig{
					chainIDs: []ids.ID{sourceChain},
				})

				tx, err := wallet.IssueImportTx(
					sourceChain,
					owners,
					common.WithMemo(memoField),
				)
				require.NoError(err)

				onAcceptState, err := state.NewDiff(env.state.GetLastAccepted(), env)
				require.NoError(err)
				return tx, onAcceptState
			},
		},
		{
			name: "ExportTx",
			setupTest: func(t *testing.T, env *environment, memoField []byte) (*txs.Tx, state.Diff) {
				require := require.New(t)

				wallet := newWallet(t, env, walletConfig{})
				tx, err := wallet.IssueExportTx(
					env.ctx.XChainID,
					[]*avax.TransferableOutput{{
						Asset: avax.Asset{ID: env.ctx.AVAXAssetID},
						Out: &secp256k1fx.TransferOutput{
							Amt:          units.Avax,
							OutputOwners: *owners,
						},
					}},
					common.WithMemo(memoField),
				)
				require.NoError(err)

				onAcceptState, err := state.NewDiff(env.state.GetLastAccepted(), env)
				require.NoError(err)
				return tx, onAcceptState
			},
		},
		{
			name: "RemoveSubnetValidatorTx",
			setupTest: func(t *testing.T, env *environment, memoField []byte) (*txs.Tx, state.Diff) {
				require := require.New(t)

				var primaryValidator *state.Staker
				it, err := env.state.GetCurrentStakerIterator()
				require.NoError(err)
				for it.Next() {
					staker := it.Value()
					if staker.Priority != txs.PrimaryNetworkValidatorCurrentPriority {
						continue
					}
					primaryValidator = staker
					break
				}
				it.Release()

				primaryValidatorShortNodeID, err := ids.ShortNodeIDFromNodeID(primaryValidator.NodeID)
				require.NoError(t, err)

				endTime := primaryValidator.EndTime

				subnetID := testSubnet1.ID()
				wallet := newWallet(t, env, walletConfig{
					subnetIDs: []ids.ID{subnetID},
				})
				subnetValTx, err := wallet.IssueAddSubnetValidatorTx(
					&txs.SubnetValidator{
						Validator: txs.Validator{
							NodeID: primaryValidatorShortNodeID,
							Start:  0,
							End:    uint64(endTime.Unix()),
							Wght:   genesistest.DefaultValidatorWeight,
						},
						Subnet: subnetID,
					},
				)
				require.NoError(err)

				onAcceptState, err := state.NewDiff(env.state.GetLastAccepted(), env)
				require.NoError(err)

				feeCalculator := state.PickFeeCalculator(env.config, onAcceptState)
				require.NoError(subnetValTx.Unsigned.Visit(&StandardTxExecutor{
					Backend:       &env.backend,
					State:         onAcceptState,
					FeeCalculator: feeCalculator,
					Tx:            subnetValTx,
				}))

<<<<<<< HEAD
				builder, signer = env.factory.NewWallet(genesistest.DefaultFundedKeys...)
				utx2, err := builder.NewRemoveSubnetValidatorTx(
					primaryValidatorShortNodeID,
					testSubnet1.ID(),
=======
				tx, err := wallet.IssueRemoveSubnetValidatorTx(
					primaryValidator.NodeID,
					subnetID,
>>>>>>> 0117ab96
					common.WithMemo(memoField),
				)
				require.NoError(err)
				return tx, onAcceptState
			},
		},
		{
			name: "TransformSubnetTx",
			setupTest: func(t *testing.T, env *environment, memoField []byte) (*txs.Tx, state.Diff) {
				require := require.New(t)

				subnetID := testSubnet1.ID()
				wallet := newWallet(t, env, walletConfig{
					subnetIDs: []ids.ID{subnetID},
				})

				tx, err := wallet.IssueTransformSubnetTx(
					subnetID,                  // subnetID
					ids.GenerateTestID(),      // assetID
					10,                        // initial supply
					10,                        // max supply
					0,                         // min consumption rate
					reward.PercentDenominator, // max consumption rate
					2,                         // min validator stake
					10,                        // max validator stake
					time.Minute,               // min stake duration
					time.Hour,                 // max stake duration
					1,                         // min delegation fees
					10,                        // min delegator stake
					1,                         // max validator weight factor
					80,                        // uptime requirement
					common.WithMemo(memoField),
				)
				require.NoError(err)

				onAcceptState, err := state.NewDiff(env.state.GetLastAccepted(), env)
				require.NoError(err)
				return tx, onAcceptState
			},
		},
		{
			name: "AddPermissionlessValidatorTx",
			setupTest: func(t *testing.T, env *environment, memoField []byte) (*txs.Tx, state.Diff) {
				require := require.New(t)
				var (
					nodeID    = ids.GenerateTestShortNodeID()
					chainTime = env.state.GetTimestamp()
					endTime   = chainTime.Add(defaultMaxStakingDuration)
				)
				sk, err := bls.NewSecretKey()
				require.NoError(err)

				wallet := newWallet(t, env, walletConfig{})
				tx, err := wallet.IssueAddPermissionlessValidatorTx(
					&txs.SubnetValidator{
						Validator: txs.Validator{
							NodeID: nodeID,
							Start:  0,
							End:    uint64(endTime.Unix()),
							Wght:   env.config.MinValidatorStake,
						},
						Subnet: constants.PrimaryNetworkID,
					},
					signer.NewProofOfPossession(sk),
					env.ctx.AVAXAssetID,
					owners,
					owners,
					reward.PercentDenominator,
					common.WithMemo(memoField),
				)
				require.NoError(err)

				onAcceptState, err := state.NewDiff(env.state.GetLastAccepted(), env)
				require.NoError(err)
				return tx, onAcceptState
			},
		},
		{
			name: "AddPermissionlessDelegatorTx",
			setupTest: func(t *testing.T, env *environment, memoField []byte) (*txs.Tx, state.Diff) {
				require := require.New(t)

				var primaryValidator *state.Staker
				it, err := env.state.GetCurrentStakerIterator()
				require.NoError(err)
				for it.Next() {
					staker := it.Value()
					if staker.Priority != txs.PrimaryNetworkValidatorCurrentPriority {
						continue
					}
					primaryValidator = staker
					break
				}
				it.Release()

<<<<<<< HEAD
				primaryValidatorShortNodeID, err := ids.ShortNodeIDFromNodeID(primaryValidator.NodeID)
				require.NoError(t, err)

				builder, signer := env.factory.NewWallet(genesistest.DefaultFundedKeys...)
				utx, err := builder.NewAddPermissionlessDelegatorTx(
=======
				wallet := newWallet(t, env, walletConfig{})
				tx, err := wallet.IssueAddPermissionlessDelegatorTx(
>>>>>>> 0117ab96
					&txs.SubnetValidator{
						Validator: txs.Validator{
							NodeID: primaryValidatorShortNodeID,
							Start:  0,
							End:    uint64(primaryValidator.EndTime.Unix()),
							Wght:   defaultMinValidatorStake,
						},
						Subnet: constants.PrimaryNetworkID,
					},
					env.ctx.AVAXAssetID,
					owners,
					common.WithMemo(memoField),
				)
				require.NoError(err)

				onAcceptState, err := state.NewDiff(env.state.GetLastAccepted(), env)
				require.NoError(err)
				return tx, onAcceptState
			},
		},
		{
			name: "TransferSubnetOwnershipTx",
			setupTest: func(t *testing.T, env *environment, memoField []byte) (*txs.Tx, state.Diff) {
				require := require.New(t)

				subnetID := testSubnet1.ID()
				wallet := newWallet(t, env, walletConfig{
					subnetIDs: []ids.ID{subnetID},
				})

				tx, err := wallet.IssueTransferSubnetOwnershipTx(
					subnetID,
					owners,
					common.WithMemo(memoField),
				)
				require.NoError(err)

				onAcceptState, err := state.NewDiff(env.state.GetLastAccepted(), env)
				require.NoError(err)
				return tx, onAcceptState
			},
		},
		{
			name: "BaseTx",
			setupTest: func(t *testing.T, env *environment, memoField []byte) (*txs.Tx, state.Diff) {
				require := require.New(t)

				wallet := newWallet(t, env, walletConfig{})
				tx, err := wallet.IssueBaseTx(
					[]*avax.TransferableOutput{
						{
							Asset: avax.Asset{ID: env.ctx.AVAXAssetID},
							Out: &secp256k1fx.TransferOutput{
								Amt: 1,
								OutputOwners: secp256k1fx.OutputOwners{
									Threshold: 1,
									Addrs:     []ids.ShortID{ids.ShortEmpty},
								},
							},
						},
					},
					common.WithMemo(memoField),
				)
				require.NoError(err)

				onAcceptState, err := state.NewDiff(env.state.GetLastAccepted(), env)
				require.NoError(err)
				return tx, onAcceptState
			},
		},
	}

	for _, tt := range tests {
		t.Run(tt.name, func(t *testing.T) {
			require := require.New(t)

			env := newEnvironment(t, upgradetest.Durango)
			env.ctx.Lock.Lock()
			defer env.ctx.Lock.Unlock()

			feeCalculator := state.PickFeeCalculator(env.config, env.state)

			// Populated memo field should error
			tx, onAcceptState := tt.setupTest(t, env, []byte{'m', 'e', 'm', 'o'})
			err := tx.Unsigned.Visit(&StandardTxExecutor{
				Backend:       &env.backend,
				State:         onAcceptState,
				FeeCalculator: feeCalculator,
				Tx:            tx,
			})
			require.ErrorIs(err, avax.ErrMemoTooLarge)

			// Empty memo field should not error
			tx, onAcceptState = tt.setupTest(t, env, []byte{})
			require.NoError(tx.Unsigned.Visit(&StandardTxExecutor{
				Backend:       &env.backend,
				State:         onAcceptState,
				FeeCalculator: feeCalculator,
				Tx:            tx,
			}))
		})
	}
}

// Verifies that [TransformSubnetTx] is disabled post-Etna
func TestEtnaDisabledTransactions(t *testing.T) {
	require := require.New(t)

	env := newEnvironment(t, upgradetest.Etna)
	env.ctx.Lock.Lock()
	defer env.ctx.Lock.Unlock()

	onAcceptState, err := state.NewDiff(env.state.GetLastAccepted(), env)
	require.NoError(err)

	tx := &txs.Tx{
		Unsigned: &txs.TransformSubnetTx{},
	}

	err = tx.Unsigned.Visit(&StandardTxExecutor{
		Backend: &env.backend,
		State:   onAcceptState,
		Tx:      tx,
	})
	require.ErrorIs(err, errTransformSubnetTxPostEtna)
}

// Returns a RemoveSubnetValidatorTx that passes syntactic verification.
// Memo field is empty as required post Durango activation
func newRemoveSubnetValidatorTx(t *testing.T) (*txs.RemoveSubnetValidatorTx, *txs.Tx) {
	t.Helper()

	creds := []verify.Verifiable{
		&secp256k1fx.Credential{
			Sigs: make([][65]byte, 1),
		},
		&secp256k1fx.Credential{
			Sigs: make([][65]byte, 1),
		},
	}
	unsignedTx := &txs.RemoveSubnetValidatorTx{
		BaseTx: txs.BaseTx{
			BaseTx: avax.BaseTx{
				Ins: []*avax.TransferableInput{{
					UTXOID: avax.UTXOID{
						TxID: ids.GenerateTestID(),
					},
					Asset: avax.Asset{
						ID: ids.GenerateTestID(),
					},
					In: &secp256k1fx.TransferInput{
						Amt: 1,
						Input: secp256k1fx.Input{
							SigIndices: []uint32{0, 1},
						},
					},
				}},
				Outs: []*avax.TransferableOutput{
					{
						Asset: avax.Asset{
							ID: ids.GenerateTestID(),
						},
						Out: &secp256k1fx.TransferOutput{
							Amt: 1,
							OutputOwners: secp256k1fx.OutputOwners{
								Threshold: 1,
								Addrs:     []ids.ShortID{ids.GenerateTestShortID()},
							},
						},
					},
				},
			},
		},
		Subnet: ids.GenerateTestID(),
		NodeID: ids.GenerateTestShortNodeID(),
		SubnetAuth: &secp256k1fx.Credential{
			Sigs: make([][65]byte, 1),
		},
	}
	tx := &txs.Tx{
		Unsigned: unsignedTx,
		Creds:    creds,
	}
	require.NoError(t, tx.Initialize(txs.Codec))
	return unsignedTx, tx
}

// mock implementations that can be used in tests
// for verifying RemoveSubnetValidatorTx.
type removeSubnetValidatorTxVerifyEnv struct {
	latestForkTime time.Time
	fx             *fxmock.Fx
	flowChecker    *utxomock.Verifier
	unsignedTx     *txs.RemoveSubnetValidatorTx
	tx             *txs.Tx
	state          *state.MockDiff
	staker         *state.Staker
}

// Returns mock implementations that can be used in tests
// for verifying RemoveSubnetValidatorTx.
func newValidRemoveSubnetValidatorTxVerifyEnv(t *testing.T, ctrl *gomock.Controller) removeSubnetValidatorTxVerifyEnv {
	t.Helper()

	now := time.Now()
	mockFx := fxmock.NewFx(ctrl)
	mockFlowChecker := utxomock.NewVerifier(ctrl)
	unsignedTx, tx := newRemoveSubnetValidatorTx(t)
	mockState := state.NewMockDiff(ctrl)
	return removeSubnetValidatorTxVerifyEnv{
		latestForkTime: now,
		fx:             mockFx,
		flowChecker:    mockFlowChecker,
		unsignedTx:     unsignedTx,
		tx:             tx,
		state:          mockState,
		staker: &state.Staker{
			TxID:     ids.GenerateTestID(),
			NodeID:   ids.GenerateTestNodeID(),
			Priority: txs.SubnetPermissionedValidatorCurrentPriority,
		},
	}
}

func TestStandardExecutorRemoveSubnetValidatorTx(t *testing.T) {
	type test struct {
		name        string
		newExecutor func(*gomock.Controller) (*txs.RemoveSubnetValidatorTx, *StandardTxExecutor)
		expectedErr error
	}

	tests := []test{
		{
			name: "valid tx",
			newExecutor: func(ctrl *gomock.Controller) (*txs.RemoveSubnetValidatorTx, *StandardTxExecutor) {
				env := newValidRemoveSubnetValidatorTxVerifyEnv(t, ctrl)

				// Set dependency expectations.
				env.state.EXPECT().GetTimestamp().Return(env.latestForkTime).AnyTimes()
				env.state.EXPECT().GetCurrentValidator(env.unsignedTx.Subnet, env.unsignedTx.NodeID).Return(env.staker, nil).Times(1)
				subnetOwner := fxmock.NewOwner(ctrl)
				env.state.EXPECT().GetSubnetOwner(env.unsignedTx.Subnet).Return(subnetOwner, nil).Times(1)
				env.fx.EXPECT().VerifyPermission(env.unsignedTx, env.unsignedTx.SubnetAuth, env.tx.Creds[len(env.tx.Creds)-1], subnetOwner).Return(nil).Times(1)
				env.flowChecker.EXPECT().VerifySpend(
					env.unsignedTx, env.state, env.unsignedTx.Ins, env.unsignedTx.Outs, env.tx.Creds[:len(env.tx.Creds)-1], gomock.Any(),
				).Return(nil).Times(1)
				env.state.EXPECT().DeleteCurrentValidator(env.staker)
				env.state.EXPECT().DeleteUTXO(gomock.Any()).Times(len(env.unsignedTx.Ins))
				env.state.EXPECT().AddUTXO(gomock.Any()).Times(len(env.unsignedTx.Outs))

				cfg := &config.Config{
					UpgradeConfig: upgradetest.GetConfigWithUpgradeTime(upgradetest.Durango, env.latestForkTime),
				}
				feeCalculator := state.PickFeeCalculator(cfg, env.state)
				e := &StandardTxExecutor{
					Backend: &Backend{
						Config:       cfg,
						Bootstrapped: &utils.Atomic[bool]{},
						Fx:           env.fx,
						FlowChecker:  env.flowChecker,
						Ctx:          &snow.Context{},
					},
					FeeCalculator: feeCalculator,
					Tx:            env.tx,
					State:         env.state,
				}
				e.Bootstrapped.Set(true)
				return env.unsignedTx, e
			},
			expectedErr: nil,
		},
		{
			name: "tx fails syntactic verification",
			newExecutor: func(ctrl *gomock.Controller) (*txs.RemoveSubnetValidatorTx, *StandardTxExecutor) {
				env := newValidRemoveSubnetValidatorTxVerifyEnv(t, ctrl)
				// Setting the subnet ID to the Primary Network ID makes the tx fail syntactic verification
				env.tx.Unsigned.(*txs.RemoveSubnetValidatorTx).Subnet = constants.PrimaryNetworkID
				env.state = state.NewMockDiff(ctrl)
				env.state.EXPECT().GetTimestamp().Return(env.latestForkTime).AnyTimes()

				cfg := &config.Config{
					UpgradeConfig: upgradetest.GetConfigWithUpgradeTime(upgradetest.Durango, env.latestForkTime),
				}
				feeCalculator := state.PickFeeCalculator(cfg, env.state)
				e := &StandardTxExecutor{
					Backend: &Backend{
						Config:       cfg,
						Bootstrapped: &utils.Atomic[bool]{},
						Fx:           env.fx,
						FlowChecker:  env.flowChecker,
						Ctx:          &snow.Context{},
					},
					FeeCalculator: feeCalculator,
					Tx:            env.tx,
					State:         env.state,
				}
				e.Bootstrapped.Set(true)
				return env.unsignedTx, e
			},
			expectedErr: txs.ErrRemovePrimaryNetworkValidator,
		},
		{
			name: "node isn't a validator of the subnet",
			newExecutor: func(ctrl *gomock.Controller) (*txs.RemoveSubnetValidatorTx, *StandardTxExecutor) {
				env := newValidRemoveSubnetValidatorTxVerifyEnv(t, ctrl)
				env.state = state.NewMockDiff(ctrl)
				env.state.EXPECT().GetTimestamp().Return(env.latestForkTime).AnyTimes()
				env.state.EXPECT().GetCurrentValidator(env.unsignedTx.Subnet, env.unsignedTx.NodeID).Return(nil, database.ErrNotFound)
				env.state.EXPECT().GetPendingValidator(env.unsignedTx.Subnet, env.unsignedTx.NodeID).Return(nil, database.ErrNotFound)

				cfg := &config.Config{
					UpgradeConfig: upgradetest.GetConfigWithUpgradeTime(upgradetest.Durango, env.latestForkTime),
				}
				feeCalculator := state.PickFeeCalculator(cfg, env.state)
				e := &StandardTxExecutor{
					Backend: &Backend{
						Config:       cfg,
						Bootstrapped: &utils.Atomic[bool]{},
						Fx:           env.fx,
						FlowChecker:  env.flowChecker,
						Ctx:          &snow.Context{},
					},
					FeeCalculator: feeCalculator,
					Tx:            env.tx,
					State:         env.state,
				}
				e.Bootstrapped.Set(true)
				return env.unsignedTx, e
			},
			expectedErr: ErrNotValidator,
		},
		{
			name: "validator is permissionless",
			newExecutor: func(ctrl *gomock.Controller) (*txs.RemoveSubnetValidatorTx, *StandardTxExecutor) {
				env := newValidRemoveSubnetValidatorTxVerifyEnv(t, ctrl)

				staker := *env.staker
				staker.Priority = txs.SubnetPermissionlessValidatorCurrentPriority

				// Set dependency expectations.
				env.state.EXPECT().GetTimestamp().Return(env.latestForkTime).AnyTimes()
				env.state.EXPECT().GetCurrentValidator(env.unsignedTx.Subnet, env.unsignedTx.NodeID).Return(&staker, nil).Times(1)

				cfg := &config.Config{
					UpgradeConfig: upgradetest.GetConfigWithUpgradeTime(upgradetest.Durango, env.latestForkTime),
				}
				feeCalculator := state.PickFeeCalculator(cfg, env.state)
				e := &StandardTxExecutor{
					Backend: &Backend{
						Config:       cfg,
						Bootstrapped: &utils.Atomic[bool]{},
						Fx:           env.fx,
						FlowChecker:  env.flowChecker,
						Ctx:          &snow.Context{},
					},
					FeeCalculator: feeCalculator,
					Tx:            env.tx,
					State:         env.state,
				}
				e.Bootstrapped.Set(true)
				return env.unsignedTx, e
			},
			expectedErr: ErrRemovePermissionlessValidator,
		},
		{
			name: "tx has no credentials",
			newExecutor: func(ctrl *gomock.Controller) (*txs.RemoveSubnetValidatorTx, *StandardTxExecutor) {
				env := newValidRemoveSubnetValidatorTxVerifyEnv(t, ctrl)
				// Remove credentials
				env.tx.Creds = nil
				env.state = state.NewMockDiff(ctrl)
				env.state.EXPECT().GetTimestamp().Return(env.latestForkTime).AnyTimes()
				env.state.EXPECT().GetCurrentValidator(env.unsignedTx.Subnet, env.unsignedTx.NodeID).Return(env.staker, nil)

				cfg := &config.Config{
					UpgradeConfig: upgradetest.GetConfigWithUpgradeTime(upgradetest.Durango, env.latestForkTime),
				}
				feeCalculator := state.PickFeeCalculator(cfg, env.state)
				e := &StandardTxExecutor{
					Backend: &Backend{
						Config:       cfg,
						Bootstrapped: &utils.Atomic[bool]{},
						Fx:           env.fx,
						FlowChecker:  env.flowChecker,
						Ctx:          &snow.Context{},
					},
					FeeCalculator: feeCalculator,
					Tx:            env.tx,
					State:         env.state,
				}
				e.Bootstrapped.Set(true)
				return env.unsignedTx, e
			},
			expectedErr: errWrongNumberOfCredentials,
		},
		{
			name: "can't find subnet",
			newExecutor: func(ctrl *gomock.Controller) (*txs.RemoveSubnetValidatorTx, *StandardTxExecutor) {
				env := newValidRemoveSubnetValidatorTxVerifyEnv(t, ctrl)
				env.state = state.NewMockDiff(ctrl)
				env.state.EXPECT().GetTimestamp().Return(env.latestForkTime).AnyTimes()
				env.state.EXPECT().GetCurrentValidator(env.unsignedTx.Subnet, env.unsignedTx.NodeID).Return(env.staker, nil)
				env.state.EXPECT().GetSubnetOwner(env.unsignedTx.Subnet).Return(nil, database.ErrNotFound)

				cfg := &config.Config{
					UpgradeConfig: upgradetest.GetConfigWithUpgradeTime(upgradetest.Durango, env.latestForkTime),
				}
				feeCalculator := state.PickFeeCalculator(cfg, env.state)
				e := &StandardTxExecutor{
					Backend: &Backend{
						Config:       cfg,
						Bootstrapped: &utils.Atomic[bool]{},
						Fx:           env.fx,
						FlowChecker:  env.flowChecker,
						Ctx:          &snow.Context{},
					},
					FeeCalculator: feeCalculator,
					Tx:            env.tx,
					State:         env.state,
				}
				e.Bootstrapped.Set(true)
				return env.unsignedTx, e
			},
			expectedErr: database.ErrNotFound,
		},
		{
			name: "no permission to remove validator",
			newExecutor: func(ctrl *gomock.Controller) (*txs.RemoveSubnetValidatorTx, *StandardTxExecutor) {
				env := newValidRemoveSubnetValidatorTxVerifyEnv(t, ctrl)
				env.state = state.NewMockDiff(ctrl)
				env.state.EXPECT().GetTimestamp().Return(env.latestForkTime).AnyTimes()
				env.state.EXPECT().GetCurrentValidator(env.unsignedTx.Subnet, env.unsignedTx.NodeID).Return(env.staker, nil)
				subnetOwner := fxmock.NewOwner(ctrl)
				env.state.EXPECT().GetSubnetOwner(env.unsignedTx.Subnet).Return(subnetOwner, nil)
				env.fx.EXPECT().VerifyPermission(gomock.Any(), env.unsignedTx.SubnetAuth, env.tx.Creds[len(env.tx.Creds)-1], subnetOwner).Return(errTest)

				cfg := &config.Config{
					UpgradeConfig: upgradetest.GetConfigWithUpgradeTime(upgradetest.Durango, env.latestForkTime),
				}
				feeCalculator := state.PickFeeCalculator(cfg, env.state)
				e := &StandardTxExecutor{
					Backend: &Backend{
						Config:       cfg,
						Bootstrapped: &utils.Atomic[bool]{},
						Fx:           env.fx,
						FlowChecker:  env.flowChecker,
						Ctx:          &snow.Context{},
					},
					FeeCalculator: feeCalculator,
					Tx:            env.tx,
					State:         env.state,
				}
				e.Bootstrapped.Set(true)
				return env.unsignedTx, e
			},
			expectedErr: errUnauthorizedSubnetModification,
		},
		{
			name: "flow checker failed",
			newExecutor: func(ctrl *gomock.Controller) (*txs.RemoveSubnetValidatorTx, *StandardTxExecutor) {
				env := newValidRemoveSubnetValidatorTxVerifyEnv(t, ctrl)
				env.state = state.NewMockDiff(ctrl)
				env.state.EXPECT().GetTimestamp().Return(env.latestForkTime).AnyTimes()
				env.state.EXPECT().GetCurrentValidator(env.unsignedTx.Subnet, env.unsignedTx.NodeID).Return(env.staker, nil)
				subnetOwner := fxmock.NewOwner(ctrl)
				env.state.EXPECT().GetSubnetOwner(env.unsignedTx.Subnet).Return(subnetOwner, nil)
				env.fx.EXPECT().VerifyPermission(gomock.Any(), env.unsignedTx.SubnetAuth, env.tx.Creds[len(env.tx.Creds)-1], subnetOwner).Return(nil)
				env.flowChecker.EXPECT().VerifySpend(
					gomock.Any(), gomock.Any(), gomock.Any(), gomock.Any(), gomock.Any(), gomock.Any(),
				).Return(errTest)

				cfg := &config.Config{
					UpgradeConfig: upgradetest.GetConfigWithUpgradeTime(upgradetest.Durango, env.latestForkTime),
				}
				feeCalculator := state.PickFeeCalculator(cfg, env.state)
				e := &StandardTxExecutor{
					Backend: &Backend{
						Config:       cfg,
						Bootstrapped: &utils.Atomic[bool]{},
						Fx:           env.fx,
						FlowChecker:  env.flowChecker,
						Ctx:          &snow.Context{},
					},
					FeeCalculator: feeCalculator,
					Tx:            env.tx,
					State:         env.state,
				}
				e.Bootstrapped.Set(true)
				return env.unsignedTx, e
			},
			expectedErr: ErrFlowCheckFailed,
		},
		{
			name: "attempted to remove subnet validator after subnet manager is set",
			newExecutor: func(ctrl *gomock.Controller) (*txs.RemoveSubnetValidatorTx, *StandardTxExecutor) {
				env := newValidRemoveSubnetValidatorTxVerifyEnv(t, ctrl)
				env.state.EXPECT().GetSubnetManager(env.unsignedTx.Subnet).Return(ids.GenerateTestID(), []byte{'a', 'd', 'd', 'r', 'e', 's', 's'}, nil).AnyTimes()
				env.state.EXPECT().GetTimestamp().Return(env.latestForkTime).AnyTimes()

				cfg := &config.Config{
					UpgradeConfig: upgradetest.GetConfigWithUpgradeTime(upgradetest.Etna, env.latestForkTime),
				}
				e := &StandardTxExecutor{
					Backend: &Backend{
						Config:       cfg,
						Bootstrapped: &utils.Atomic[bool]{},
						Fx:           env.fx,
						FlowChecker:  env.flowChecker,
						Ctx:          &snow.Context{},
					},
					Tx:    env.tx,
					State: env.state,
				}
				e.Bootstrapped.Set(true)
				return env.unsignedTx, e
			},
			expectedErr: ErrRemoveValidatorManagedSubnet,
		},
	}

	for _, tt := range tests {
		t.Run(tt.name, func(t *testing.T) {
			require := require.New(t)
			ctrl := gomock.NewController(t)

			unsignedTx, executor := tt.newExecutor(ctrl)
			err := executor.RemoveSubnetValidatorTx(unsignedTx)
			require.ErrorIs(err, tt.expectedErr)
		})
	}
}

// Returns a TransformSubnetTx that passes syntactic verification.
// Memo field is empty as required post Durango activation
func newTransformSubnetTx(t *testing.T) (*txs.TransformSubnetTx, *txs.Tx) {
	t.Helper()

	creds := []verify.Verifiable{
		&secp256k1fx.Credential{
			Sigs: make([][65]byte, 1),
		},
		&secp256k1fx.Credential{
			Sigs: make([][65]byte, 1),
		},
	}
	unsignedTx := &txs.TransformSubnetTx{
		BaseTx: txs.BaseTx{
			BaseTx: avax.BaseTx{
				Ins: []*avax.TransferableInput{{
					UTXOID: avax.UTXOID{
						TxID: ids.GenerateTestID(),
					},
					Asset: avax.Asset{
						ID: ids.GenerateTestID(),
					},
					In: &secp256k1fx.TransferInput{
						Amt: 1,
						Input: secp256k1fx.Input{
							SigIndices: []uint32{0, 1},
						},
					},
				}},
				Outs: []*avax.TransferableOutput{
					{
						Asset: avax.Asset{
							ID: ids.GenerateTestID(),
						},
						Out: &secp256k1fx.TransferOutput{
							Amt: 1,
							OutputOwners: secp256k1fx.OutputOwners{
								Threshold: 1,
								Addrs:     []ids.ShortID{ids.GenerateTestShortID()},
							},
						},
					},
				},
			},
		},
		Subnet:                   ids.GenerateTestID(),
		AssetID:                  ids.GenerateTestID(),
		InitialSupply:            10,
		MaximumSupply:            10,
		MinConsumptionRate:       0,
		MaxConsumptionRate:       reward.PercentDenominator,
		MinValidatorStake:        2,
		MaxValidatorStake:        10,
		MinStakeDuration:         1,
		MaxStakeDuration:         2,
		MinDelegationFee:         reward.PercentDenominator,
		MinDelegatorStake:        1,
		MaxValidatorWeightFactor: 1,
		UptimeRequirement:        reward.PercentDenominator,
		SubnetAuth: &secp256k1fx.Credential{
			Sigs: make([][65]byte, 1),
		},
	}
	tx := &txs.Tx{
		Unsigned: unsignedTx,
		Creds:    creds,
	}
	require.NoError(t, tx.Initialize(txs.Codec))
	return unsignedTx, tx
}

// mock implementations that can be used in tests
// for verifying TransformSubnetTx.
type transformSubnetTxVerifyEnv struct {
	latestForkTime time.Time
	fx             *fxmock.Fx
	flowChecker    *utxomock.Verifier
	unsignedTx     *txs.TransformSubnetTx
	tx             *txs.Tx
	state          *state.MockDiff
	staker         *state.Staker
}

// Returns mock implementations that can be used in tests
// for verifying TransformSubnetTx.
func newValidTransformSubnetTxVerifyEnv(t *testing.T, ctrl *gomock.Controller) transformSubnetTxVerifyEnv {
	t.Helper()

	now := time.Now()
	mockFx := fxmock.NewFx(ctrl)
	mockFlowChecker := utxomock.NewVerifier(ctrl)
	unsignedTx, tx := newTransformSubnetTx(t)
	mockState := state.NewMockDiff(ctrl)
	return transformSubnetTxVerifyEnv{
		latestForkTime: now,
		fx:             mockFx,
		flowChecker:    mockFlowChecker,
		unsignedTx:     unsignedTx,
		tx:             tx,
		state:          mockState,
		staker: &state.Staker{
			TxID:   ids.GenerateTestID(),
			NodeID: ids.GenerateTestNodeID(),
		},
	}
}

func TestStandardExecutorTransformSubnetTx(t *testing.T) {
	type test struct {
		name        string
		newExecutor func(*gomock.Controller) (*txs.TransformSubnetTx, *StandardTxExecutor)
		err         error
	}

	tests := []test{
		{
			name: "tx fails syntactic verification",
			newExecutor: func(ctrl *gomock.Controller) (*txs.TransformSubnetTx, *StandardTxExecutor) {
				env := newValidTransformSubnetTxVerifyEnv(t, ctrl)
				// Setting the tx to nil makes the tx fail syntactic verification
				env.tx.Unsigned = (*txs.TransformSubnetTx)(nil)
				env.state = state.NewMockDiff(ctrl)
				env.state.EXPECT().GetTimestamp().Return(env.latestForkTime).AnyTimes()

				cfg := &config.Config{
					UpgradeConfig: upgradetest.GetConfigWithUpgradeTime(upgradetest.Durango, env.latestForkTime),
				}
				feeCalculator := state.PickFeeCalculator(cfg, env.state)
				e := &StandardTxExecutor{
					Backend: &Backend{
						Config:       cfg,
						Bootstrapped: &utils.Atomic[bool]{},
						Fx:           env.fx,
						FlowChecker:  env.flowChecker,
						Ctx:          &snow.Context{},
					},
					FeeCalculator: feeCalculator,
					Tx:            env.tx,
					State:         env.state,
				}
				e.Bootstrapped.Set(true)
				return env.unsignedTx, e
			},
			err: txs.ErrNilTx,
		},
		{
			name: "max stake duration too large",
			newExecutor: func(ctrl *gomock.Controller) (*txs.TransformSubnetTx, *StandardTxExecutor) {
				env := newValidTransformSubnetTxVerifyEnv(t, ctrl)
				env.unsignedTx.MaxStakeDuration = math.MaxUint32
				env.state = state.NewMockDiff(ctrl)
				env.state.EXPECT().GetTimestamp().Return(env.latestForkTime).AnyTimes()

				cfg := &config.Config{
					UpgradeConfig: upgradetest.GetConfigWithUpgradeTime(upgradetest.Durango, env.latestForkTime),
				}
				feeCalculator := state.PickFeeCalculator(cfg, env.state)
				e := &StandardTxExecutor{
					Backend: &Backend{
						Config:       cfg,
						Bootstrapped: &utils.Atomic[bool]{},
						Fx:           env.fx,
						FlowChecker:  env.flowChecker,
						Ctx:          &snow.Context{},
					},
					FeeCalculator: feeCalculator,
					Tx:            env.tx,
					State:         env.state,
				}
				e.Bootstrapped.Set(true)
				return env.unsignedTx, e
			},
			err: errMaxStakeDurationTooLarge,
		},
		{
			name: "fail subnet authorization",
			newExecutor: func(ctrl *gomock.Controller) (*txs.TransformSubnetTx, *StandardTxExecutor) {
				env := newValidTransformSubnetTxVerifyEnv(t, ctrl)
				// Remove credentials
				env.tx.Creds = nil
				env.state = state.NewMockDiff(ctrl)
				env.state.EXPECT().GetTimestamp().Return(env.latestForkTime).AnyTimes()

				cfg := &config.Config{
					UpgradeConfig:    upgradetest.GetConfigWithUpgradeTime(upgradetest.Durango, env.latestForkTime),
					MaxStakeDuration: math.MaxInt64,
				}

				feeCalculator := state.PickFeeCalculator(cfg, env.state)
				e := &StandardTxExecutor{
					Backend: &Backend{
						Config:       cfg,
						Bootstrapped: &utils.Atomic[bool]{},
						Fx:           env.fx,
						FlowChecker:  env.flowChecker,
						Ctx:          &snow.Context{},
					},
					FeeCalculator: feeCalculator,
					Tx:            env.tx,
					State:         env.state,
				}
				e.Bootstrapped.Set(true)
				return env.unsignedTx, e
			},
			err: errWrongNumberOfCredentials,
		},
		{
			name: "flow checker failed",
			newExecutor: func(ctrl *gomock.Controller) (*txs.TransformSubnetTx, *StandardTxExecutor) {
				env := newValidTransformSubnetTxVerifyEnv(t, ctrl)
				env.state = state.NewMockDiff(ctrl)
				subnetOwner := fxmock.NewOwner(ctrl)
				env.state.EXPECT().GetTimestamp().Return(env.latestForkTime).AnyTimes()
				env.state.EXPECT().GetSubnetOwner(env.unsignedTx.Subnet).Return(subnetOwner, nil)
				env.state.EXPECT().GetSubnetManager(env.unsignedTx.Subnet).Return(ids.Empty, nil, database.ErrNotFound).Times(1)
				env.state.EXPECT().GetSubnetTransformation(env.unsignedTx.Subnet).Return(nil, database.ErrNotFound).Times(1)
				env.fx.EXPECT().VerifyPermission(gomock.Any(), env.unsignedTx.SubnetAuth, env.tx.Creds[len(env.tx.Creds)-1], subnetOwner).Return(nil)
				env.flowChecker.EXPECT().VerifySpend(
					gomock.Any(), gomock.Any(), gomock.Any(), gomock.Any(), gomock.Any(), gomock.Any(),
				).Return(ErrFlowCheckFailed)

				cfg := &config.Config{
					UpgradeConfig:    upgradetest.GetConfigWithUpgradeTime(upgradetest.Durango, env.latestForkTime),
					MaxStakeDuration: math.MaxInt64,
				}

				feeCalculator := state.PickFeeCalculator(cfg, env.state)
				e := &StandardTxExecutor{
					Backend: &Backend{
						Config:       cfg,
						Bootstrapped: &utils.Atomic[bool]{},
						Fx:           env.fx,
						FlowChecker:  env.flowChecker,
						Ctx:          &snow.Context{},
					},
					FeeCalculator: feeCalculator,
					Tx:            env.tx,
					State:         env.state,
				}
				e.Bootstrapped.Set(true)
				return env.unsignedTx, e
			},
			err: ErrFlowCheckFailed,
		},
		{
			name: "invalid if subnet manager is set",
			newExecutor: func(ctrl *gomock.Controller) (*txs.TransformSubnetTx, *StandardTxExecutor) {
				env := newValidTransformSubnetTxVerifyEnv(t, ctrl)

				// Set dependency expectations.
				subnetOwner := fxmock.NewOwner(ctrl)
				env.state.EXPECT().GetTimestamp().Return(env.latestForkTime).AnyTimes()
				env.state.EXPECT().GetSubnetOwner(env.unsignedTx.Subnet).Return(subnetOwner, nil).Times(1)
				env.state.EXPECT().GetSubnetManager(env.unsignedTx.Subnet).Return(ids.GenerateTestID(), make([]byte, 20), nil)
				env.state.EXPECT().GetSubnetTransformation(env.unsignedTx.Subnet).Return(nil, database.ErrNotFound).Times(1)
				env.fx.EXPECT().VerifyPermission(env.unsignedTx, env.unsignedTx.SubnetAuth, env.tx.Creds[len(env.tx.Creds)-1], subnetOwner).Return(nil).Times(1)

				cfg := &config.Config{
					UpgradeConfig:    upgradetest.GetConfigWithUpgradeTime(upgradetest.Durango, env.latestForkTime),
					MaxStakeDuration: math.MaxInt64,
				}
				feeCalculator := state.PickFeeCalculator(cfg, env.state)
				e := &StandardTxExecutor{
					Backend: &Backend{
						Config:       cfg,
						Bootstrapped: &utils.Atomic[bool]{},
						Fx:           env.fx,
						FlowChecker:  env.flowChecker,
						Ctx:          &snow.Context{},
					},
					FeeCalculator: feeCalculator,
					Tx:            env.tx,
					State:         env.state,
				}
				e.Bootstrapped.Set(true)
				return env.unsignedTx, e
			},
			err: errIsImmutable,
		},
		{
			name: "valid tx",
			newExecutor: func(ctrl *gomock.Controller) (*txs.TransformSubnetTx, *StandardTxExecutor) {
				env := newValidTransformSubnetTxVerifyEnv(t, ctrl)

				// Set dependency expectations.
				subnetOwner := fxmock.NewOwner(ctrl)
				env.state.EXPECT().GetTimestamp().Return(env.latestForkTime).AnyTimes()
				env.state.EXPECT().GetSubnetOwner(env.unsignedTx.Subnet).Return(subnetOwner, nil).Times(1)
				env.state.EXPECT().GetSubnetManager(env.unsignedTx.Subnet).Return(ids.Empty, nil, database.ErrNotFound).Times(1)
				env.state.EXPECT().GetSubnetTransformation(env.unsignedTx.Subnet).Return(nil, database.ErrNotFound).Times(1)
				env.fx.EXPECT().VerifyPermission(env.unsignedTx, env.unsignedTx.SubnetAuth, env.tx.Creds[len(env.tx.Creds)-1], subnetOwner).Return(nil).Times(1)
				env.flowChecker.EXPECT().VerifySpend(
					env.unsignedTx, env.state, env.unsignedTx.Ins, env.unsignedTx.Outs, env.tx.Creds[:len(env.tx.Creds)-1], gomock.Any(),
				).Return(nil).Times(1)
				env.state.EXPECT().AddSubnetTransformation(env.tx)
				env.state.EXPECT().SetCurrentSupply(env.unsignedTx.Subnet, env.unsignedTx.InitialSupply)
				env.state.EXPECT().DeleteUTXO(gomock.Any()).Times(len(env.unsignedTx.Ins))
				env.state.EXPECT().AddUTXO(gomock.Any()).Times(len(env.unsignedTx.Outs))

				cfg := &config.Config{
					UpgradeConfig:    upgradetest.GetConfigWithUpgradeTime(upgradetest.Durango, env.latestForkTime),
					MaxStakeDuration: math.MaxInt64,
				}

				feeCalculator := state.PickFeeCalculator(cfg, env.state)
				e := &StandardTxExecutor{
					Backend: &Backend{
						Config:       cfg,
						Bootstrapped: &utils.Atomic[bool]{},
						Fx:           env.fx,
						FlowChecker:  env.flowChecker,
						Ctx:          &snow.Context{},
					},
					FeeCalculator: feeCalculator,
					Tx:            env.tx,
					State:         env.state,
				}
				e.Bootstrapped.Set(true)
				return env.unsignedTx, e
			},
			err: nil,
		},
	}

	for _, tt := range tests {
		t.Run(tt.name, func(t *testing.T) {
			ctrl := gomock.NewController(t)

			unsignedTx, executor := tt.newExecutor(ctrl)
			err := executor.TransformSubnetTx(unsignedTx)
			require.ErrorIs(t, err, tt.err)
		})
	}
}<|MERGE_RESOLUTION|>--- conflicted
+++ resolved
@@ -361,12 +361,8 @@
 	env.ctx.Lock.Lock()
 	defer env.ctx.Lock.Unlock()
 
-<<<<<<< HEAD
 	shortNodeID := genesistest.DefaultNodeIDs[0]
-=======
-	nodeID := genesistest.DefaultNodeIDs[0]
 	subnetID := testSubnet1.ID()
->>>>>>> 0117ab96
 
 	{
 		// Case: Proposed validator currently validating primary network
@@ -888,12 +884,8 @@
 	env.ctx.Lock.Lock()
 	defer env.ctx.Lock.Unlock()
 
-<<<<<<< HEAD
 	shortNodeID := genesistest.DefaultNodeIDs[0]
-=======
-	nodeID := genesistest.DefaultNodeIDs[0]
 	subnetID := testSubnet1.ID()
->>>>>>> 0117ab96
 
 	wallet := newWallet(t, env, walletConfig{
 		subnetIDs: []ids.ID{subnetID},
@@ -931,15 +923,11 @@
 	env.ctx.Lock.Lock()
 	defer env.ctx.Lock.Unlock()
 
-<<<<<<< HEAD
 	nodeID := ids.GenerateTestShortNodeID()
-=======
-	nodeID := ids.GenerateTestNodeID()
 	rewardsOwner := &secp256k1fx.OutputOwners{
 		Threshold: 1,
 		Addrs:     []ids.ShortID{ids.GenerateTestShortID()},
 	}
->>>>>>> 0117ab96
 
 	{
 		// Case: Validator's start time too early
@@ -1152,17 +1140,10 @@
 					break
 				}
 				it.Release()
-
-<<<<<<< HEAD
 				primaryValidatorShortNodeID, err := ids.ShortNodeIDFromNodeID(primaryValidator.NodeID)
-				require.NoError(t, err)
-
-				builder, signer := env.factory.NewWallet(genesistest.DefaultFundedKeys...)
-				utx, err := builder.NewAddDelegatorTx(
-=======
+				require.NoError(err)
 				wallet := newWallet(t, env, walletConfig{})
 				tx, err := wallet.IssueAddDelegatorTx(
->>>>>>> 0117ab96
 					&txs.Validator{
 						NodeID: primaryValidatorShortNodeID,
 						Start:  0,
@@ -1234,20 +1215,14 @@
 					break
 				}
 				it.Release()
-
-<<<<<<< HEAD
 				primaryValidatorShortNodeID, err := ids.ShortNodeIDFromNodeID(primaryValidator.NodeID)
-				require.NoError(t, err)
-
-				builder, signer := env.factory.NewWallet(genesistest.DefaultFundedKeys...)
-				utx, err := builder.NewAddSubnetValidatorTx(
-=======
+				require.NoError(err)
+
 				subnetID := testSubnet1.ID()
 				wallet := newWallet(t, env, walletConfig{
 					subnetIDs: []ids.ID{subnetID},
 				})
 				tx, err := wallet.IssueAddSubnetValidatorTx(
->>>>>>> 0117ab96
 					&txs.SubnetValidator{
 						Validator: txs.Validator{
 							NodeID: primaryValidatorShortNodeID,
@@ -1390,7 +1365,7 @@
 				it.Release()
 
 				primaryValidatorShortNodeID, err := ids.ShortNodeIDFromNodeID(primaryValidator.NodeID)
-				require.NoError(t, err)
+				require.NoError(err)
 
 				endTime := primaryValidator.EndTime
 
@@ -1422,16 +1397,9 @@
 					Tx:            subnetValTx,
 				}))
 
-<<<<<<< HEAD
-				builder, signer = env.factory.NewWallet(genesistest.DefaultFundedKeys...)
-				utx2, err := builder.NewRemoveSubnetValidatorTx(
+				tx, err := wallet.IssueRemoveSubnetValidatorTx(
 					primaryValidatorShortNodeID,
-					testSubnet1.ID(),
-=======
-				tx, err := wallet.IssueRemoveSubnetValidatorTx(
-					primaryValidator.NodeID,
 					subnetID,
->>>>>>> 0117ab96
 					common.WithMemo(memoField),
 				)
 				require.NoError(err)
@@ -1526,17 +1494,10 @@
 					break
 				}
 				it.Release()
-
-<<<<<<< HEAD
 				primaryValidatorShortNodeID, err := ids.ShortNodeIDFromNodeID(primaryValidator.NodeID)
-				require.NoError(t, err)
-
-				builder, signer := env.factory.NewWallet(genesistest.DefaultFundedKeys...)
-				utx, err := builder.NewAddPermissionlessDelegatorTx(
-=======
+				require.NoError(err)
 				wallet := newWallet(t, env, walletConfig{})
 				tx, err := wallet.IssueAddPermissionlessDelegatorTx(
->>>>>>> 0117ab96
 					&txs.SubnetValidator{
 						Validator: txs.Validator{
 							NodeID: primaryValidatorShortNodeID,
