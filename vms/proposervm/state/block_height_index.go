// Copyright (C) 2019-2021, Ava Labs, Inc. All rights reserved.
// See the file LICENSE for licensing terms.

package state

import (
	"encoding/binary"

	"github.com/ava-labs/avalanchego/cache"
	"github.com/ava-labs/avalanchego/database"
	"github.com/ava-labs/avalanchego/ids"
	"github.com/ava-labs/avalanchego/utils/wrappers"
)

const (
	cacheSize = 8192
)

var (
	_ AcceptedPostForkBlockHeightIndex = &innerBlocksMapping{}

	heightPrefix  = []byte("heightkey")
	preForkPrefix = []byte("preForkKey")
)

// AcceptedPostForkBlockHeightIndex contains mapping of blockHeights to accepted proposer block IDs.
// Only accepted blocks are indexed; moreover only post-fork blocks are indexed.
type AcceptedPostForkBlockHeightIndex interface {
	SetBlockIDByHeight(height uint64, blkID ids.ID) error
	GetBlockIDByHeight(height uint64) (ids.ID, error)
	DeleteBlockIDByHeight(height uint64) error

<<<<<<< HEAD
	SetLatestPreForkHeight(height uint64) error
	GetLatestPreForkHeight() (uint64, error)
	DeleteLatestPreForkHeight() error

	clearCache() // useful for UTs
=======
	clearCache() // used in testing
>>>>>>> bdb7f289
}

type innerBlocksMapping struct {
	// Caches block height -> proposerVMBlockID. If the proposerVMBlockID is nil,
	// the height is not in storage.
	cache cache.Cacher

	db database.Database
}

func NewBlockHeightIndex(db database.Database) AcceptedPostForkBlockHeightIndex {
	return &innerBlocksMapping{
		cache: &cache.LRU{Size: cacheSize},
		db:    db,
	}
}

<<<<<<< HEAD
func (ibm *innerBlocksMapping) SetBlocksIDByHeight(height uint64, blkID ids.ID) error {
	heightBytes := make([]byte, 8)
	binary.BigEndian.PutUint64(heightBytes, height)
	key := make([]byte, len(heightPrefix)+len(heightBytes))
	copy(key, heightPrefix)
	key = append(key, heightBytes...)

	ibm.cache.Put(string(key), blkID)
	return ibm.db.Put(key, blkID[:])
}

func (ibm *innerBlocksMapping) GetBlockIDByHeight(height uint64) (ids.ID, error) {
	heightBytes := make([]byte, 8)
	binary.BigEndian.PutUint64(heightBytes, height)
	key := make([]byte, len(heightPrefix)+len(heightBytes))
	copy(key, heightPrefix)
	key = append(key, heightBytes...)
=======
func (ibm *innerBlocksMapping) SetBlockIDByHeight(height uint64, blkID ids.ID) error {
	heightBytes := make([]byte, wrappers.LongLen)
	binary.LittleEndian.PutUint64(heightBytes, height)
	ibm.cache.Put(string(heightBytes), blkID)
	return ibm.db.Put(heightBytes, blkID[:])
}

func (ibm *innerBlocksMapping) GetBlockIDByHeight(height uint64) (ids.ID, error) {
	heightBytes := make([]byte, wrappers.LongLen)
	binary.LittleEndian.PutUint64(heightBytes, height)
>>>>>>> bdb7f289

	if blkIDIntf, found := ibm.cache.Get(string(key)); found {
		if blkIDIntf == nil {
			return ids.Empty, database.ErrNotFound
		}

		res, _ := blkIDIntf.(ids.ID)
		return res, nil
	}

	bytes, err := ibm.db.Get(key)
	switch err {
	case nil:
		var ba [32]byte
		copy(ba[:], bytes)
		return ids.ID(ba), nil

	case database.ErrNotFound:
		ibm.cache.Put(string(key), nil)
		return ids.Empty, database.ErrNotFound

	default:
		return ids.Empty, err
	}
}

func (ibm *innerBlocksMapping) DeleteBlockIDByHeight(height uint64) error {
<<<<<<< HEAD
	heightBytes := make([]byte, 8)
	binary.BigEndian.PutUint64(heightBytes, height)
	key := make([]byte, len(heightPrefix)+len(heightBytes))
	copy(key, heightPrefix)
	key = append(key, heightBytes...)

	ibm.cache.Put(string(key), nil)
	return ibm.db.Delete(key)
}

func (ibm *innerBlocksMapping) SetLatestPreForkHeight(height uint64) error {
	heightBytes := make([]byte, 8)
	binary.BigEndian.PutUint64(heightBytes, height)

	ibm.cache.Put(string(preForkPrefix), heightBytes)
	return ibm.db.Put(preForkPrefix, heightBytes)
}

func (ibm *innerBlocksMapping) GetLatestPreForkHeight() (uint64, error) {
	key := preForkPrefix

	if blkIDIntf, found := ibm.cache.Get(string(key)); found {
		if blkIDIntf == nil {
			return 0, database.ErrNotFound
		}

		heightBytes, _ := blkIDIntf.([]byte)
		res := binary.BigEndian.Uint64(heightBytes)
		return res, nil
	}

	bytes, err := ibm.db.Get(key)
	switch err {
	case nil:
		res := binary.BigEndian.Uint64(bytes)
		return res, nil

	case database.ErrNotFound:
		ibm.cache.Put(string(key), nil)
		return 0, database.ErrNotFound

	default:
		return 0, err
	}
}
=======
	heightBytes := make([]byte, wrappers.LongLen)
	binary.LittleEndian.PutUint64(heightBytes, height)
>>>>>>> bdb7f289

func (ibm *innerBlocksMapping) DeleteLatestPreForkHeight() error {
	key := preForkPrefix
	ibm.cache.Put(string(key), nil)
	return ibm.db.Delete(key)
}

func (ibm *innerBlocksMapping) clearCache() {
	ibm.cache.Flush()
}<|MERGE_RESOLUTION|>--- conflicted
+++ resolved
@@ -30,15 +30,11 @@
 	GetBlockIDByHeight(height uint64) (ids.ID, error)
 	DeleteBlockIDByHeight(height uint64) error
 
-<<<<<<< HEAD
 	SetLatestPreForkHeight(height uint64) error
 	GetLatestPreForkHeight() (uint64, error)
 	DeleteLatestPreForkHeight() error
 
-	clearCache() // useful for UTs
-=======
-	clearCache() // used in testing
->>>>>>> bdb7f289
+	clearCache() // useful in testing
 }
 
 type innerBlocksMapping struct {
@@ -56,9 +52,8 @@
 	}
 }
 
-<<<<<<< HEAD
-func (ibm *innerBlocksMapping) SetBlocksIDByHeight(height uint64, blkID ids.ID) error {
-	heightBytes := make([]byte, 8)
+func (ibm *innerBlocksMapping) SetBlockIDByHeight(height uint64, blkID ids.ID) error {
+	heightBytes := make([]byte, wrappers.LongLen)
 	binary.BigEndian.PutUint64(heightBytes, height)
 	key := make([]byte, len(heightPrefix)+len(heightBytes))
 	copy(key, heightPrefix)
@@ -69,23 +64,11 @@
 }
 
 func (ibm *innerBlocksMapping) GetBlockIDByHeight(height uint64) (ids.ID, error) {
-	heightBytes := make([]byte, 8)
+	heightBytes := make([]byte, wrappers.LongLen)
 	binary.BigEndian.PutUint64(heightBytes, height)
 	key := make([]byte, len(heightPrefix)+len(heightBytes))
 	copy(key, heightPrefix)
 	key = append(key, heightBytes...)
-=======
-func (ibm *innerBlocksMapping) SetBlockIDByHeight(height uint64, blkID ids.ID) error {
-	heightBytes := make([]byte, wrappers.LongLen)
-	binary.LittleEndian.PutUint64(heightBytes, height)
-	ibm.cache.Put(string(heightBytes), blkID)
-	return ibm.db.Put(heightBytes, blkID[:])
-}
-
-func (ibm *innerBlocksMapping) GetBlockIDByHeight(height uint64) (ids.ID, error) {
-	heightBytes := make([]byte, wrappers.LongLen)
-	binary.LittleEndian.PutUint64(heightBytes, height)
->>>>>>> bdb7f289
 
 	if blkIDIntf, found := ibm.cache.Get(string(key)); found {
 		if blkIDIntf == nil {
@@ -113,8 +96,7 @@
 }
 
 func (ibm *innerBlocksMapping) DeleteBlockIDByHeight(height uint64) error {
-<<<<<<< HEAD
-	heightBytes := make([]byte, 8)
+	heightBytes := make([]byte, wrappers.LongLen)
 	binary.BigEndian.PutUint64(heightBytes, height)
 	key := make([]byte, len(heightPrefix)+len(heightBytes))
 	copy(key, heightPrefix)
@@ -125,7 +107,7 @@
 }
 
 func (ibm *innerBlocksMapping) SetLatestPreForkHeight(height uint64) error {
-	heightBytes := make([]byte, 8)
+	heightBytes := make([]byte, wrappers.LongLen)
 	binary.BigEndian.PutUint64(heightBytes, height)
 
 	ibm.cache.Put(string(preForkPrefix), heightBytes)
@@ -159,10 +141,6 @@
 		return 0, err
 	}
 }
-=======
-	heightBytes := make([]byte, wrappers.LongLen)
-	binary.LittleEndian.PutUint64(heightBytes, height)
->>>>>>> bdb7f289
 
 func (ibm *innerBlocksMapping) DeleteLatestPreForkHeight() error {
 	key := preForkPrefix
