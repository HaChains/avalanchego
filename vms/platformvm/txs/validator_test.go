// Copyright (C) 2019-2023, Ava Labs, Inc. All rights reserved.
// See the file LICENSE for licensing terms.

package txs

import (
	"testing"

	"github.com/stretchr/testify/require"

	"github.com/ava-labs/avalanchego/ids"
)

const defaultWeight = 10000

func TestBoundedBy(t *testing.T) {
	require := require.New(t)

	nodeID := ids.GenerateTestNodeID()

	// case 1: a starts, a finishes, b starts, b finishes
	aStartTime := uint64(0)
	aEndTIme := uint64(1)

	a := &Validator{
<<<<<<< HEAD
		NodeID: ids.ShortNodeID(keys[0].PublicKey().Address()),
=======
		NodeID: nodeID,
>>>>>>> ab7db24e
		Start:  aStartTime,
		End:    aEndTIme,
		Wght:   defaultWeight,
	}

	bStartTime := uint64(2)
	bEndTime := uint64(3)
	b := &Validator{
<<<<<<< HEAD
		NodeID: ids.ShortNodeID(keys[0].PublicKey().Address()),
=======
		NodeID: nodeID,
>>>>>>> ab7db24e
		Start:  bStartTime,
		End:    bEndTime,
		Wght:   defaultWeight,
	}
	require.False(BoundedBy(a.StartTime(), b.EndTime(), b.StartTime(), b.EndTime()))
	require.False(BoundedBy(b.StartTime(), b.EndTime(), a.StartTime(), a.EndTime()))

	// case 2: a starts, b starts, a finishes, b finishes
	a.Start = 0
	b.Start = 1
	a.End = 2
	b.End = 3
	require.False(BoundedBy(a.StartTime(), a.EndTime(), b.StartTime(), b.EndTime()))
	require.False(BoundedBy(b.StartTime(), b.EndTime(), a.StartTime(), a.EndTime()))

	// case 3: a starts, b starts, b finishes, a finishes
	a.Start = 0
	b.Start = 1
	b.End = 2
	a.End = 3
	require.False(BoundedBy(a.StartTime(), a.EndTime(), b.StartTime(), b.EndTime()))
	require.True(BoundedBy(b.StartTime(), b.EndTime(), a.StartTime(), a.EndTime()))

	// case 4: b starts, a starts, a finishes, b finishes
	b.Start = 0
	a.Start = 1
	a.End = 2
	b.End = 3
	require.True(BoundedBy(a.StartTime(), a.EndTime(), b.StartTime(), b.EndTime()))
	require.False(BoundedBy(b.StartTime(), b.EndTime(), a.StartTime(), a.EndTime()))

	// case 5: b starts, b finishes, a starts, a finishes
	b.Start = 0
	b.End = 1
	a.Start = 2
	a.End = 3
	require.False(BoundedBy(a.StartTime(), a.EndTime(), b.StartTime(), b.EndTime()))
	require.False(BoundedBy(b.StartTime(), b.EndTime(), a.StartTime(), a.EndTime()))

	// case 6: b starts, a starts, b finishes, a finishes
	b.Start = 0
	a.Start = 1
	b.End = 2
	a.End = 3
	require.False(BoundedBy(a.StartTime(), a.EndTime(), b.StartTime(), b.EndTime()))
	require.False(BoundedBy(b.StartTime(), b.EndTime(), a.StartTime(), a.EndTime()))

	// case 3: a starts, b starts, b finishes, a finishes
	a.Start = 0
	b.Start = 0
	b.End = 1
	a.End = 1
	require.True(BoundedBy(a.StartTime(), a.EndTime(), b.StartTime(), b.EndTime()))
	require.True(BoundedBy(b.StartTime(), b.EndTime(), a.StartTime(), a.EndTime()))
}<|MERGE_RESOLUTION|>--- conflicted
+++ resolved
@@ -16,18 +16,14 @@
 func TestBoundedBy(t *testing.T) {
 	require := require.New(t)
 
-	nodeID := ids.GenerateTestNodeID()
+	nodeID := ids.GenerateTestShortNodeID()
 
 	// case 1: a starts, a finishes, b starts, b finishes
 	aStartTime := uint64(0)
 	aEndTIme := uint64(1)
 
 	a := &Validator{
-<<<<<<< HEAD
-		NodeID: ids.ShortNodeID(keys[0].PublicKey().Address()),
-=======
 		NodeID: nodeID,
->>>>>>> ab7db24e
 		Start:  aStartTime,
 		End:    aEndTIme,
 		Wght:   defaultWeight,
@@ -36,11 +32,7 @@
 	bStartTime := uint64(2)
 	bEndTime := uint64(3)
 	b := &Validator{
-<<<<<<< HEAD
-		NodeID: ids.ShortNodeID(keys[0].PublicKey().Address()),
-=======
 		NodeID: nodeID,
->>>>>>> ab7db24e
 		Start:  bStartTime,
 		End:    bEndTime,
 		Wght:   defaultWeight,
