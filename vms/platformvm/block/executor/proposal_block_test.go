--- conflicted
+++ resolved
@@ -139,14 +139,7 @@
 	ctrl := gomock.NewController(t)
 
 	env := newEnvironment(t, ctrl)
-<<<<<<< HEAD
-	defer func() {
-		require.NoError(shutdownEnvironment(env))
-	}()
 	env.clk.Set(genesistest.GenesisTime)
-=======
-	env.clk.Set(defaultGenesisTime)
->>>>>>> b73635ec
 	env.config.BanffTime = time.Time{}        // activate Banff
 	env.config.DurangoTime = mockable.MaxTime // deactivate Durango
 
