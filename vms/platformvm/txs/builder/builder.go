// Copyright (C) 2019-2024, Ava Labs, Inc. All rights reserved.
// See the file LICENSE for licensing terms.

package builder

import (
	"context"
	"fmt"
	"time"

	"github.com/ava-labs/avalanchego/ids"
	"github.com/ava-labs/avalanchego/snow"
	"github.com/ava-labs/avalanchego/utils"
	"github.com/ava-labs/avalanchego/utils/constants"
	"github.com/ava-labs/avalanchego/utils/crypto/secp256k1"
	"github.com/ava-labs/avalanchego/vms/components/avax"
	"github.com/ava-labs/avalanchego/vms/platformvm/config"
	"github.com/ava-labs/avalanchego/vms/platformvm/signer"
	"github.com/ava-labs/avalanchego/vms/platformvm/state"
	"github.com/ava-labs/avalanchego/vms/platformvm/txs"
	"github.com/ava-labs/avalanchego/vms/platformvm/txs/fees"
	"github.com/ava-labs/avalanchego/vms/secp256k1fx"
	"github.com/ava-labs/avalanchego/wallet/chain/p/backends"
	"github.com/ava-labs/avalanchego/wallet/subnet/primary/common"

	commonfees "github.com/ava-labs/avalanchego/vms/components/fees"
)

// Max number of items allowed in a page
const MaxPageSize = 1024

var _ Builder = (*builder)(nil)

type Builder interface {
	AtomicTxBuilder
	DecisionTxBuilder
	ProposalTxBuilder
}

type AtomicTxBuilder interface {
	// chainID: chain to import UTXOs from
	// to: address of recipient
	// keys: keys to import the funds
	// changeAddr: address to send change to, if there is any
	NewImportTx(
		chainID ids.ID,
		to ids.ShortID,
		keys []*secp256k1.PrivateKey,
		changeAddr ids.ShortID,
		memo []byte,
	) (*txs.Tx, error)

	// amount: amount of tokens to export
	// chainID: chain to send the UTXOs to
	// to: address of recipient
	// keys: keys to pay the fee and provide the tokens
	// changeAddr: address to send change to, if there is any
	NewExportTx(
		amount uint64,
		chainID ids.ID,
		to ids.ShortID,
		keys []*secp256k1.PrivateKey,
		changeAddr ids.ShortID,
		memo []byte,
	) (*txs.Tx, error)
}

type DecisionTxBuilder interface {
	// subnetID: ID of the subnet that validates the new chain
	// genesisData: byte repr. of genesis state of the new chain
	// vmID: ID of VM this chain runs
	// fxIDs: ids of features extensions this chain supports
	// chainName: name of the chain
	// keys: keys to sign the tx
	// changeAddr: address to send change to, if there is any
	NewCreateChainTx(
		subnetID ids.ID,
		genesisData []byte,
		vmID ids.ID,
		fxIDs []ids.ID,
		chainName string,
		keys []*secp256k1.PrivateKey,
		changeAddr ids.ShortID,
		memo []byte,
	) (*txs.Tx, error)

	// threshold: [threshold] of [ownerAddrs] needed to manage this subnet
	// ownerAddrs: control addresses for the new subnet
	// keys: keys to pay the fee
	// changeAddr: address to send change to, if there is any
	NewCreateSubnetTx(
		threshold uint32,
		ownerAddrs []ids.ShortID,
		keys []*secp256k1.PrivateKey,
		changeAddr ids.ShortID,
		memo []byte,
	) (*txs.Tx, error)

	NewTransformSubnetTx(
		subnetID ids.ID,
		assetID ids.ID,
		initialSupply uint64,
		maxSupply uint64,
		minConsumptionRate uint64,
		maxConsumptionRate uint64,
		minValidatorStake uint64,
		maxValidatorStake uint64,
		minStakeDuration time.Duration,
		maxStakeDuration time.Duration,
		minDelegationFee uint32,
		minDelegatorStake uint64,
		maxValidatorWeightFactor byte,
		uptimeRequirement uint32,
		keys []*secp256k1.PrivateKey,
		changeAddr ids.ShortID,
		memo []byte,
	) (*txs.Tx, error)

	// amount: amount the sender is sending
	// owner: recipient of the funds
	// keys: keys to sign the tx and pay the amount
	// changeAddr: address to send change to, if there is any
	NewBaseTx(
		amount uint64,
		owner secp256k1fx.OutputOwners,
		keys []*secp256k1.PrivateKey,
		changeAddr ids.ShortID,
		memo []byte,
	) (*txs.Tx, error)
}

type ProposalTxBuilder interface {
	// stakeAmount: amount the validator stakes
	// startTime: unix time they start validating
	// endTime: unix time they stop validating
	// nodeID: ID of the node we want to validate with
	// rewardAddress: address to send reward to, if applicable
	// shares: 10,000 times percentage of reward taken from delegators
	// keys: Keys providing the staked tokens
	// changeAddr: Address to send change to, if there is any
	NewAddValidatorTx(
		stakeAmount,
		startTime,
		endTime uint64,
		nodeID ids.NodeID,
		rewardAddress ids.ShortID,
		shares uint32,
		keys []*secp256k1.PrivateKey,
		changeAddr ids.ShortID,
		memo []byte,
	) (*txs.Tx, error)

	// stakeAmount: amount the validator stakes
	// startTime: unix time they start validating
	// endTime: unix time they stop validating
	// nodeID: ID of the node we want to validate with
	// pop: the node proof of possession
	// rewardAddress: address to send reward to, if applicable
	// shares: 10,000 times percentage of reward taken from delegators
	// keys: Keys providing the staked tokens
	// changeAddr: Address to send change to, if there is any
	NewAddPermissionlessValidatorTx(
		stakeAmount,
		startTime,
		endTime uint64,
		nodeID ids.NodeID,
		pop *signer.ProofOfPossession,
		rewardAddress ids.ShortID,
		shares uint32,
		keys []*secp256k1.PrivateKey,
		changeAddr ids.ShortID,
		memo []byte,
	) (*txs.Tx, error)

	// stakeAmount: amount the delegator stakes
	// startTime: unix time they start delegating
	// endTime: unix time they stop delegating
	// nodeID: ID of the node we are delegating to
	// rewardAddress: address to send reward to, if applicable
	// keys: keys providing the staked tokens
	// changeAddr: address to send change to, if there is any
	NewAddDelegatorTx(
		stakeAmount,
		startTime,
		endTime uint64,
		nodeID ids.NodeID,
		rewardAddress ids.ShortID,
		keys []*secp256k1.PrivateKey,
		changeAddr ids.ShortID,
		memo []byte,
	) (*txs.Tx, error)

	// stakeAmount: amount the delegator stakes
	// startTime: unix time they start delegating
	// endTime: unix time they stop delegating
	// nodeID: ID of the node we are delegating to
	// rewardAddress: address to send reward to, if applicable
	// keys: keys providing the staked tokens
	// changeAddr: address to send change to, if there is any
	NewAddPermissionlessDelegatorTx(
		stakeAmount,
		startTime,
		endTime uint64,
		nodeID ids.NodeID,
		rewardAddress ids.ShortID,
		keys []*secp256k1.PrivateKey,
		changeAddr ids.ShortID,
		memo []byte,
	) (*txs.Tx, error)

	// weight: sampling weight of the new validator
	// startTime: unix time they start delegating
	// endTime:  unix time they top delegating
	// nodeID: ID of the node validating
	// subnetID: ID of the subnet the validator will validate
	// keys: keys to use for adding the validator
	// changeAddr: address to send change to, if there is any
	NewAddSubnetValidatorTx(
		weight,
		startTime,
		endTime uint64,
		nodeID ids.NodeID,
		subnetID ids.ID,
		keys []*secp256k1.PrivateKey,
		changeAddr ids.ShortID,
		memo []byte,
	) (*txs.Tx, error)

	// Creates a transaction that removes [nodeID]
	// as a validator from [subnetID]
	// keys: keys to use for removing the validator
	// changeAddr: address to send change to, if there is any
	NewRemoveSubnetValidatorTx(
		nodeID ids.NodeID,
		subnetID ids.ID,
		keys []*secp256k1.PrivateKey,
		changeAddr ids.ShortID,
		memo []byte,
	) (*txs.Tx, error)

	// Creates a transaction that transfers ownership of [subnetID]
	// threshold: [threshold] of [ownerAddrs] needed to manage this subnet
	// ownerAddrs: control addresses for the new subnet
	// keys: keys to use for modifying the subnet
	// changeAddr: address to send change to, if there is any
	NewTransferSubnetOwnershipTx(
		subnetID ids.ID,
		threshold uint32,
		ownerAddrs []ids.ShortID,
		keys []*secp256k1.PrivateKey,
		changeAddr ids.ShortID,
		memo []byte,
	) (*txs.Tx, error)
}

func New(
	ctx *snow.Context,
	cfg *config.Config,
	state state.State,
	atomicUTXOManager avax.AtomicUTXOManager,
) Builder {
	return &builder{
		ctx:     ctx,
		cfg:     cfg,
		state:   state,
		backend: NewBackend(ctx, cfg, state, atomicUTXOManager),
	}
}

type builder struct {
	ctx     *snow.Context
	cfg     *config.Config
	state   state.State
	backend *Backend
}

func (b *builder) NewImportTx(
	from ids.ID,
	to ids.ShortID,
	keys []*secp256k1.PrivateKey,
	changeAddr ids.ShortID,
	memo []byte,
) (*txs.Tx, error) {
	var (
<<<<<<< HEAD
		importedInputs = []*avax.TransferableInput{}
		signers        = [][]*secp256k1.PrivateKey{}
		outs           = []*avax.TransferableOutput{}

		importedAmounts = make(map[ids.ID]uint64)
		now             = b.clk.Unix()
	)
	for _, utxo := range atomicUTXOs {
		inputIntf, utxoSigners, err := kc.Spend(utxo.Out, now)
		if err != nil {
			continue
		}
		input, ok := inputIntf.(avax.TransferableIn)
		if !ok {
			continue
		}
		assetID := utxo.AssetID()
		importedAmounts[assetID], err = math.Add64(importedAmounts[assetID], input.Amount())
		if err != nil {
			return nil, err
		}
		importedInputs = append(importedInputs, &avax.TransferableInput{
			UTXOID: utxo.UTXOID,
			Asset:  utxo.Asset,
			In:     input,
		})
		signers = append(signers, utxoSigners)
	}
	if len(importedAmounts) == 0 {
		return nil, ErrNoFunds // No imported UTXOs were spendable
	}

	// Sort and add imported txs to utx. Imported txs must not be
	// changed here in after
	avax.SortTransferableInputsWithSigners(importedInputs, signers)
	utx.ImportedInputs = importedInputs

	// add non avax-denominated outputs. Avax-denominated utxos
	// are used to pay fees whose amount is calculated later on
	for assetID, amount := range importedAmounts {
		if assetID == b.ctx.AVAXAssetID {
			continue
		}
		outs = append(outs, &avax.TransferableOutput{
			Asset: avax.Asset{ID: assetID},
			Out: &secp256k1fx.TransferOutput{
				Amt: amount,
				OutputOwners: secp256k1fx.OutputOwners{
					Locktime:  0,
					Threshold: 1,
					Addrs:     []ids.ShortID{to},
				},
			},
		})
		delete(importedAmounts, assetID)
	}

	unitFees, err := b.state.GetUnitFees()
	if err != nil {
		return nil, err
	}
	unitWindows, err := b.state.GetFeeWindows()
	if err != nil {
		return nil, err
	}
	var (
		importedAVAX     = importedAmounts[b.ctx.AVAXAssetID] // the only entry left in importedAmounts
		chainTime        = b.state.GetTimestamp()
		feeCfg           = b.cfg.GetDynamicFeesConfig(chainTime)
		isEUpgradeActive = b.cfg.IsEUpgradeActivated(chainTime)
=======
		pBuilder, pSigner = b.builders(keys)
		chainTime         = b.state.GetTimestamp()
		feeCfg            = b.cfg.GetDynamicFeesConfig(chainTime)
		isEUpgradeActive  = b.cfg.IsEUpgradeActivated(chainTime)
>>>>>>> 78bf907f

		feeCalc = &fees.Calculator{
			IsEUpgradeActive: isEUpgradeActive,
			Config:           b.cfg,
			ChainTime:        chainTime,
			FeeManager:       commonfees.NewManager(unitFees, unitWindows),
			ConsumedUnitsCap: feeCfg.BlockUnitsCap,
		}
	)

	outOwner := &secp256k1fx.OutputOwners{
		Locktime:  0,
		Threshold: 1,
		Addrs:     []ids.ShortID{to},
	}

	utx, err := pBuilder.NewImportTx(
		from,
		outOwner,
		feeCalc,
		options(changeAddr, memo)...,
	)
	if err != nil {
		return nil, fmt.Errorf("failed building import tx: %w", err)
	}

	tx, err := backends.SignUnsigned(context.Background(), pSigner, utx)
	if err != nil {
		return nil, err
	}
	return tx, tx.SyntacticVerify(b.ctx)
}

// TODO: should support other assets than AVAX
func (b *builder) NewExportTx(
	amount uint64,
	chainID ids.ID,
	to ids.ShortID,
	keys []*secp256k1.PrivateKey,
	changeAddr ids.ShortID,
	memo []byte,
) (*txs.Tx, error) {
<<<<<<< HEAD
	// 1. Build core transaction without utxos
	utx := &txs.ExportTx{
		BaseTx: txs.BaseTx{BaseTx: avax.BaseTx{
			NetworkID:    b.ctx.NetworkID,
			BlockchainID: b.ctx.ChainID,
			Memo:         memo,
		}},
		DestinationChain: chainID,
		ExportedOutputs: []*avax.TransferableOutput{{ // Exported to X-Chain
			Asset: avax.Asset{ID: b.ctx.AVAXAssetID},
			Out: &secp256k1fx.TransferOutput{
				Amt: amount,
				OutputOwners: secp256k1fx.OutputOwners{
					Locktime:  0,
					Threshold: 1,
					Addrs:     []ids.ShortID{to},
				},
			},
		}},
	}

	// 2. Finance the tx by building the utxos (inputs, outputs and stakes)
	unitFees, err := b.state.GetUnitFees()
	if err != nil {
		return nil, err
	}
	unitWindows, err := b.state.GetFeeWindows()
	if err != nil {
		return nil, err
	}

	var (
		chainTime        = b.state.GetTimestamp()
		isEUpgradeActive = b.cfg.IsEUpgradeActivated(chainTime)
		feeCfg           = b.cfg.GetDynamicFeesConfig(chainTime)
=======
	var (
		pBuilder, pSigner = b.builders(keys)
		chainTime         = b.state.GetTimestamp()
		feeCfg            = b.cfg.GetDynamicFeesConfig(chainTime)
		isEUpgradeActive  = b.cfg.IsEUpgradeActivated(chainTime)
>>>>>>> 78bf907f

		feeCalc = &fees.Calculator{
			IsEUpgradeActive: isEUpgradeActive,
			Config:           b.cfg,
			ChainTime:        chainTime,
			FeeManager:       commonfees.NewManager(unitFees, unitWindows),
			ConsumedUnitsCap: feeCfg.BlockUnitsCap,
		}
	)

	outputs := []*avax.TransferableOutput{{
		Asset: avax.Asset{ID: b.ctx.AVAXAssetID},
		Out: &secp256k1fx.TransferOutput{
			Amt: amount,
			OutputOwners: secp256k1fx.OutputOwners{
				Locktime:  0,
				Threshold: 1,
				Addrs:     []ids.ShortID{to},
			},
		},
	}}

	utx, err := pBuilder.NewExportTx(
		chainID,
		outputs,
		feeCalc,
		options(changeAddr, memo)...,
	)
	if err != nil {
		return nil, fmt.Errorf("failed building export tx: %w", err)
	}

	tx, err := backends.SignUnsigned(context.Background(), pSigner, utx)
	if err != nil {
		return nil, err
	}
	return tx, tx.SyntacticVerify(b.ctx)
}

func (b *builder) NewCreateChainTx(
	subnetID ids.ID,
	genesisData []byte,
	vmID ids.ID,
	fxIDs []ids.ID,
	chainName string,
	keys []*secp256k1.PrivateKey,
	changeAddr ids.ShortID,
	memo []byte,
) (*txs.Tx, error) {
<<<<<<< HEAD
	// 1. Build core transaction without utxos
	subnetAuth, subnetSigners, err := b.Authorize(b.state, subnetID, keys)
	if err != nil {
		return nil, fmt.Errorf("couldn't authorize tx's subnet restrictions: %w", err)
	}

	utils.Sort(fxIDs) // sort the provided fxIDs

	utx := &txs.CreateChainTx{
		BaseTx: txs.BaseTx{BaseTx: avax.BaseTx{
			NetworkID:    b.ctx.NetworkID,
			BlockchainID: b.ctx.ChainID,
			Memo:         memo,
		}},
		SubnetID:    subnetID,
		ChainName:   chainName,
		VMID:        vmID,
		FxIDs:       fxIDs,
		GenesisData: genesisData,
		SubnetAuth:  subnetAuth,
	}

	// 2. Finance the tx by building the utxos (inputs, outputs and stakes)
	unitFees, err := b.state.GetUnitFees()
	if err != nil {
		return nil, err
	}
	unitWindows, err := b.state.GetFeeWindows()
	if err != nil {
		return nil, err
	}

=======
>>>>>>> 78bf907f
	var (
		pBuilder, pSigner = b.builders(keys)
		chainTime         = b.state.GetTimestamp()
		feeCfg            = b.cfg.GetDynamicFeesConfig(chainTime)
		isEUpgradeActive  = b.cfg.IsEUpgradeActivated(chainTime)

		feeCalc = &fees.Calculator{
			IsEUpgradeActive: isEUpgradeActive,
			Config:           b.cfg,
			ChainTime:        chainTime,
			FeeManager:       commonfees.NewManager(unitFees, unitWindows),
			ConsumedUnitsCap: feeCfg.BlockUnitsCap,
		}
	)

	utx, err := pBuilder.NewCreateChainTx(
		subnetID,
		genesisData,
		vmID,
		fxIDs,
		chainName,
		feeCalc,
		options(changeAddr, memo)...,
	)
	if err != nil {
		return nil, fmt.Errorf("failed building create chain tx: %w", err)
	}

	tx, err := backends.SignUnsigned(context.Background(), pSigner, utx)
	if err != nil {
		return nil, err
	}
	return tx, tx.SyntacticVerify(b.ctx)
}

func (b *builder) NewCreateSubnetTx(
	threshold uint32,
	ownerAddrs []ids.ShortID,
	keys []*secp256k1.PrivateKey,
	changeAddr ids.ShortID,
	memo []byte,
) (*txs.Tx, error) {
<<<<<<< HEAD
	// 1. Build core transaction without utxos
	utils.Sort(ownerAddrs) // sort control addresses

	utx := &txs.CreateSubnetTx{
		BaseTx: txs.BaseTx{BaseTx: avax.BaseTx{
			NetworkID:    b.ctx.NetworkID,
			BlockchainID: b.ctx.ChainID,
			Memo:         memo,
		}},
		Owner: &secp256k1fx.OutputOwners{
			Threshold: threshold,
			Addrs:     ownerAddrs,
		},
	}

	// 2. Finance the tx by building the utxos (inputs, outputs and stakes)
	unitFees, err := b.state.GetUnitFees()
	if err != nil {
		return nil, err
	}
	unitWindows, err := b.state.GetFeeWindows()
	if err != nil {
		return nil, err
	}

	var (
		chainTime        = b.state.GetTimestamp()
		isEUpgradeActive = b.cfg.IsEUpgradeActivated(chainTime)
		feeCfg           = b.cfg.GetDynamicFeesConfig(chainTime)
=======
	var (
		pBuilder, pSigner = b.builders(keys)
		chainTime         = b.state.GetTimestamp()
		feeCfg            = b.cfg.GetDynamicFeesConfig(chainTime)
		isEUpgradeActive  = b.cfg.IsEUpgradeActivated(chainTime)
>>>>>>> 78bf907f

		feeCalc = &fees.Calculator{
			IsEUpgradeActive: isEUpgradeActive,
			Config:           b.cfg,
			ChainTime:        chainTime,
			FeeManager:       commonfees.NewManager(unitFees, unitWindows),
			ConsumedUnitsCap: feeCfg.BlockUnitsCap,
		}
	)

	utils.Sort(ownerAddrs) // sort control addresses
	subnetOwner := &secp256k1fx.OutputOwners{
		Threshold: threshold,
		Addrs:     ownerAddrs,
	}

	utx, err := pBuilder.NewCreateSubnetTx(
		subnetOwner,
		feeCalc,
		options(changeAddr, memo)...,
	)
	if err != nil {
		return nil, fmt.Errorf("failed building create subnet tx: %w", err)
	}

	tx, err := backends.SignUnsigned(context.Background(), pSigner, utx)
	if err != nil {
		return nil, err
	}
	return tx, tx.SyntacticVerify(b.ctx)
}

func (b *builder) NewTransformSubnetTx(
	subnetID ids.ID,
	assetID ids.ID,
	initialSupply uint64,
	maxSupply uint64,
	minConsumptionRate uint64,
	maxConsumptionRate uint64,
	minValidatorStake uint64,
	maxValidatorStake uint64,
	minStakeDuration time.Duration,
	maxStakeDuration time.Duration,
	minDelegationFee uint32,
	minDelegatorStake uint64,
	maxValidatorWeightFactor byte,
	uptimeRequirement uint32,
	keys []*secp256k1.PrivateKey,
	changeAddr ids.ShortID,
	memo []byte,
) (*txs.Tx, error) {
<<<<<<< HEAD
	// 1. Build core transaction without utxos
	subnetAuth, subnetSigners, err := b.Authorize(b.state, subnetID, keys)
	if err != nil {
		return nil, fmt.Errorf("couldn't authorize tx's subnet restrictions: %w", err)
	}

	utx := &txs.TransformSubnetTx{
		BaseTx: txs.BaseTx{
			BaseTx: avax.BaseTx{
				NetworkID:    b.ctx.NetworkID,
				BlockchainID: b.ctx.ChainID,
				Memo:         memo,
			},
		},
		Subnet:                   subnetID,
		AssetID:                  assetID,
		InitialSupply:            initialSupply,
		MaximumSupply:            maxSupply,
		MinConsumptionRate:       minConsumptionRate,
		MaxConsumptionRate:       maxConsumptionRate,
		MinValidatorStake:        minValidatorStake,
		MaxValidatorStake:        maxValidatorStake,
		MinStakeDuration:         uint32(minStakeDuration / time.Second),
		MaxStakeDuration:         uint32(maxStakeDuration / time.Second),
		MinDelegationFee:         minDelegationFee,
		MinDelegatorStake:        minDelegatorStake,
		MaxValidatorWeightFactor: maxValidatorWeightFactor,
		UptimeRequirement:        uptimeRequirement,
		SubnetAuth:               subnetAuth,
	}

	// 2. Finance the tx by building the utxos (inputs, outputs and stakes)
	unitFees, err := b.state.GetUnitFees()
	if err != nil {
		return nil, err
	}
	unitWindows, err := b.state.GetFeeWindows()
	if err != nil {
		return nil, err
	}

=======
>>>>>>> 78bf907f
	var (
		pBuilder, pSigner = b.builders(keys)
		chainTime         = b.state.GetTimestamp()
		feeCfg            = b.cfg.GetDynamicFeesConfig(chainTime)
		isEUpgradeActive  = b.cfg.IsEUpgradeActivated(chainTime)

		feeCalc = &fees.Calculator{
			IsEUpgradeActive: isEUpgradeActive,
			Config:           b.cfg,
			ChainTime:        chainTime,
			FeeManager:       commonfees.NewManager(unitFees, unitWindows),
			ConsumedUnitsCap: feeCfg.BlockUnitsCap,
		}
	)

	utx, err := pBuilder.NewTransformSubnetTx(
		subnetID,
		assetID,
		initialSupply,
		maxSupply,
		minConsumptionRate,
		maxConsumptionRate,
		minValidatorStake,
		maxValidatorStake,
		minStakeDuration,
		maxStakeDuration,
		minDelegationFee,
		minDelegatorStake,
		maxValidatorWeightFactor,
		uptimeRequirement,
		feeCalc,
		options(changeAddr, memo)...,
	)
	if err != nil {
		return nil, fmt.Errorf("failed building transform subnet tx: %w", err)
	}

	tx, err := backends.SignUnsigned(context.Background(), pSigner, utx)
	if err != nil {
		return nil, err
	}
	return tx, tx.SyntacticVerify(b.ctx)
}

func (b *builder) NewAddValidatorTx(
	stakeAmount,
	startTime,
	endTime uint64,
	nodeID ids.NodeID,
	rewardAddress ids.ShortID,
	shares uint32,
	keys []*secp256k1.PrivateKey,
	changeAddr ids.ShortID,
	memo []byte,
) (*txs.Tx, error) {
<<<<<<< HEAD
	// 1. Build core transaction without utxos
	utx := &txs.AddValidatorTx{
		BaseTx: txs.BaseTx{
			BaseTx: avax.BaseTx{
				NetworkID: b.ctx.NetworkID,
				Memo:      memo,
			},
		},
		Validator: txs.Validator{
			NodeID: nodeID,
			Start:  startTime,
			End:    endTime,
			Wght:   stakeAmount,
		},
		RewardsOwner: &secp256k1fx.OutputOwners{
			Locktime:  0,
			Threshold: 1,
			Addrs:     []ids.ShortID{rewardAddress},
		},
		DelegationShares: shares,
	}

	// 2. Finance the tx by building the utxos (inputs, outputs and stakes)
	unitFees, err := b.state.GetUnitFees()
	if err != nil {
		return nil, err
	}
	unitWindows, err := b.state.GetFeeWindows()
	if err != nil {
		return nil, err
	}

=======
>>>>>>> 78bf907f
	var (
		pBuilder, pSigner = b.builders(keys)
		chainTime         = b.state.GetTimestamp()
		feeCfg            = b.cfg.GetDynamicFeesConfig(chainTime)
		isEUpgradeActive  = b.cfg.IsEUpgradeActivated(chainTime)

		feeCalc = &fees.Calculator{
			IsEUpgradeActive: isEUpgradeActive,
			Config:           b.cfg,
			ChainTime:        chainTime,
			FeeManager:       commonfees.NewManager(unitFees, unitWindows),
			ConsumedUnitsCap: feeCfg.BlockUnitsCap,
		}
	)

	vdr := &txs.Validator{
		NodeID: nodeID,
		Start:  startTime,
		End:    endTime,
		Wght:   stakeAmount,
	}

	rewardOwner := &secp256k1fx.OutputOwners{
		Threshold: 1,
		Addrs:     []ids.ShortID{rewardAddress},
	}

	utx, err := pBuilder.NewAddValidatorTx(
		vdr,
		rewardOwner,
		shares,
		feeCalc,
		options(changeAddr, memo)...,
	)
	if err != nil {
		return nil, fmt.Errorf("failed building add validator tx: %w", err)
	}

	tx, err := backends.SignUnsigned(context.Background(), pSigner, utx)
	if err != nil {
		return nil, err
	}
	return tx, tx.SyntacticVerify(b.ctx)
}

func (b *builder) NewAddPermissionlessValidatorTx(
	stakeAmount,
	startTime,
	endTime uint64,
	nodeID ids.NodeID,
	pop *signer.ProofOfPossession,
	rewardAddress ids.ShortID,
	shares uint32,
	keys []*secp256k1.PrivateKey,
	changeAddr ids.ShortID,
	memo []byte,
) (*txs.Tx, error) {
<<<<<<< HEAD
	// 1. Build core transaction without utxos
	utx := &txs.AddPermissionlessValidatorTx{
		BaseTx: txs.BaseTx{BaseTx: avax.BaseTx{
			NetworkID:    b.ctx.NetworkID,
			BlockchainID: b.ctx.ChainID,
			Memo:         memo,
		}},
		Validator: txs.Validator{
			NodeID: nodeID,
			Start:  startTime,
			End:    endTime,
			Wght:   stakeAmount,
		},
		Subnet: constants.PrimaryNetworkID,
		Signer: pop,
		ValidatorRewardsOwner: &secp256k1fx.OutputOwners{
			Locktime:  0,
			Threshold: 1,
			Addrs:     []ids.ShortID{rewardAddress},
		},
		DelegatorRewardsOwner: &secp256k1fx.OutputOwners{
			Locktime:  0,
			Threshold: 1,
			Addrs:     []ids.ShortID{rewardAddress},
		},
		DelegationShares: shares,
	}

	// 2. Finance the tx by building the utxos (inputs, outputs and stakes)
	unitFees, err := b.state.GetUnitFees()
	if err != nil {
		return nil, err
	}
	unitWindows, err := b.state.GetFeeWindows()
	if err != nil {
		return nil, err
	}

	var (
		chainTime        = b.state.GetTimestamp()
		isEUpgradeActive = b.cfg.IsEUpgradeActivated(chainTime)
		feeCfg           = b.cfg.GetDynamicFeesConfig(chainTime)
=======
	var (
		pBuilder, pSigner = b.builders(keys)
		chainTime         = b.state.GetTimestamp()
		feeCfg            = b.cfg.GetDynamicFeesConfig(chainTime)
		isEUpgradeActive  = b.cfg.IsEUpgradeActivated(chainTime)
>>>>>>> 78bf907f

		feeCalc = &fees.Calculator{
			IsEUpgradeActive: isEUpgradeActive,
			Config:           b.cfg,
			ChainTime:        chainTime,
			FeeManager:       commonfees.NewManager(unitFees, unitWindows),
			ConsumedUnitsCap: feeCfg.BlockUnitsCap,
		}
	)

	vdr := &txs.SubnetValidator{
		Validator: txs.Validator{
			NodeID: nodeID,
			Start:  startTime,
			End:    endTime,
			Wght:   stakeAmount,
		},
		Subnet: constants.PrimaryNetworkID,
	}

	rewardOwner := &secp256k1fx.OutputOwners{
		Threshold: 1,
		Addrs:     []ids.ShortID{rewardAddress},
	}

	utx, err := pBuilder.NewAddPermissionlessValidatorTx(
		vdr,
		pop,
		b.ctx.AVAXAssetID,
		rewardOwner, // validationRewardsOwner
		rewardOwner, // delegationRewardsOwner
		shares,
		feeCalc,
		options(changeAddr, memo)...,
	)
	if err != nil {
		return nil, fmt.Errorf("failed building add permissionless validator tx: %w", err)
	}

	tx, err := backends.SignUnsigned(context.Background(), pSigner, utx)
	if err != nil {
		return nil, err
	}
	return tx, tx.SyntacticVerify(b.ctx)
}

func (b *builder) NewAddDelegatorTx(
	stakeAmount,
	startTime,
	endTime uint64,
	nodeID ids.NodeID,
	rewardAddress ids.ShortID,
	keys []*secp256k1.PrivateKey,
	changeAddr ids.ShortID,
	memo []byte,
) (*txs.Tx, error) {
<<<<<<< HEAD
	// 1. Build core transaction without utxos
	utx := &txs.AddDelegatorTx{
		BaseTx: txs.BaseTx{BaseTx: avax.BaseTx{
			NetworkID:    b.ctx.NetworkID,
			BlockchainID: b.ctx.ChainID,
			Memo:         memo,
		}},
		Validator: txs.Validator{
			NodeID: nodeID,
			Start:  startTime,
			End:    endTime,
			Wght:   stakeAmount,
		},
		DelegationRewardsOwner: &secp256k1fx.OutputOwners{
			Locktime:  0,
			Threshold: 1,
			Addrs:     []ids.ShortID{rewardAddress},
		},
	}

	// 2. Finance the tx by building the utxos (inputs, outputs and stakes)
	unitFees, err := b.state.GetUnitFees()
	if err != nil {
		return nil, err
	}
	unitWindows, err := b.state.GetFeeWindows()
	if err != nil {
		return nil, err
	}

=======
>>>>>>> 78bf907f
	var (
		pBuilder, pSigner = b.builders(keys)
		chainTime         = b.state.GetTimestamp()
		feeCfg            = b.cfg.GetDynamicFeesConfig(chainTime)
		isEUpgradeActive  = b.cfg.IsEUpgradeActivated(chainTime)

		feeCalc = &fees.Calculator{
			IsEUpgradeActive: isEUpgradeActive,
			Config:           b.cfg,
			ChainTime:        chainTime,
			FeeManager:       commonfees.NewManager(unitFees, unitWindows),
			ConsumedUnitsCap: feeCfg.BlockUnitsCap,
		}
	)

	vdr := &txs.Validator{
		NodeID: nodeID,
		Start:  startTime,
		End:    endTime,
		Wght:   stakeAmount,
	}

	rewardOwner := &secp256k1fx.OutputOwners{
		Threshold: 1,
		Addrs:     []ids.ShortID{rewardAddress},
	}

	utx, err := pBuilder.NewAddDelegatorTx(
		vdr,
		rewardOwner,
		feeCalc,
		options(changeAddr, memo)...,
	)
	if err != nil {
		return nil, fmt.Errorf("failed building add delegator tx: %w", err)
	}

	tx, err := backends.SignUnsigned(context.Background(), pSigner, utx)
	if err != nil {
		return nil, err
	}
	return tx, tx.SyntacticVerify(b.ctx)
}

func (b *builder) NewAddPermissionlessDelegatorTx(
	stakeAmount,
	startTime,
	endTime uint64,
	nodeID ids.NodeID,
	rewardAddress ids.ShortID,
	keys []*secp256k1.PrivateKey,
	changeAddr ids.ShortID,
	memo []byte,
) (*txs.Tx, error) {
<<<<<<< HEAD
	// 1. Build core transaction without utxos
	utx := &txs.AddPermissionlessDelegatorTx{
		BaseTx: txs.BaseTx{
			BaseTx: avax.BaseTx{
				NetworkID:    b.ctx.NetworkID,
				BlockchainID: b.ctx.ChainID,
				Memo:         memo,
			},
		},
		Validator: txs.Validator{
			NodeID: nodeID,
			Start:  startTime,
			End:    endTime,
			Wght:   stakeAmount,
		},
		Subnet: constants.PrimaryNetworkID,
		DelegationRewardsOwner: &secp256k1fx.OutputOwners{
			Locktime:  0,
			Threshold: 1,
			Addrs:     []ids.ShortID{rewardAddress},
		},
	}

	// 2. Finance the tx by building the utxos (inputs, outputs and stakes)
	unitFees, err := b.state.GetUnitFees()
	if err != nil {
		return nil, err
	}
	unitWindows, err := b.state.GetFeeWindows()
	if err != nil {
		return nil, err
	}

	var (
		chainTime        = b.state.GetTimestamp()
		isEUpgradeActive = b.cfg.IsEUpgradeActivated(chainTime)
		feeCfg           = b.cfg.GetDynamicFeesConfig(chainTime)
=======
	var (
		pBuilder, pSigner = b.builders(keys)
		chainTime         = b.state.GetTimestamp()
		feeCfg            = b.cfg.GetDynamicFeesConfig(chainTime)
		isEUpgradeActive  = b.cfg.IsEUpgradeActivated(chainTime)
>>>>>>> 78bf907f

		feeCalc = &fees.Calculator{
			IsEUpgradeActive: isEUpgradeActive,
			Config:           b.cfg,
			ChainTime:        chainTime,
			FeeManager:       commonfees.NewManager(unitFees, unitWindows),
			ConsumedUnitsCap: feeCfg.BlockUnitsCap,
		}
	)

	vdr := &txs.SubnetValidator{
		Validator: txs.Validator{
			NodeID: nodeID,
			Start:  startTime,
			End:    endTime,
			Wght:   stakeAmount,
		},
		Subnet: constants.PrimaryNetworkID,
	}

	rewardOwner := &secp256k1fx.OutputOwners{
		Threshold: 1,
		Addrs:     []ids.ShortID{rewardAddress},
	}

	utx, err := pBuilder.NewAddPermissionlessDelegatorTx(
		vdr,
		b.ctx.AVAXAssetID,
		rewardOwner,
		feeCalc,
		options(changeAddr, memo)...,
	)
	if err != nil {
		return nil, fmt.Errorf("failed building add permissionless delegator tx: %w", err)
	}

	tx, err := backends.SignUnsigned(context.Background(), pSigner, utx)
	if err != nil {
		return nil, err
	}
	return tx, tx.SyntacticVerify(b.ctx)
}

func (b *builder) NewAddSubnetValidatorTx(
	weight,
	startTime,
	endTime uint64,
	nodeID ids.NodeID,
	subnetID ids.ID,
	keys []*secp256k1.PrivateKey,
	changeAddr ids.ShortID,
	memo []byte,
) (*txs.Tx, error) {
<<<<<<< HEAD
	// 1. Build core transaction without utxos
	subnetAuth, subnetSigners, err := b.Authorize(b.state, subnetID, keys)
	if err != nil {
		return nil, fmt.Errorf("couldn't authorize tx's subnet restrictions: %w", err)
	}
	utx := &txs.AddSubnetValidatorTx{
		BaseTx: txs.BaseTx{BaseTx: avax.BaseTx{
			NetworkID:    b.ctx.NetworkID,
			BlockchainID: b.ctx.ChainID,
			Memo:         memo,
		}},
		SubnetValidator: txs.SubnetValidator{
			Validator: txs.Validator{
				NodeID: nodeID,
				Start:  startTime,
				End:    endTime,
				Wght:   weight,
			},
			Subnet: subnetID,
		},
		SubnetAuth: subnetAuth,
	}

	// 2. Finance the tx by building the utxos (inputs, outputs and stakes)
	unitFees, err := b.state.GetUnitFees()
	if err != nil {
		return nil, err
	}
	unitWindows, err := b.state.GetFeeWindows()
	if err != nil {
		return nil, err
	}

	var (
		chainTime        = b.state.GetTimestamp()
		isEUpgradeActive = b.cfg.IsEUpgradeActivated(chainTime)
		feeCfg           = b.cfg.GetDynamicFeesConfig(chainTime)
=======
	var (
		pBuilder, pSigner = b.builders(keys)
		chainTime         = b.state.GetTimestamp()
		feeCfg            = b.cfg.GetDynamicFeesConfig(chainTime)
		isEUpgradeActive  = b.cfg.IsEUpgradeActivated(chainTime)
>>>>>>> 78bf907f

		feeCalc = &fees.Calculator{
			IsEUpgradeActive: isEUpgradeActive,
			Config:           b.cfg,
			ChainTime:        chainTime,
			FeeManager:       commonfees.NewManager(unitFees, unitWindows),
			ConsumedUnitsCap: feeCfg.BlockUnitsCap,
		}
	)

	vdr := &txs.SubnetValidator{
		Validator: txs.Validator{
			NodeID: nodeID,
			Start:  startTime,
			End:    endTime,
			Wght:   weight,
		},
		Subnet: subnetID,
	}

	utx, err := pBuilder.NewAddSubnetValidatorTx(
		vdr,
		feeCalc,
		options(changeAddr, memo)...,
	)
	if err != nil {
		return nil, fmt.Errorf("failed building add subnet validator tx: %w", err)
	}

	tx, err := backends.SignUnsigned(context.Background(), pSigner, utx)
	if err != nil {
		return nil, err
	}
	return tx, tx.SyntacticVerify(b.ctx)
}

func (b *builder) NewRemoveSubnetValidatorTx(
	nodeID ids.NodeID,
	subnetID ids.ID,
	keys []*secp256k1.PrivateKey,
	changeAddr ids.ShortID,
	memo []byte,
) (*txs.Tx, error) {
<<<<<<< HEAD
	// 1. Build core transaction without utxos
	subnetAuth, subnetSigners, err := b.Authorize(b.state, subnetID, keys)
	if err != nil {
		return nil, fmt.Errorf("couldn't authorize tx's subnet restrictions: %w", err)
	}
	utx := &txs.RemoveSubnetValidatorTx{
		BaseTx: txs.BaseTx{
			BaseTx: avax.BaseTx{
				NetworkID:    b.ctx.NetworkID,
				BlockchainID: b.ctx.ChainID,
				Memo:         memo,
			},
		},
		Subnet:     subnetID,
		NodeID:     nodeID,
		SubnetAuth: subnetAuth,
	}

	// 2. Finance the tx by building the utxos (inputs, outputs and stakes)
	unitFees, err := b.state.GetUnitFees()
	if err != nil {
		return nil, err
	}
	unitWindows, err := b.state.GetFeeWindows()
	if err != nil {
		return nil, err
	}

	var (
		chainTime        = b.state.GetTimestamp()
		isEUpgradeActive = b.cfg.IsEUpgradeActivated(chainTime)
		feeCfg           = b.cfg.GetDynamicFeesConfig(chainTime)
=======
	var (
		pBuilder, pSigner = b.builders(keys)
		chainTime         = b.state.GetTimestamp()
		feeCfg            = b.cfg.GetDynamicFeesConfig(chainTime)
		isEUpgradeActive  = b.cfg.IsEUpgradeActivated(chainTime)
>>>>>>> 78bf907f

		feeCalc = &fees.Calculator{
			IsEUpgradeActive: isEUpgradeActive,
			Config:           b.cfg,
			ChainTime:        chainTime,
			FeeManager:       commonfees.NewManager(unitFees, unitWindows),
			ConsumedUnitsCap: feeCfg.BlockUnitsCap,
		}
	)

	utx, err := pBuilder.NewRemoveSubnetValidatorTx(
		nodeID,
		subnetID,
		feeCalc,
		options(changeAddr, memo)...,
	)
	if err != nil {
		return nil, fmt.Errorf("failed building remove subnet validator tx: %w", err)
	}

	tx, err := backends.SignUnsigned(context.Background(), pSigner, utx)
	if err != nil {
		return nil, err
	}
	return tx, tx.SyntacticVerify(b.ctx)
}

func (b *builder) NewTransferSubnetOwnershipTx(
	subnetID ids.ID,
	threshold uint32,
	ownerAddrs []ids.ShortID,
	keys []*secp256k1.PrivateKey,
	changeAddr ids.ShortID,
	memo []byte,
) (*txs.Tx, error) {
<<<<<<< HEAD
	// 1. Build core transaction without utxos
	subnetAuth, subnetSigners, err := b.Authorize(b.state, subnetID, keys)
	if err != nil {
		return nil, fmt.Errorf("couldn't authorize tx's subnet restrictions: %w", err)
	}
	utx := &txs.TransferSubnetOwnershipTx{
		BaseTx: txs.BaseTx{
			BaseTx: avax.BaseTx{
				NetworkID:    b.ctx.NetworkID,
				BlockchainID: b.ctx.ChainID,
				Memo:         memo,
			},
		},
		Subnet:     subnetID,
		SubnetAuth: subnetAuth,
		Owner: &secp256k1fx.OutputOwners{
			Threshold: threshold,
			Addrs:     ownerAddrs,
		},
	}

	// 2. Finance the tx by building the utxos (inputs, outputs and stakes)
	unitFees, err := b.state.GetUnitFees()
	if err != nil {
		return nil, err
	}
	unitWindows, err := b.state.GetFeeWindows()
	if err != nil {
		return nil, err
	}

	var (
		chainTime        = b.state.GetTimestamp()
		isEUpgradeActive = b.cfg.IsEUpgradeActivated(chainTime)
		feeCfg           = b.cfg.GetDynamicFeesConfig(chainTime)
=======
	var (
		pBuilder, pSigner = b.builders(keys)
		chainTime         = b.state.GetTimestamp()
		feeCfg            = b.cfg.GetDynamicFeesConfig(chainTime)
		isEUpgradeActive  = b.cfg.IsEUpgradeActivated(chainTime)
>>>>>>> 78bf907f

		feeCalc = &fees.Calculator{
			IsEUpgradeActive: isEUpgradeActive,
			Config:           b.cfg,
			ChainTime:        chainTime,
			FeeManager:       commonfees.NewManager(unitFees, unitWindows),
			ConsumedUnitsCap: feeCfg.BlockUnitsCap,
		}
	)

	newOwner := &secp256k1fx.OutputOwners{
		Threshold: threshold,
		Addrs:     ownerAddrs,
	}

	utx, err := pBuilder.NewTransferSubnetOwnershipTx(
		subnetID,
		newOwner,
		feeCalc,
		options(changeAddr, memo)...,
	)
	if err != nil {
		return nil, fmt.Errorf("failed building transfer subnet ownership tx: %w", err)
	}

	tx, err := backends.SignUnsigned(context.Background(), pSigner, utx)
	if err != nil {
		return nil, err
	}
	return tx, tx.SyntacticVerify(b.ctx)
}

func (b *builder) NewBaseTx(
	amount uint64,
	owner secp256k1fx.OutputOwners,
	keys []*secp256k1.PrivateKey,
	changeAddr ids.ShortID,
	memo []byte,
) (*txs.Tx, error) {
<<<<<<< HEAD
	// 1. Build core transaction without utxos
	utx := &txs.BaseTx{
		BaseTx: avax.BaseTx{
			NetworkID:    b.ctx.NetworkID,
			BlockchainID: b.ctx.ChainID,
			Outs: []*avax.TransferableOutput{{
				Asset: avax.Asset{ID: b.ctx.AVAXAssetID},
				Out: &secp256k1fx.TransferOutput{
					Amt:          amount,
					OutputOwners: owner,
				},
			}}, // not sorted yet, we'll sort later on when we have all the outputs
			Memo: memo,
		},
	}

	// 2. Finance the tx by building the utxos (inputs, outputs and stakes)
	unitFees, err := b.state.GetUnitFees()
	if err != nil {
		return nil, err
	}
	unitWindows, err := b.state.GetFeeWindows()
	if err != nil {
		return nil, err
	}

	var (
		chainTime        = b.state.GetTimestamp()
		isEUpgradeActive = b.cfg.IsEUpgradeActivated(chainTime)
		feeCfg           = b.cfg.GetDynamicFeesConfig(chainTime)
=======
	var (
		pBuilder, pSigner = b.builders(keys)
		chainTime         = b.state.GetTimestamp()
		feeCfg            = b.cfg.GetDynamicFeesConfig(chainTime)
		isEUpgradeActive  = b.cfg.IsEUpgradeActivated(chainTime)
>>>>>>> 78bf907f

		feeCalc = &fees.Calculator{
			IsEUpgradeActive: isEUpgradeActive,
			Config:           b.cfg,
			ChainTime:        chainTime,
			FeeManager:       commonfees.NewManager(unitFees, unitWindows),
			ConsumedUnitsCap: feeCfg.BlockUnitsCap,
		}
	)

	out := &avax.TransferableOutput{
		Asset: avax.Asset{ID: b.ctx.AVAXAssetID},
		Out: &secp256k1fx.TransferOutput{
			Amt:          amount,
			OutputOwners: owner,
		},
	}

	utx, err := pBuilder.NewBaseTx(
		[]*avax.TransferableOutput{out},
		feeCalc,
		options(changeAddr, memo)...,
	)
	if err != nil {
		return nil, fmt.Errorf("failed building base tx: %w", err)
	}

	tx, err := backends.SignUnsigned(context.Background(), pSigner, utx)
	if err != nil {
		return nil, err
	}
	return tx, tx.SyntacticVerify(b.ctx)
}

func (b *builder) builders(keys []*secp256k1.PrivateKey) (backends.Builder, backends.Signer) {
	var (
		kc      = secp256k1fx.NewKeychain(keys...)
		addrs   = kc.Addresses()
		builder = backends.NewBuilder(addrs, b.backend)
		signer  = backends.NewSigner(kc, b.backend)
	)
	b.backend.ResetAddresses(addrs)

	return builder, signer
}

func options(changeAddr ids.ShortID, memo []byte) []common.Option {
	return common.UnionOptions(
		[]common.Option{common.WithChangeOwner(&secp256k1fx.OutputOwners{
			Threshold: 1,
			Addrs:     []ids.ShortID{changeAddr},
		})},
		[]common.Option{common.WithMemo(memo)},
	)
}<|MERGE_RESOLUTION|>--- conflicted
+++ resolved
@@ -281,84 +281,20 @@
 	changeAddr ids.ShortID,
 	memo []byte,
 ) (*txs.Tx, error) {
-	var (
-<<<<<<< HEAD
-		importedInputs = []*avax.TransferableInput{}
-		signers        = [][]*secp256k1.PrivateKey{}
-		outs           = []*avax.TransferableOutput{}
-
-		importedAmounts = make(map[ids.ID]uint64)
-		now             = b.clk.Unix()
-	)
-	for _, utxo := range atomicUTXOs {
-		inputIntf, utxoSigners, err := kc.Spend(utxo.Out, now)
-		if err != nil {
-			continue
-		}
-		input, ok := inputIntf.(avax.TransferableIn)
-		if !ok {
-			continue
-		}
-		assetID := utxo.AssetID()
-		importedAmounts[assetID], err = math.Add64(importedAmounts[assetID], input.Amount())
-		if err != nil {
-			return nil, err
-		}
-		importedInputs = append(importedInputs, &avax.TransferableInput{
-			UTXOID: utxo.UTXOID,
-			Asset:  utxo.Asset,
-			In:     input,
-		})
-		signers = append(signers, utxoSigners)
-	}
-	if len(importedAmounts) == 0 {
-		return nil, ErrNoFunds // No imported UTXOs were spendable
-	}
-
-	// Sort and add imported txs to utx. Imported txs must not be
-	// changed here in after
-	avax.SortTransferableInputsWithSigners(importedInputs, signers)
-	utx.ImportedInputs = importedInputs
-
-	// add non avax-denominated outputs. Avax-denominated utxos
-	// are used to pay fees whose amount is calculated later on
-	for assetID, amount := range importedAmounts {
-		if assetID == b.ctx.AVAXAssetID {
-			continue
-		}
-		outs = append(outs, &avax.TransferableOutput{
-			Asset: avax.Asset{ID: assetID},
-			Out: &secp256k1fx.TransferOutput{
-				Amt: amount,
-				OutputOwners: secp256k1fx.OutputOwners{
-					Locktime:  0,
-					Threshold: 1,
-					Addrs:     []ids.ShortID{to},
-				},
-			},
-		})
-		delete(importedAmounts, assetID)
-	}
-
-	unitFees, err := b.state.GetUnitFees()
-	if err != nil {
-		return nil, err
-	}
-	unitWindows, err := b.state.GetFeeWindows()
-	if err != nil {
-		return nil, err
-	}
-	var (
-		importedAVAX     = importedAmounts[b.ctx.AVAXAssetID] // the only entry left in importedAmounts
-		chainTime        = b.state.GetTimestamp()
-		feeCfg           = b.cfg.GetDynamicFeesConfig(chainTime)
-		isEUpgradeActive = b.cfg.IsEUpgradeActivated(chainTime)
-=======
-		pBuilder, pSigner = b.builders(keys)
-		chainTime         = b.state.GetTimestamp()
-		feeCfg            = b.cfg.GetDynamicFeesConfig(chainTime)
-		isEUpgradeActive  = b.cfg.IsEUpgradeActivated(chainTime)
->>>>>>> 78bf907f
+	unitFees, err := b.state.GetUnitFees()
+	if err != nil {
+		return nil, err
+	}
+	unitWindows, err := b.state.GetFeeWindows()
+	if err != nil {
+		return nil, err
+	}
+
+	var (
+		pBuilder, pSigner = b.builders(keys)
+		chainTime         = b.state.GetTimestamp()
+		feeCfg            = b.cfg.GetDynamicFeesConfig(chainTime)
+		isEUpgradeActive  = b.cfg.IsEUpgradeActivated(chainTime)
 
 		feeCalc = &fees.Calculator{
 			IsEUpgradeActive: isEUpgradeActive,
@@ -401,49 +337,20 @@
 	changeAddr ids.ShortID,
 	memo []byte,
 ) (*txs.Tx, error) {
-<<<<<<< HEAD
-	// 1. Build core transaction without utxos
-	utx := &txs.ExportTx{
-		BaseTx: txs.BaseTx{BaseTx: avax.BaseTx{
-			NetworkID:    b.ctx.NetworkID,
-			BlockchainID: b.ctx.ChainID,
-			Memo:         memo,
-		}},
-		DestinationChain: chainID,
-		ExportedOutputs: []*avax.TransferableOutput{{ // Exported to X-Chain
-			Asset: avax.Asset{ID: b.ctx.AVAXAssetID},
-			Out: &secp256k1fx.TransferOutput{
-				Amt: amount,
-				OutputOwners: secp256k1fx.OutputOwners{
-					Locktime:  0,
-					Threshold: 1,
-					Addrs:     []ids.ShortID{to},
-				},
-			},
-		}},
-	}
-
-	// 2. Finance the tx by building the utxos (inputs, outputs and stakes)
-	unitFees, err := b.state.GetUnitFees()
-	if err != nil {
-		return nil, err
-	}
-	unitWindows, err := b.state.GetFeeWindows()
-	if err != nil {
-		return nil, err
-	}
-
-	var (
-		chainTime        = b.state.GetTimestamp()
-		isEUpgradeActive = b.cfg.IsEUpgradeActivated(chainTime)
-		feeCfg           = b.cfg.GetDynamicFeesConfig(chainTime)
-=======
-	var (
-		pBuilder, pSigner = b.builders(keys)
-		chainTime         = b.state.GetTimestamp()
-		feeCfg            = b.cfg.GetDynamicFeesConfig(chainTime)
-		isEUpgradeActive  = b.cfg.IsEUpgradeActivated(chainTime)
->>>>>>> 78bf907f
+	unitFees, err := b.state.GetUnitFees()
+	if err != nil {
+		return nil, err
+	}
+	unitWindows, err := b.state.GetFeeWindows()
+	if err != nil {
+		return nil, err
+	}
+
+	var (
+		pBuilder, pSigner = b.builders(keys)
+		chainTime         = b.state.GetTimestamp()
+		feeCfg            = b.cfg.GetDynamicFeesConfig(chainTime)
+		isEUpgradeActive  = b.cfg.IsEUpgradeActivated(chainTime)
 
 		feeCalc = &fees.Calculator{
 			IsEUpgradeActive: isEUpgradeActive,
@@ -493,41 +400,15 @@
 	changeAddr ids.ShortID,
 	memo []byte,
 ) (*txs.Tx, error) {
-<<<<<<< HEAD
-	// 1. Build core transaction without utxos
-	subnetAuth, subnetSigners, err := b.Authorize(b.state, subnetID, keys)
-	if err != nil {
-		return nil, fmt.Errorf("couldn't authorize tx's subnet restrictions: %w", err)
-	}
-
-	utils.Sort(fxIDs) // sort the provided fxIDs
-
-	utx := &txs.CreateChainTx{
-		BaseTx: txs.BaseTx{BaseTx: avax.BaseTx{
-			NetworkID:    b.ctx.NetworkID,
-			BlockchainID: b.ctx.ChainID,
-			Memo:         memo,
-		}},
-		SubnetID:    subnetID,
-		ChainName:   chainName,
-		VMID:        vmID,
-		FxIDs:       fxIDs,
-		GenesisData: genesisData,
-		SubnetAuth:  subnetAuth,
-	}
-
-	// 2. Finance the tx by building the utxos (inputs, outputs and stakes)
-	unitFees, err := b.state.GetUnitFees()
-	if err != nil {
-		return nil, err
-	}
-	unitWindows, err := b.state.GetFeeWindows()
-	if err != nil {
-		return nil, err
-	}
-
-=======
->>>>>>> 78bf907f
+	unitFees, err := b.state.GetUnitFees()
+	if err != nil {
+		return nil, err
+	}
+	unitWindows, err := b.state.GetFeeWindows()
+	if err != nil {
+		return nil, err
+	}
+
 	var (
 		pBuilder, pSigner = b.builders(keys)
 		chainTime         = b.state.GetTimestamp()
@@ -570,43 +451,20 @@
 	changeAddr ids.ShortID,
 	memo []byte,
 ) (*txs.Tx, error) {
-<<<<<<< HEAD
-	// 1. Build core transaction without utxos
-	utils.Sort(ownerAddrs) // sort control addresses
-
-	utx := &txs.CreateSubnetTx{
-		BaseTx: txs.BaseTx{BaseTx: avax.BaseTx{
-			NetworkID:    b.ctx.NetworkID,
-			BlockchainID: b.ctx.ChainID,
-			Memo:         memo,
-		}},
-		Owner: &secp256k1fx.OutputOwners{
-			Threshold: threshold,
-			Addrs:     ownerAddrs,
-		},
-	}
-
-	// 2. Finance the tx by building the utxos (inputs, outputs and stakes)
-	unitFees, err := b.state.GetUnitFees()
-	if err != nil {
-		return nil, err
-	}
-	unitWindows, err := b.state.GetFeeWindows()
-	if err != nil {
-		return nil, err
-	}
-
-	var (
-		chainTime        = b.state.GetTimestamp()
-		isEUpgradeActive = b.cfg.IsEUpgradeActivated(chainTime)
-		feeCfg           = b.cfg.GetDynamicFeesConfig(chainTime)
-=======
-	var (
-		pBuilder, pSigner = b.builders(keys)
-		chainTime         = b.state.GetTimestamp()
-		feeCfg            = b.cfg.GetDynamicFeesConfig(chainTime)
-		isEUpgradeActive  = b.cfg.IsEUpgradeActivated(chainTime)
->>>>>>> 78bf907f
+	unitFees, err := b.state.GetUnitFees()
+	if err != nil {
+		return nil, err
+	}
+	unitWindows, err := b.state.GetFeeWindows()
+	if err != nil {
+		return nil, err
+	}
+
+	var (
+		pBuilder, pSigner = b.builders(keys)
+		chainTime         = b.state.GetTimestamp()
+		feeCfg            = b.cfg.GetDynamicFeesConfig(chainTime)
+		isEUpgradeActive  = b.cfg.IsEUpgradeActivated(chainTime)
 
 		feeCalc = &fees.Calculator{
 			IsEUpgradeActive: isEUpgradeActive,
@@ -658,50 +516,15 @@
 	changeAddr ids.ShortID,
 	memo []byte,
 ) (*txs.Tx, error) {
-<<<<<<< HEAD
-	// 1. Build core transaction without utxos
-	subnetAuth, subnetSigners, err := b.Authorize(b.state, subnetID, keys)
-	if err != nil {
-		return nil, fmt.Errorf("couldn't authorize tx's subnet restrictions: %w", err)
-	}
-
-	utx := &txs.TransformSubnetTx{
-		BaseTx: txs.BaseTx{
-			BaseTx: avax.BaseTx{
-				NetworkID:    b.ctx.NetworkID,
-				BlockchainID: b.ctx.ChainID,
-				Memo:         memo,
-			},
-		},
-		Subnet:                   subnetID,
-		AssetID:                  assetID,
-		InitialSupply:            initialSupply,
-		MaximumSupply:            maxSupply,
-		MinConsumptionRate:       minConsumptionRate,
-		MaxConsumptionRate:       maxConsumptionRate,
-		MinValidatorStake:        minValidatorStake,
-		MaxValidatorStake:        maxValidatorStake,
-		MinStakeDuration:         uint32(minStakeDuration / time.Second),
-		MaxStakeDuration:         uint32(maxStakeDuration / time.Second),
-		MinDelegationFee:         minDelegationFee,
-		MinDelegatorStake:        minDelegatorStake,
-		MaxValidatorWeightFactor: maxValidatorWeightFactor,
-		UptimeRequirement:        uptimeRequirement,
-		SubnetAuth:               subnetAuth,
-	}
-
-	// 2. Finance the tx by building the utxos (inputs, outputs and stakes)
-	unitFees, err := b.state.GetUnitFees()
-	if err != nil {
-		return nil, err
-	}
-	unitWindows, err := b.state.GetFeeWindows()
-	if err != nil {
-		return nil, err
-	}
-
-=======
->>>>>>> 78bf907f
+	unitFees, err := b.state.GetUnitFees()
+	if err != nil {
+		return nil, err
+	}
+	unitWindows, err := b.state.GetFeeWindows()
+	if err != nil {
+		return nil, err
+	}
+
 	var (
 		pBuilder, pSigner = b.builders(keys)
 		chainTime         = b.state.GetTimestamp()
@@ -757,41 +580,15 @@
 	changeAddr ids.ShortID,
 	memo []byte,
 ) (*txs.Tx, error) {
-<<<<<<< HEAD
-	// 1. Build core transaction without utxos
-	utx := &txs.AddValidatorTx{
-		BaseTx: txs.BaseTx{
-			BaseTx: avax.BaseTx{
-				NetworkID: b.ctx.NetworkID,
-				Memo:      memo,
-			},
-		},
-		Validator: txs.Validator{
-			NodeID: nodeID,
-			Start:  startTime,
-			End:    endTime,
-			Wght:   stakeAmount,
-		},
-		RewardsOwner: &secp256k1fx.OutputOwners{
-			Locktime:  0,
-			Threshold: 1,
-			Addrs:     []ids.ShortID{rewardAddress},
-		},
-		DelegationShares: shares,
-	}
-
-	// 2. Finance the tx by building the utxos (inputs, outputs and stakes)
-	unitFees, err := b.state.GetUnitFees()
-	if err != nil {
-		return nil, err
-	}
-	unitWindows, err := b.state.GetFeeWindows()
-	if err != nil {
-		return nil, err
-	}
-
-=======
->>>>>>> 78bf907f
+	unitFees, err := b.state.GetUnitFees()
+	if err != nil {
+		return nil, err
+	}
+	unitWindows, err := b.state.GetFeeWindows()
+	if err != nil {
+		return nil, err
+	}
+
 	var (
 		pBuilder, pSigner = b.builders(keys)
 		chainTime         = b.state.GetTimestamp()
@@ -849,56 +646,20 @@
 	changeAddr ids.ShortID,
 	memo []byte,
 ) (*txs.Tx, error) {
-<<<<<<< HEAD
-	// 1. Build core transaction without utxos
-	utx := &txs.AddPermissionlessValidatorTx{
-		BaseTx: txs.BaseTx{BaseTx: avax.BaseTx{
-			NetworkID:    b.ctx.NetworkID,
-			BlockchainID: b.ctx.ChainID,
-			Memo:         memo,
-		}},
-		Validator: txs.Validator{
-			NodeID: nodeID,
-			Start:  startTime,
-			End:    endTime,
-			Wght:   stakeAmount,
-		},
-		Subnet: constants.PrimaryNetworkID,
-		Signer: pop,
-		ValidatorRewardsOwner: &secp256k1fx.OutputOwners{
-			Locktime:  0,
-			Threshold: 1,
-			Addrs:     []ids.ShortID{rewardAddress},
-		},
-		DelegatorRewardsOwner: &secp256k1fx.OutputOwners{
-			Locktime:  0,
-			Threshold: 1,
-			Addrs:     []ids.ShortID{rewardAddress},
-		},
-		DelegationShares: shares,
-	}
-
-	// 2. Finance the tx by building the utxos (inputs, outputs and stakes)
-	unitFees, err := b.state.GetUnitFees()
-	if err != nil {
-		return nil, err
-	}
-	unitWindows, err := b.state.GetFeeWindows()
-	if err != nil {
-		return nil, err
-	}
-
-	var (
-		chainTime        = b.state.GetTimestamp()
-		isEUpgradeActive = b.cfg.IsEUpgradeActivated(chainTime)
-		feeCfg           = b.cfg.GetDynamicFeesConfig(chainTime)
-=======
-	var (
-		pBuilder, pSigner = b.builders(keys)
-		chainTime         = b.state.GetTimestamp()
-		feeCfg            = b.cfg.GetDynamicFeesConfig(chainTime)
-		isEUpgradeActive  = b.cfg.IsEUpgradeActivated(chainTime)
->>>>>>> 78bf907f
+	unitFees, err := b.state.GetUnitFees()
+	if err != nil {
+		return nil, err
+	}
+	unitWindows, err := b.state.GetFeeWindows()
+	if err != nil {
+		return nil, err
+	}
+
+	var (
+		pBuilder, pSigner = b.builders(keys)
+		chainTime         = b.state.GetTimestamp()
+		feeCfg            = b.cfg.GetDynamicFeesConfig(chainTime)
+		isEUpgradeActive  = b.cfg.IsEUpgradeActivated(chainTime)
 
 		feeCalc = &fees.Calculator{
 			IsEUpgradeActive: isEUpgradeActive,
@@ -955,39 +716,15 @@
 	changeAddr ids.ShortID,
 	memo []byte,
 ) (*txs.Tx, error) {
-<<<<<<< HEAD
-	// 1. Build core transaction without utxos
-	utx := &txs.AddDelegatorTx{
-		BaseTx: txs.BaseTx{BaseTx: avax.BaseTx{
-			NetworkID:    b.ctx.NetworkID,
-			BlockchainID: b.ctx.ChainID,
-			Memo:         memo,
-		}},
-		Validator: txs.Validator{
-			NodeID: nodeID,
-			Start:  startTime,
-			End:    endTime,
-			Wght:   stakeAmount,
-		},
-		DelegationRewardsOwner: &secp256k1fx.OutputOwners{
-			Locktime:  0,
-			Threshold: 1,
-			Addrs:     []ids.ShortID{rewardAddress},
-		},
-	}
-
-	// 2. Finance the tx by building the utxos (inputs, outputs and stakes)
-	unitFees, err := b.state.GetUnitFees()
-	if err != nil {
-		return nil, err
-	}
-	unitWindows, err := b.state.GetFeeWindows()
-	if err != nil {
-		return nil, err
-	}
-
-=======
->>>>>>> 78bf907f
+	unitFees, err := b.state.GetUnitFees()
+	if err != nil {
+		return nil, err
+	}
+	unitWindows, err := b.state.GetFeeWindows()
+	if err != nil {
+		return nil, err
+	}
+
 	var (
 		pBuilder, pSigner = b.builders(keys)
 		chainTime         = b.state.GetTimestamp()
@@ -1042,51 +779,20 @@
 	changeAddr ids.ShortID,
 	memo []byte,
 ) (*txs.Tx, error) {
-<<<<<<< HEAD
-	// 1. Build core transaction without utxos
-	utx := &txs.AddPermissionlessDelegatorTx{
-		BaseTx: txs.BaseTx{
-			BaseTx: avax.BaseTx{
-				NetworkID:    b.ctx.NetworkID,
-				BlockchainID: b.ctx.ChainID,
-				Memo:         memo,
-			},
-		},
-		Validator: txs.Validator{
-			NodeID: nodeID,
-			Start:  startTime,
-			End:    endTime,
-			Wght:   stakeAmount,
-		},
-		Subnet: constants.PrimaryNetworkID,
-		DelegationRewardsOwner: &secp256k1fx.OutputOwners{
-			Locktime:  0,
-			Threshold: 1,
-			Addrs:     []ids.ShortID{rewardAddress},
-		},
-	}
-
-	// 2. Finance the tx by building the utxos (inputs, outputs and stakes)
-	unitFees, err := b.state.GetUnitFees()
-	if err != nil {
-		return nil, err
-	}
-	unitWindows, err := b.state.GetFeeWindows()
-	if err != nil {
-		return nil, err
-	}
-
-	var (
-		chainTime        = b.state.GetTimestamp()
-		isEUpgradeActive = b.cfg.IsEUpgradeActivated(chainTime)
-		feeCfg           = b.cfg.GetDynamicFeesConfig(chainTime)
-=======
-	var (
-		pBuilder, pSigner = b.builders(keys)
-		chainTime         = b.state.GetTimestamp()
-		feeCfg            = b.cfg.GetDynamicFeesConfig(chainTime)
-		isEUpgradeActive  = b.cfg.IsEUpgradeActivated(chainTime)
->>>>>>> 78bf907f
+	unitFees, err := b.state.GetUnitFees()
+	if err != nil {
+		return nil, err
+	}
+	unitWindows, err := b.state.GetFeeWindows()
+	if err != nil {
+		return nil, err
+	}
+
+	var (
+		pBuilder, pSigner = b.builders(keys)
+		chainTime         = b.state.GetTimestamp()
+		feeCfg            = b.cfg.GetDynamicFeesConfig(chainTime)
+		isEUpgradeActive  = b.cfg.IsEUpgradeActivated(chainTime)
 
 		feeCalc = &fees.Calculator{
 			IsEUpgradeActive: isEUpgradeActive,
@@ -1140,51 +846,20 @@
 	changeAddr ids.ShortID,
 	memo []byte,
 ) (*txs.Tx, error) {
-<<<<<<< HEAD
-	// 1. Build core transaction without utxos
-	subnetAuth, subnetSigners, err := b.Authorize(b.state, subnetID, keys)
-	if err != nil {
-		return nil, fmt.Errorf("couldn't authorize tx's subnet restrictions: %w", err)
-	}
-	utx := &txs.AddSubnetValidatorTx{
-		BaseTx: txs.BaseTx{BaseTx: avax.BaseTx{
-			NetworkID:    b.ctx.NetworkID,
-			BlockchainID: b.ctx.ChainID,
-			Memo:         memo,
-		}},
-		SubnetValidator: txs.SubnetValidator{
-			Validator: txs.Validator{
-				NodeID: nodeID,
-				Start:  startTime,
-				End:    endTime,
-				Wght:   weight,
-			},
-			Subnet: subnetID,
-		},
-		SubnetAuth: subnetAuth,
-	}
-
-	// 2. Finance the tx by building the utxos (inputs, outputs and stakes)
-	unitFees, err := b.state.GetUnitFees()
-	if err != nil {
-		return nil, err
-	}
-	unitWindows, err := b.state.GetFeeWindows()
-	if err != nil {
-		return nil, err
-	}
-
-	var (
-		chainTime        = b.state.GetTimestamp()
-		isEUpgradeActive = b.cfg.IsEUpgradeActivated(chainTime)
-		feeCfg           = b.cfg.GetDynamicFeesConfig(chainTime)
-=======
-	var (
-		pBuilder, pSigner = b.builders(keys)
-		chainTime         = b.state.GetTimestamp()
-		feeCfg            = b.cfg.GetDynamicFeesConfig(chainTime)
-		isEUpgradeActive  = b.cfg.IsEUpgradeActivated(chainTime)
->>>>>>> 78bf907f
+	unitFees, err := b.state.GetUnitFees()
+	if err != nil {
+		return nil, err
+	}
+	unitWindows, err := b.state.GetFeeWindows()
+	if err != nil {
+		return nil, err
+	}
+
+	var (
+		pBuilder, pSigner = b.builders(keys)
+		chainTime         = b.state.GetTimestamp()
+		feeCfg            = b.cfg.GetDynamicFeesConfig(chainTime)
+		isEUpgradeActive  = b.cfg.IsEUpgradeActivated(chainTime)
 
 		feeCalc = &fees.Calculator{
 			IsEUpgradeActive: isEUpgradeActive,
@@ -1228,46 +903,20 @@
 	changeAddr ids.ShortID,
 	memo []byte,
 ) (*txs.Tx, error) {
-<<<<<<< HEAD
-	// 1. Build core transaction without utxos
-	subnetAuth, subnetSigners, err := b.Authorize(b.state, subnetID, keys)
-	if err != nil {
-		return nil, fmt.Errorf("couldn't authorize tx's subnet restrictions: %w", err)
-	}
-	utx := &txs.RemoveSubnetValidatorTx{
-		BaseTx: txs.BaseTx{
-			BaseTx: avax.BaseTx{
-				NetworkID:    b.ctx.NetworkID,
-				BlockchainID: b.ctx.ChainID,
-				Memo:         memo,
-			},
-		},
-		Subnet:     subnetID,
-		NodeID:     nodeID,
-		SubnetAuth: subnetAuth,
-	}
-
-	// 2. Finance the tx by building the utxos (inputs, outputs and stakes)
-	unitFees, err := b.state.GetUnitFees()
-	if err != nil {
-		return nil, err
-	}
-	unitWindows, err := b.state.GetFeeWindows()
-	if err != nil {
-		return nil, err
-	}
-
-	var (
-		chainTime        = b.state.GetTimestamp()
-		isEUpgradeActive = b.cfg.IsEUpgradeActivated(chainTime)
-		feeCfg           = b.cfg.GetDynamicFeesConfig(chainTime)
-=======
-	var (
-		pBuilder, pSigner = b.builders(keys)
-		chainTime         = b.state.GetTimestamp()
-		feeCfg            = b.cfg.GetDynamicFeesConfig(chainTime)
-		isEUpgradeActive  = b.cfg.IsEUpgradeActivated(chainTime)
->>>>>>> 78bf907f
+	unitFees, err := b.state.GetUnitFees()
+	if err != nil {
+		return nil, err
+	}
+	unitWindows, err := b.state.GetFeeWindows()
+	if err != nil {
+		return nil, err
+	}
+
+	var (
+		pBuilder, pSigner = b.builders(keys)
+		chainTime         = b.state.GetTimestamp()
+		feeCfg            = b.cfg.GetDynamicFeesConfig(chainTime)
+		isEUpgradeActive  = b.cfg.IsEUpgradeActivated(chainTime)
 
 		feeCalc = &fees.Calculator{
 			IsEUpgradeActive: isEUpgradeActive,
@@ -1303,49 +952,20 @@
 	changeAddr ids.ShortID,
 	memo []byte,
 ) (*txs.Tx, error) {
-<<<<<<< HEAD
-	// 1. Build core transaction without utxos
-	subnetAuth, subnetSigners, err := b.Authorize(b.state, subnetID, keys)
-	if err != nil {
-		return nil, fmt.Errorf("couldn't authorize tx's subnet restrictions: %w", err)
-	}
-	utx := &txs.TransferSubnetOwnershipTx{
-		BaseTx: txs.BaseTx{
-			BaseTx: avax.BaseTx{
-				NetworkID:    b.ctx.NetworkID,
-				BlockchainID: b.ctx.ChainID,
-				Memo:         memo,
-			},
-		},
-		Subnet:     subnetID,
-		SubnetAuth: subnetAuth,
-		Owner: &secp256k1fx.OutputOwners{
-			Threshold: threshold,
-			Addrs:     ownerAddrs,
-		},
-	}
-
-	// 2. Finance the tx by building the utxos (inputs, outputs and stakes)
-	unitFees, err := b.state.GetUnitFees()
-	if err != nil {
-		return nil, err
-	}
-	unitWindows, err := b.state.GetFeeWindows()
-	if err != nil {
-		return nil, err
-	}
-
-	var (
-		chainTime        = b.state.GetTimestamp()
-		isEUpgradeActive = b.cfg.IsEUpgradeActivated(chainTime)
-		feeCfg           = b.cfg.GetDynamicFeesConfig(chainTime)
-=======
-	var (
-		pBuilder, pSigner = b.builders(keys)
-		chainTime         = b.state.GetTimestamp()
-		feeCfg            = b.cfg.GetDynamicFeesConfig(chainTime)
-		isEUpgradeActive  = b.cfg.IsEUpgradeActivated(chainTime)
->>>>>>> 78bf907f
+	unitFees, err := b.state.GetUnitFees()
+	if err != nil {
+		return nil, err
+	}
+	unitWindows, err := b.state.GetFeeWindows()
+	if err != nil {
+		return nil, err
+	}
+
+	var (
+		pBuilder, pSigner = b.builders(keys)
+		chainTime         = b.state.GetTimestamp()
+		feeCfg            = b.cfg.GetDynamicFeesConfig(chainTime)
+		isEUpgradeActive  = b.cfg.IsEUpgradeActivated(chainTime)
 
 		feeCalc = &fees.Calculator{
 			IsEUpgradeActive: isEUpgradeActive,
@@ -1385,44 +1005,20 @@
 	changeAddr ids.ShortID,
 	memo []byte,
 ) (*txs.Tx, error) {
-<<<<<<< HEAD
-	// 1. Build core transaction without utxos
-	utx := &txs.BaseTx{
-		BaseTx: avax.BaseTx{
-			NetworkID:    b.ctx.NetworkID,
-			BlockchainID: b.ctx.ChainID,
-			Outs: []*avax.TransferableOutput{{
-				Asset: avax.Asset{ID: b.ctx.AVAXAssetID},
-				Out: &secp256k1fx.TransferOutput{
-					Amt:          amount,
-					OutputOwners: owner,
-				},
-			}}, // not sorted yet, we'll sort later on when we have all the outputs
-			Memo: memo,
-		},
-	}
-
-	// 2. Finance the tx by building the utxos (inputs, outputs and stakes)
-	unitFees, err := b.state.GetUnitFees()
-	if err != nil {
-		return nil, err
-	}
-	unitWindows, err := b.state.GetFeeWindows()
-	if err != nil {
-		return nil, err
-	}
-
-	var (
-		chainTime        = b.state.GetTimestamp()
-		isEUpgradeActive = b.cfg.IsEUpgradeActivated(chainTime)
-		feeCfg           = b.cfg.GetDynamicFeesConfig(chainTime)
-=======
-	var (
-		pBuilder, pSigner = b.builders(keys)
-		chainTime         = b.state.GetTimestamp()
-		feeCfg            = b.cfg.GetDynamicFeesConfig(chainTime)
-		isEUpgradeActive  = b.cfg.IsEUpgradeActivated(chainTime)
->>>>>>> 78bf907f
+	unitFees, err := b.state.GetUnitFees()
+	if err != nil {
+		return nil, err
+	}
+	unitWindows, err := b.state.GetFeeWindows()
+	if err != nil {
+		return nil, err
+	}
+
+	var (
+		pBuilder, pSigner = b.builders(keys)
+		chainTime         = b.state.GetTimestamp()
+		feeCfg            = b.cfg.GetDynamicFeesConfig(chainTime)
+		isEUpgradeActive  = b.cfg.IsEUpgradeActivated(chainTime)
 
 		feeCalc = &fees.Calculator{
 			IsEUpgradeActive: isEUpgradeActive,
