--- conflicted
+++ resolved
@@ -52,19 +52,11 @@
 	keys []*secp256k1.PrivateKey,
 	options ...common.Option,
 ) (*txs.Tx, error) {
-<<<<<<< HEAD
-	pBuilder, pSigner, err := b.builders(keys)
-	if err != nil {
-		return nil, err
-	}
-	feeCalc, err := b.feeCalculator()
-	if err != nil {
-		return nil, err
-	}
-=======
-	pBuilder, pSigner := b.builders(keys)
-	feeCalc := b.feeCalculator()
->>>>>>> a1d127d0
+	pBuilder, pSigner := b.builders(keys)
+	feeCalc, err := b.feeCalculator()
+	if err != nil {
+		return nil, err
+	}
 
 	utx, err := pBuilder.NewImportTx(
 		chainID,
@@ -85,19 +77,11 @@
 	keys []*secp256k1.PrivateKey,
 	options ...common.Option,
 ) (*txs.Tx, error) {
-<<<<<<< HEAD
-	pBuilder, pSigner, err := b.builders(keys)
-	if err != nil {
-		return nil, err
-	}
-	feeCalc, err := b.feeCalculator()
-	if err != nil {
-		return nil, err
-	}
-=======
-	pBuilder, pSigner := b.builders(keys)
-	feeCalc := b.feeCalculator()
->>>>>>> a1d127d0
+	pBuilder, pSigner := b.builders(keys)
+	feeCalc, err := b.feeCalculator()
+	if err != nil {
+		return nil, err
+	}
 
 	utx, err := pBuilder.NewExportTx(
 		chainID,
@@ -121,19 +105,11 @@
 	keys []*secp256k1.PrivateKey,
 	options ...common.Option,
 ) (*txs.Tx, error) {
-<<<<<<< HEAD
-	pBuilder, pSigner, err := b.builders(keys)
-	if err != nil {
-		return nil, err
-	}
-	feeCalc, err := b.feeCalculator()
-	if err != nil {
-		return nil, err
-	}
-=======
-	pBuilder, pSigner := b.builders(keys)
-	feeCalc := b.feeCalculator()
->>>>>>> a1d127d0
+	pBuilder, pSigner := b.builders(keys)
+	feeCalc, err := b.feeCalculator()
+	if err != nil {
+		return nil, err
+	}
 
 	utx, err := pBuilder.NewCreateChainTx(
 		subnetID,
@@ -156,19 +132,11 @@
 	keys []*secp256k1.PrivateKey,
 	options ...common.Option,
 ) (*txs.Tx, error) {
-<<<<<<< HEAD
-	pBuilder, pSigner, err := b.builders(keys)
-	if err != nil {
-		return nil, err
-	}
-	feeCalc, err := b.feeCalculator()
-	if err != nil {
-		return nil, err
-	}
-=======
-	pBuilder, pSigner := b.builders(keys)
-	feeCalc := b.feeCalculator()
->>>>>>> a1d127d0
+	pBuilder, pSigner := b.builders(keys)
+	feeCalc, err := b.feeCalculator()
+	if err != nil {
+		return nil, err
+	}
 
 	utx, err := pBuilder.NewCreateSubnetTx(
 		owner,
@@ -200,19 +168,11 @@
 	keys []*secp256k1.PrivateKey,
 	options ...common.Option,
 ) (*txs.Tx, error) {
-<<<<<<< HEAD
-	pBuilder, pSigner, err := b.builders(keys)
-	if err != nil {
-		return nil, err
-	}
-	feeCalc, err := b.feeCalculator()
-	if err != nil {
-		return nil, err
-	}
-=======
-	pBuilder, pSigner := b.builders(keys)
-	feeCalc := b.feeCalculator()
->>>>>>> a1d127d0
+	pBuilder, pSigner := b.builders(keys)
+	feeCalc, err := b.feeCalculator()
+	if err != nil {
+		return nil, err
+	}
 
 	utx, err := pBuilder.NewTransformSubnetTx(
 		subnetID,
@@ -246,19 +206,11 @@
 	keys []*secp256k1.PrivateKey,
 	options ...common.Option,
 ) (*txs.Tx, error) {
-<<<<<<< HEAD
-	pBuilder, pSigner, err := b.builders(keys)
-	if err != nil {
-		return nil, err
-	}
-	feeCalc, err := b.feeCalculator()
-	if err != nil {
-		return nil, err
-	}
-=======
-	pBuilder, pSigner := b.builders(keys)
-	feeCalc := b.feeCalculator()
->>>>>>> a1d127d0
+	pBuilder, pSigner := b.builders(keys)
+	feeCalc, err := b.feeCalculator()
+	if err != nil {
+		return nil, err
+	}
 
 	utx, err := pBuilder.NewAddValidatorTx(
 		vdr,
@@ -284,19 +236,11 @@
 	keys []*secp256k1.PrivateKey,
 	options ...common.Option,
 ) (*txs.Tx, error) {
-<<<<<<< HEAD
-	pBuilder, pSigner, err := b.builders(keys)
-	if err != nil {
-		return nil, err
-	}
-	feeCalc, err := b.feeCalculator()
-	if err != nil {
-		return nil, err
-	}
-=======
-	pBuilder, pSigner := b.builders(keys)
-	feeCalc := b.feeCalculator()
->>>>>>> a1d127d0
+	pBuilder, pSigner := b.builders(keys)
+	feeCalc, err := b.feeCalculator()
+	if err != nil {
+		return nil, err
+	}
 
 	utx, err := pBuilder.NewAddPermissionlessValidatorTx(
 		vdr,
@@ -321,19 +265,11 @@
 	keys []*secp256k1.PrivateKey,
 	options ...common.Option,
 ) (*txs.Tx, error) {
-<<<<<<< HEAD
-	pBuilder, pSigner, err := b.builders(keys)
-	if err != nil {
-		return nil, err
-	}
-	feeCalc, err := b.feeCalculator()
-	if err != nil {
-		return nil, err
-	}
-=======
-	pBuilder, pSigner := b.builders(keys)
-	feeCalc := b.feeCalculator()
->>>>>>> a1d127d0
+	pBuilder, pSigner := b.builders(keys)
+	feeCalc, err := b.feeCalculator()
+	if err != nil {
+		return nil, err
+	}
 
 	utx, err := pBuilder.NewAddDelegatorTx(
 		vdr,
@@ -355,19 +291,11 @@
 	keys []*secp256k1.PrivateKey,
 	options ...common.Option,
 ) (*txs.Tx, error) {
-<<<<<<< HEAD
-	pBuilder, pSigner, err := b.builders(keys)
-	if err != nil {
-		return nil, err
-	}
-	feeCalc, err := b.feeCalculator()
-	if err != nil {
-		return nil, err
-	}
-=======
-	pBuilder, pSigner := b.builders(keys)
-	feeCalc := b.feeCalculator()
->>>>>>> a1d127d0
+	pBuilder, pSigner := b.builders(keys)
+	feeCalc, err := b.feeCalculator()
+	if err != nil {
+		return nil, err
+	}
 
 	utx, err := pBuilder.NewAddPermissionlessDelegatorTx(
 		vdr,
@@ -388,19 +316,11 @@
 	keys []*secp256k1.PrivateKey,
 	options ...common.Option,
 ) (*txs.Tx, error) {
-<<<<<<< HEAD
-	pBuilder, pSigner, err := b.builders(keys)
-	if err != nil {
-		return nil, err
-	}
-	feeCalc, err := b.feeCalculator()
-	if err != nil {
-		return nil, err
-	}
-=======
-	pBuilder, pSigner := b.builders(keys)
-	feeCalc := b.feeCalculator()
->>>>>>> a1d127d0
+	pBuilder, pSigner := b.builders(keys)
+	feeCalc, err := b.feeCalculator()
+	if err != nil {
+		return nil, err
+	}
 
 	utx, err := pBuilder.NewAddSubnetValidatorTx(
 		vdr,
@@ -420,19 +340,11 @@
 	keys []*secp256k1.PrivateKey,
 	options ...common.Option,
 ) (*txs.Tx, error) {
-<<<<<<< HEAD
-	pBuilder, pSigner, err := b.builders(keys)
-	if err != nil {
-		return nil, err
-	}
-	feeCalc, err := b.feeCalculator()
-	if err != nil {
-		return nil, err
-	}
-=======
-	pBuilder, pSigner := b.builders(keys)
-	feeCalc := b.feeCalculator()
->>>>>>> a1d127d0
+	pBuilder, pSigner := b.builders(keys)
+	feeCalc, err := b.feeCalculator()
+	if err != nil {
+		return nil, err
+	}
 
 	utx, err := pBuilder.NewRemoveSubnetValidatorTx(
 		nodeID,
@@ -453,19 +365,11 @@
 	keys []*secp256k1.PrivateKey,
 	options ...common.Option,
 ) (*txs.Tx, error) {
-<<<<<<< HEAD
-	pBuilder, pSigner, err := b.builders(keys)
-	if err != nil {
-		return nil, err
-	}
-	feeCalc, err := b.feeCalculator()
-	if err != nil {
-		return nil, err
-	}
-=======
-	pBuilder, pSigner := b.builders(keys)
-	feeCalc := b.feeCalculator()
->>>>>>> a1d127d0
+	pBuilder, pSigner := b.builders(keys)
+	feeCalc, err := b.feeCalculator()
+	if err != nil {
+		return nil, err
+	}
 
 	utx, err := pBuilder.NewTransferSubnetOwnershipTx(
 		subnetID,
@@ -485,19 +389,11 @@
 	keys []*secp256k1.PrivateKey,
 	options ...common.Option,
 ) (*txs.Tx, error) {
-<<<<<<< HEAD
-	pBuilder, pSigner, err := b.builders(keys)
-	if err != nil {
-		return nil, err
-	}
-	feeCalc, err := b.feeCalculator()
-	if err != nil {
-		return nil, err
-	}
-=======
-	pBuilder, pSigner := b.builders(keys)
-	feeCalc := b.feeCalculator()
->>>>>>> a1d127d0
+	pBuilder, pSigner := b.builders(keys)
+	feeCalc, err := b.feeCalculator()
+	if err != nil {
+		return nil, err
+	}
 
 	utx, err := pBuilder.NewBaseTx(
 		outputs,
@@ -536,7 +432,6 @@
 	if !isEActive {
 		feeCalculator = fee.NewStaticCalculator(staticFeeCfg, upgrades, chainTime)
 	} else {
-<<<<<<< HEAD
 		nextChainTime, _, err := state.NextBlockTime(b.state, b.clk)
 		if err != nil {
 			return nil, fmt.Errorf("failed calculating next block time: %w", err)
@@ -557,11 +452,6 @@
 
 		feeCfg := fee.GetDynamicConfig(isEActive)
 		feeCalculator = fee.NewDynamicCalculator(staticFeeCfg, feeManager, feeCfg.BlockMaxComplexity, nil)
-=======
-		feeCfg := config.GetDynamicFeesConfig(isEActive)
-		feeMan := commonfees.NewManager(feeCfg.FeeRate)
-		feeCalculator = fee.NewDynamicCalculator(staticFeeCfg, feeMan, feeCfg.BlockMaxComplexity, nil)
->>>>>>> a1d127d0
 	}
 	return feeCalculator, nil
 }