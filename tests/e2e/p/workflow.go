--- conflicted
+++ resolved
@@ -141,7 +141,7 @@
 
 			pChainExportFee := uint64(0)
 			ginkgo.By("export avax from P to X chain", func() {
-				unitCaps := config.GetDynamicFeesConfig(true /*isEActive*/).BlockMaxComplexity
+				maxComplexity := config.GetDynamicFeesConfig(true /*isEActive*/).BlockMaxComplexity
 
 				_, nextFeeRates, err := pChainClient.GetFeeRates(e2e.DefaultContext())
 				require.NoError(err)
@@ -162,17 +162,10 @@
 
 				// retrieve fees paid for the tx
 				feeCalc := fees.Calculator{
-<<<<<<< HEAD
-					IsEUpgradeActive: true,
-					FeeManager:       commonfees.NewManager(nextFeeRates),
-					ConsumedUnitsCap: unitCaps,
-					Credentials:      tx.Creds,
-=======
 					IsEUpgradeActive:   true,
-					FeeManager:         commonfees.NewManager(feeCfg.FeeRate),
-					BlockMaxComplexity: feeCfg.BlockMaxComplexity,
+					FeeManager:         commonfees.NewManager(nextFeeRates),
+					BlockMaxComplexity: maxComplexity,
 					Credentials:        tx.Creds,
->>>>>>> 09be1c42
 				}
 
 				require.NoError(tx.Unsigned.Visit(&feeCalc))
