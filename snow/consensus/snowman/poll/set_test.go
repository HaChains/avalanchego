// Copyright (C) 2019-2023, Ava Labs, Inc. All rights reserved.
// See the file LICENSE for licensing terms.

package poll

import (
	"testing"

	"github.com/prometheus/client_golang/prometheus"

	"github.com/stretchr/testify/require"

	"github.com/ava-labs/avalanchego/ids"
	"github.com/ava-labs/avalanchego/utils/bag"
	"github.com/ava-labs/avalanchego/utils/logging"
)

var (
	blkID1 = ids.ID{1}
	blkID2 = ids.ID{2}
	blkID3 = ids.ID{3}
	blkID4 = ids.ID{4}

<<<<<<< HEAD
	vdr1 = ids.BuildTestShortNodeID([]byte{0x01})
	vdr2 = ids.BuildTestShortNodeID([]byte{0x02})
	vdr3 = ids.BuildTestShortNodeID([]byte{0x03})
	vdr4 = ids.BuildTestShortNodeID([]byte{0x04})
	vdr5 = ids.BuildTestShortNodeID([]byte{0x05}) // k = 5
=======
	vdr1 = ids.BuildTestNodeID([]byte{0x01})
	vdr2 = ids.BuildTestNodeID([]byte{0x02})
	vdr3 = ids.BuildTestNodeID([]byte{0x03})
	vdr4 = ids.BuildTestNodeID([]byte{0x04})
	vdr5 = ids.BuildTestNodeID([]byte{0x05}) // k = 5
>>>>>>> 346088fb
)

func TestNewSetErrorOnPollsMetrics(t *testing.T) {
	require := require.New(t)

	factory := NewEarlyTermNoTraversalFactory(1, 1)
	log := logging.NoLog{}
	namespace := ""
	registerer := prometheus.NewRegistry()

	require.NoError(registerer.Register(prometheus.NewCounter(prometheus.CounterOpts{
		Namespace: namespace,
		Name:      "polls",
	})))

	_, err := NewSet(factory, log, namespace, registerer)
	require.ErrorIs(err, errFailedPollsMetric)
}

func TestNewSetErrorOnPollDurationMetrics(t *testing.T) {
	require := require.New(t)

	factory := NewEarlyTermNoTraversalFactory(1, 1)
	log := logging.NoLog{}
	namespace := ""
	registerer := prometheus.NewRegistry()

	require.NoError(registerer.Register(prometheus.NewCounter(prometheus.CounterOpts{
		Namespace: namespace,
		Name:      "poll_duration_count",
	})))

	_, err := NewSet(factory, log, namespace, registerer)
	require.ErrorIs(err, errFailedPollDurationMetrics)
}

func TestCreateAndFinishPollOutOfOrder_NewerFinishesFirst(t *testing.T) {
	require := require.New(t)

	vdrs := []ids.NodeID{vdr1, vdr2, vdr3} // k = 3
	alpha := 3

	factory := NewEarlyTermNoTraversalFactory(alpha, alpha)
	log := logging.NoLog{}
	namespace := ""
	registerer := prometheus.NewRegistry()
	s, err := NewSet(factory, log, namespace, registerer)
	require.NoError(err)

	// create two polls for the two blocks
	vdrBag := bag.Of(vdrs...)
	require.True(s.Add(1, vdrBag))

	vdrBag = bag.Of(vdrs...)
	require.True(s.Add(2, vdrBag))
	require.Equal(s.Len(), 2)

	// vote out of order
	require.Empty(s.Vote(1, vdr1, blkID1))
	require.Empty(s.Vote(2, vdr2, blkID2))
	require.Empty(s.Vote(2, vdr3, blkID2))

	// poll 2 finished
	require.Empty(s.Vote(2, vdr1, blkID2)) // expect 2 to not have finished because 1 is still pending

	require.Empty(s.Vote(1, vdr2, blkID1))

	results := s.Vote(1, vdr3, blkID1) // poll 1 finished, poll 2 should be finished as well
	require.Len(results, 2)
	require.Equal(blkID1, results[0].List()[0])
	require.Equal(blkID2, results[1].List()[0])
}

func TestCreateAndFinishPollOutOfOrder_OlderFinishesFirst(t *testing.T) {
	require := require.New(t)

	vdrs := []ids.NodeID{vdr1, vdr2, vdr3} // k = 3
	alpha := 3

	factory := NewEarlyTermNoTraversalFactory(alpha, alpha)
	log := logging.NoLog{}
	namespace := ""
	registerer := prometheus.NewRegistry()
	s, err := NewSet(factory, log, namespace, registerer)
	require.NoError(err)

	// create two polls for the two blocks
	vdrBag := bag.Of(vdrs...)
	require.True(s.Add(1, vdrBag))

	vdrBag = bag.Of(vdrs...)
	require.True(s.Add(2, vdrBag))
	require.Equal(s.Len(), 2)

	// vote out of order
	require.Empty(s.Vote(1, vdr1, blkID1))
	require.Empty(s.Vote(2, vdr2, blkID2))
	require.Empty(s.Vote(2, vdr3, blkID2))

	require.Empty(s.Vote(1, vdr2, blkID1))

	results := s.Vote(1, vdr3, blkID1) // poll 1 finished, poll 2 still remaining
	require.Len(results, 1)            // because 1 is the oldest
	require.Equal(blkID1, results[0].List()[0])

	results = s.Vote(2, vdr1, blkID2) // poll 2 finished
	require.Len(results, 1)           // because 2 is the oldest now
	require.Equal(blkID2, results[0].List()[0])
}

func TestCreateAndFinishPollOutOfOrder_UnfinishedPollsGaps(t *testing.T) {
	require := require.New(t)

	vdrs := []ids.NodeID{vdr1, vdr2, vdr3} // k = 3
	alpha := 3

	factory := NewEarlyTermNoTraversalFactory(alpha, alpha)
	log := logging.NoLog{}
	namespace := ""
	registerer := prometheus.NewRegistry()
	s, err := NewSet(factory, log, namespace, registerer)
	require.NoError(err)

	// create three polls for the two blocks
	vdrBag := bag.Of(vdrs...)
	require.True(s.Add(1, vdrBag))

	vdrBag = bag.Of(vdrs...)
	require.True(s.Add(2, vdrBag))

	vdrBag = bag.Of(vdrs...)
	require.True(s.Add(3, vdrBag))
	require.Equal(s.Len(), 3)

	// vote out of order
	// 2 finishes first to create a gap of finished poll between two unfinished polls 1 and 3
	require.Empty(s.Vote(2, vdr3, blkID2))
	require.Empty(s.Vote(2, vdr2, blkID2))
	require.Empty(s.Vote(2, vdr1, blkID2))

	// 3 finishes now, 2 has already finished but 1 is not finished so we expect to receive no results still
	require.Empty(s.Vote(3, vdr2, blkID3))
	require.Empty(s.Vote(3, vdr3, blkID3))
	require.Empty(s.Vote(3, vdr1, blkID3))

	// 1 finishes now, 2 and 3 have already finished so we expect 3 items in results
	require.Empty(s.Vote(1, vdr1, blkID1))
	require.Empty(s.Vote(1, vdr2, blkID1))
	results := s.Vote(1, vdr3, blkID1)
	require.Len(results, 3)
	require.Equal(blkID1, results[0].List()[0])
	require.Equal(blkID2, results[1].List()[0])
	require.Equal(blkID3, results[2].List()[0])
}

func TestCreateAndFinishSuccessfulPoll(t *testing.T) {
	require := require.New(t)

	vdrs := bag.Of(vdr1, vdr2) // k = 2
	alpha := 2

	factory := NewEarlyTermNoTraversalFactory(alpha, alpha)
	log := logging.NoLog{}
	namespace := ""
	registerer := prometheus.NewRegistry()
	s, err := NewSet(factory, log, namespace, registerer)
	require.NoError(err)

	require.Zero(s.Len())

	require.True(s.Add(0, vdrs))
	require.Equal(1, s.Len())

	require.False(s.Add(0, vdrs))
	require.Equal(1, s.Len())

	require.Empty(s.Vote(1, vdr1, blkID1))
	require.Empty(s.Vote(0, vdr1, blkID1))
	require.Empty(s.Vote(0, vdr1, blkID1))

	results := s.Vote(0, vdr2, blkID1)
	require.Len(results, 1)
	list := results[0].List()
	require.Len(list, 1)
	require.Equal(blkID1, list[0])
	require.Equal(2, results[0].Count(blkID1))
}

func TestCreateAndFinishFailedPoll(t *testing.T) {
	require := require.New(t)

	vdrs := bag.Of(vdr1, vdr2) // k = 2
	alpha := 1

	factory := NewEarlyTermNoTraversalFactory(alpha, alpha)
	log := logging.NoLog{}
	namespace := ""
	registerer := prometheus.NewRegistry()
	s, err := NewSet(factory, log, namespace, registerer)
	require.NoError(err)

	require.Zero(s.Len())

	require.True(s.Add(0, vdrs))
	require.Equal(1, s.Len())

	require.False(s.Add(0, vdrs))
	require.Equal(1, s.Len())

	require.Empty(s.Drop(1, vdr1))
	require.Empty(s.Drop(0, vdr1))
	require.Empty(s.Drop(0, vdr1))

	results := s.Drop(0, vdr2)
	require.Len(results, 1)
	require.Empty(results[0].List())
}

func TestSetString(t *testing.T) {
	require := require.New(t)

	vdrs := bag.Of(vdr1) // k = 1
	alpha := 1

	factory := NewEarlyTermNoTraversalFactory(alpha, alpha)
	log := logging.NoLog{}
	namespace := ""
	registerer := prometheus.NewRegistry()
	s, err := NewSet(factory, log, namespace, registerer)
	require.NoError(err)

	expected := `current polls: (Size = 1)
    RequestID 0:
        waiting on Bag[ids.NodeID]: (Size = 1)
            NodeID-6HgC8KRBEhXYbF4riJyJFLSHt37UNuRt: 1
        received Bag[ids.ID]: (Size = 0)`
	require.True(s.Add(0, vdrs))
	require.Equal(expected, s.String())
}<|MERGE_RESOLUTION|>--- conflicted
+++ resolved
@@ -21,19 +21,11 @@
 	blkID3 = ids.ID{3}
 	blkID4 = ids.ID{4}
 
-<<<<<<< HEAD
-	vdr1 = ids.BuildTestShortNodeID([]byte{0x01})
-	vdr2 = ids.BuildTestShortNodeID([]byte{0x02})
-	vdr3 = ids.BuildTestShortNodeID([]byte{0x03})
-	vdr4 = ids.BuildTestShortNodeID([]byte{0x04})
-	vdr5 = ids.BuildTestShortNodeID([]byte{0x05}) // k = 5
-=======
 	vdr1 = ids.BuildTestNodeID([]byte{0x01})
 	vdr2 = ids.BuildTestNodeID([]byte{0x02})
 	vdr3 = ids.BuildTestNodeID([]byte{0x03})
 	vdr4 = ids.BuildTestNodeID([]byte{0x04})
 	vdr5 = ids.BuildTestNodeID([]byte{0x05}) // k = 5
->>>>>>> 346088fb
 )
 
 func TestNewSetErrorOnPollsMetrics(t *testing.T) {
@@ -268,7 +260,7 @@
 	expected := `current polls: (Size = 1)
     RequestID 0:
         waiting on Bag[ids.NodeID]: (Size = 1)
-            NodeID-6HgC8KRBEhXYbF4riJyJFLSHt37UNuRt: 1
+            NodeID-SYXsAycDPUu4z2ZksJD5fh5nTDcH3vCFHnpcVye5XuJ2jArg: 1
         received Bag[ids.ID]: (Size = 0)`
 	require.True(s.Add(0, vdrs))
 	require.Equal(expected, s.String())
