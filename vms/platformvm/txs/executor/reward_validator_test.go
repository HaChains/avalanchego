// Copyright (C) 2019-2024, Ava Labs, Inc. All rights reserved.
// See the file LICENSE for licensing terms.

package executor

import (
	"testing"
	"time"

	"github.com/stretchr/testify/require"

	"github.com/ava-labs/avalanchego/database"
	"github.com/ava-labs/avalanchego/ids"
	"github.com/ava-labs/avalanchego/utils/constants"
	"github.com/ava-labs/avalanchego/utils/crypto/secp256k1"
	"github.com/ava-labs/avalanchego/utils/math"
	"github.com/ava-labs/avalanchego/utils/set"
	"github.com/ava-labs/avalanchego/vms/components/avax"
	"github.com/ava-labs/avalanchego/vms/platformvm/config/configtest"
	"github.com/ava-labs/avalanchego/vms/platformvm/genesis/genesistest"
	"github.com/ava-labs/avalanchego/vms/platformvm/reward"
	"github.com/ava-labs/avalanchego/vms/platformvm/state"
	"github.com/ava-labs/avalanchego/vms/platformvm/status"
	"github.com/ava-labs/avalanchego/vms/platformvm/txs"
	"github.com/ava-labs/avalanchego/vms/secp256k1fx"
)

func TestRewardValidatorTxExecuteOnCommit(t *testing.T) {
	require := require.New(t)
<<<<<<< HEAD
	env := newEnvironment(t, configtest.ApricotPhase5Fork)
	defer func() {
		require.NoError(shutdownEnvironment(env))
	}()
=======
	env := newEnvironment(t, false /*=postBanff*/, false /*=postCortina*/, false /*=postDurango*/)
>>>>>>> 824cecba
	dummyHeight := uint64(1)

	currentStakerIterator, err := env.state.GetCurrentStakerIterator()
	require.NoError(err)
	require.True(currentStakerIterator.Next())

	stakerToRemove := currentStakerIterator.Value()
	currentStakerIterator.Release()

	stakerToRemoveTxIntf, _, err := env.state.GetTx(stakerToRemove.TxID)
	require.NoError(err)
	stakerToRemoveTx := stakerToRemoveTxIntf.Unsigned.(*txs.AddValidatorTx)

	// Case 1: Chain timestamp is wrong
	tx, err := env.txBuilder.NewRewardValidatorTx(stakerToRemove.TxID)
	require.NoError(err)

	onCommitState, err := state.NewDiff(lastAcceptedID, env)
	require.NoError(err)

	onAbortState, err := state.NewDiff(lastAcceptedID, env)
	require.NoError(err)

	txExecutor := ProposalTxExecutor{
		OnCommitState: onCommitState,
		OnAbortState:  onAbortState,
		Backend:       &env.backend,
		Tx:            tx,
	}
	err = tx.Unsigned.Visit(&txExecutor)
	require.ErrorIs(err, ErrRemoveStakerTooEarly)

	// Advance chain timestamp to time that next validator leaves
	env.state.SetTimestamp(stakerToRemove.EndTime)

	// Case 2: Wrong validator
	tx, err = env.txBuilder.NewRewardValidatorTx(ids.GenerateTestID())
	require.NoError(err)

	onCommitState, err = state.NewDiff(lastAcceptedID, env)
	require.NoError(err)

	onAbortState, err = state.NewDiff(lastAcceptedID, env)
	require.NoError(err)

	txExecutor = ProposalTxExecutor{
		OnCommitState: onCommitState,
		OnAbortState:  onAbortState,
		Backend:       &env.backend,
		Tx:            tx,
	}
	err = tx.Unsigned.Visit(&txExecutor)
	require.ErrorIs(err, ErrRemoveWrongStaker)

	// Case 3: Happy path
	tx, err = env.txBuilder.NewRewardValidatorTx(stakerToRemove.TxID)
	require.NoError(err)

	onCommitState, err = state.NewDiff(lastAcceptedID, env)
	require.NoError(err)

	onAbortState, err = state.NewDiff(lastAcceptedID, env)
	require.NoError(err)

	txExecutor = ProposalTxExecutor{
		OnCommitState: onCommitState,
		OnAbortState:  onAbortState,
		Backend:       &env.backend,
		Tx:            tx,
	}
	require.NoError(tx.Unsigned.Visit(&txExecutor))

	onCommitStakerIterator, err := txExecutor.OnCommitState.GetCurrentStakerIterator()
	require.NoError(err)
	require.True(onCommitStakerIterator.Next())

	nextToRemove := onCommitStakerIterator.Value()
	onCommitStakerIterator.Release()
	require.NotEqual(stakerToRemove.TxID, nextToRemove.TxID)

	// check that stake/reward is given back
	stakeOwners := stakerToRemoveTx.StakeOuts[0].Out.(*secp256k1fx.TransferOutput).AddressesSet()

	// Get old balances
	oldBalance, err := avax.GetBalance(env.state, stakeOwners)
	require.NoError(err)

	require.NoError(txExecutor.OnCommitState.Apply(env.state))

	env.state.SetHeight(dummyHeight)
	require.NoError(env.state.Commit())

	onCommitBalance, err := avax.GetBalance(env.state, stakeOwners)
	require.NoError(err)
	require.Equal(oldBalance+stakerToRemove.Weight+27697, onCommitBalance)
}

func TestRewardValidatorTxExecuteOnAbort(t *testing.T) {
	require := require.New(t)
<<<<<<< HEAD
	env := newEnvironment(t, configtest.ApricotPhase5Fork)
	defer func() {
		require.NoError(shutdownEnvironment(env))
	}()
=======
	env := newEnvironment(t, false /*=postBanff*/, false /*=postCortina*/, false /*=postDurango*/)
>>>>>>> 824cecba
	dummyHeight := uint64(1)

	currentStakerIterator, err := env.state.GetCurrentStakerIterator()
	require.NoError(err)
	require.True(currentStakerIterator.Next())

	stakerToRemove := currentStakerIterator.Value()
	currentStakerIterator.Release()

	stakerToRemoveTxIntf, _, err := env.state.GetTx(stakerToRemove.TxID)
	require.NoError(err)
	stakerToRemoveTx := stakerToRemoveTxIntf.Unsigned.(*txs.AddValidatorTx)

	// Case 1: Chain timestamp is wrong
	tx, err := env.txBuilder.NewRewardValidatorTx(stakerToRemove.TxID)
	require.NoError(err)

	onCommitState, err := state.NewDiff(lastAcceptedID, env)
	require.NoError(err)

	onAbortState, err := state.NewDiff(lastAcceptedID, env)
	require.NoError(err)

	txExecutor := ProposalTxExecutor{
		OnCommitState: onCommitState,
		OnAbortState:  onAbortState,
		Backend:       &env.backend,
		Tx:            tx,
	}
	err = tx.Unsigned.Visit(&txExecutor)
	require.ErrorIs(err, ErrRemoveStakerTooEarly)

	// Advance chain timestamp to time that next validator leaves
	env.state.SetTimestamp(stakerToRemove.EndTime)

	// Case 2: Wrong validator
	tx, err = env.txBuilder.NewRewardValidatorTx(ids.GenerateTestID())
	require.NoError(err)

	txExecutor = ProposalTxExecutor{
		OnCommitState: onCommitState,
		OnAbortState:  onAbortState,
		Backend:       &env.backend,
		Tx:            tx,
	}
	err = tx.Unsigned.Visit(&txExecutor)
	require.ErrorIs(err, ErrRemoveWrongStaker)

	// Case 3: Happy path
	tx, err = env.txBuilder.NewRewardValidatorTx(stakerToRemove.TxID)
	require.NoError(err)

	onCommitState, err = state.NewDiff(lastAcceptedID, env)
	require.NoError(err)

	onAbortState, err = state.NewDiff(lastAcceptedID, env)
	require.NoError(err)

	txExecutor = ProposalTxExecutor{
		OnCommitState: onCommitState,
		OnAbortState:  onAbortState,
		Backend:       &env.backend,
		Tx:            tx,
	}
	require.NoError(tx.Unsigned.Visit(&txExecutor))

	onAbortStakerIterator, err := txExecutor.OnAbortState.GetCurrentStakerIterator()
	require.NoError(err)
	require.True(onAbortStakerIterator.Next())

	nextToRemove := onAbortStakerIterator.Value()
	onAbortStakerIterator.Release()
	require.NotEqual(stakerToRemove.TxID, nextToRemove.TxID)

	// check that stake/reward isn't given back
	stakeOwners := stakerToRemoveTx.StakeOuts[0].Out.(*secp256k1fx.TransferOutput).AddressesSet()

	// Get old balances
	oldBalance, err := avax.GetBalance(env.state, stakeOwners)
	require.NoError(err)

	require.NoError(txExecutor.OnAbortState.Apply(env.state))

	env.state.SetHeight(dummyHeight)
	require.NoError(env.state.Commit())

	onAbortBalance, err := avax.GetBalance(env.state, stakeOwners)
	require.NoError(err)
	require.Equal(oldBalance+stakerToRemove.Weight, onAbortBalance)
}

func TestRewardDelegatorTxExecuteOnCommitPreDelegateeDeferral(t *testing.T) {
	require := require.New(t)
<<<<<<< HEAD
	env := newEnvironment(t, configtest.ApricotPhase5Fork)
	defer func() {
		require.NoError(shutdownEnvironment(env))
	}()
=======
	env := newEnvironment(t, false /*=postBanff*/, false /*=postCortina*/, false /*=postDurango*/)
>>>>>>> 824cecba
	dummyHeight := uint64(1)

	vdrRewardAddress := ids.GenerateTestShortID()
	delRewardAddress := ids.GenerateTestShortID()

	vdrStartTime := uint64(genesistest.ValidateStartTime.Unix()) + 1
	vdrEndTime := uint64(genesistest.ValidateStartTime.Add(2 * configtest.MinStakingDuration).Unix())
	vdrNodeID := ids.GenerateTestNodeID()

	vdrTx, err := env.txBuilder.NewAddValidatorTx(
		env.config.MinValidatorStake, // stakeAmt
		vdrStartTime,
		vdrEndTime,
		vdrNodeID,        // node ID
		vdrRewardAddress, // reward address
		reward.PercentDenominator/4,
		[]*secp256k1.PrivateKey{genesistest.Keys[0]},
		ids.ShortEmpty,
	)
	require.NoError(err)

	delStartTime := vdrStartTime
	delEndTime := vdrEndTime

	delTx, err := env.txBuilder.NewAddDelegatorTx(
		env.config.MinDelegatorStake,
		delStartTime,
		delEndTime,
		vdrNodeID,
		delRewardAddress,
		[]*secp256k1.PrivateKey{genesistest.Keys[0]},
		ids.ShortEmpty, // Change address
	)
	require.NoError(err)

	addValTx := vdrTx.Unsigned.(*txs.AddValidatorTx)
	vdrStaker, err := state.NewCurrentStaker(
		vdrTx.ID(),
		addValTx,
		addValTx.StartTime(),
		0,
	)
	require.NoError(err)

	addDelTx := delTx.Unsigned.(*txs.AddDelegatorTx)
	delStaker, err := state.NewCurrentStaker(
		delTx.ID(),
		addDelTx,
		addDelTx.StartTime(),
		1000000,
	)
	require.NoError(err)

	env.state.PutCurrentValidator(vdrStaker)
	env.state.AddTx(vdrTx, status.Committed)
	env.state.PutCurrentDelegator(delStaker)
	env.state.AddTx(delTx, status.Committed)
	env.state.SetTimestamp(time.Unix(int64(delEndTime), 0))
	env.state.SetHeight(dummyHeight)
	require.NoError(env.state.Commit())

	// test validator stake
	stake := env.config.Validators.GetWeight(constants.PrimaryNetworkID, vdrNodeID)
	require.Equal(env.config.MinValidatorStake+env.config.MinDelegatorStake, stake)

	tx, err := env.txBuilder.NewRewardValidatorTx(delTx.ID())
	require.NoError(err)

	onCommitState, err := state.NewDiff(lastAcceptedID, env)
	require.NoError(err)

	onAbortState, err := state.NewDiff(lastAcceptedID, env)
	require.NoError(err)

	txExecutor := ProposalTxExecutor{
		OnCommitState: onCommitState,
		OnAbortState:  onAbortState,
		Backend:       &env.backend,
		Tx:            tx,
	}
	require.NoError(tx.Unsigned.Visit(&txExecutor))

	vdrDestSet := set.Of(vdrRewardAddress)
	delDestSet := set.Of(delRewardAddress)

	expectedReward := uint64(1000000)

	oldVdrBalance, err := avax.GetBalance(env.state, vdrDestSet)
	require.NoError(err)
	oldDelBalance, err := avax.GetBalance(env.state, delDestSet)
	require.NoError(err)

	require.NoError(txExecutor.OnCommitState.Apply(env.state))

	env.state.SetHeight(dummyHeight)
	require.NoError(env.state.Commit())

	// Since the tx was committed, the delegator and the delegatee should be rewarded.
	// The delegator reward should be higher since the delegatee's share is 25%.
	commitVdrBalance, err := avax.GetBalance(env.state, vdrDestSet)
	require.NoError(err)
	vdrReward, err := math.Sub(commitVdrBalance, oldVdrBalance)
	require.NoError(err)
	require.NotZero(vdrReward, "expected delegatee balance to increase because of reward")

	commitDelBalance, err := avax.GetBalance(env.state, delDestSet)
	require.NoError(err)
	delReward, err := math.Sub(commitDelBalance, oldDelBalance)
	require.NoError(err)
	require.NotZero(delReward, "expected delegator balance to increase because of reward")

	require.Less(vdrReward, delReward, "the delegator's reward should be greater than the delegatee's because the delegatee's share is 25%")
	require.Equal(expectedReward, delReward+vdrReward, "expected total reward to be %d but is %d", expectedReward, delReward+vdrReward)

	stake = env.config.Validators.GetWeight(constants.PrimaryNetworkID, vdrNodeID)
	require.Equal(env.config.MinValidatorStake, stake)
}

func TestRewardDelegatorTxExecuteOnCommitPostDelegateeDeferral(t *testing.T) {
	require := require.New(t)
<<<<<<< HEAD
	env := newEnvironment(t, configtest.CortinaFork)
	defer func() {
		require.NoError(shutdownEnvironment(env))
	}()
=======
	env := newEnvironment(t, true /*=postBanff*/, true /*=postCortina*/, false /*=postDurango*/)
>>>>>>> 824cecba
	dummyHeight := uint64(1)

	vdrRewardAddress := ids.GenerateTestShortID()
	delRewardAddress := ids.GenerateTestShortID()

	vdrStartTime := uint64(genesistest.ValidateStartTime.Unix()) + 1
	vdrEndTime := uint64(genesistest.ValidateStartTime.Add(2 * configtest.MinStakingDuration).Unix())
	vdrNodeID := ids.GenerateTestNodeID()

	vdrTx, err := env.txBuilder.NewAddValidatorTx(
		env.config.MinValidatorStake,
		vdrStartTime,
		vdrEndTime,
		vdrNodeID,
		vdrRewardAddress,
		reward.PercentDenominator/4,
		[]*secp256k1.PrivateKey{genesistest.Keys[0]},
		ids.ShortEmpty, /*=changeAddr*/
	)
	require.NoError(err)

	delStartTime := vdrStartTime
	delEndTime := vdrEndTime

	delTx, err := env.txBuilder.NewAddDelegatorTx(
		env.config.MinDelegatorStake,
		delStartTime,
		delEndTime,
		vdrNodeID,
		delRewardAddress,
		[]*secp256k1.PrivateKey{genesistest.Keys[0]},
		ids.ShortEmpty, /*=changeAddr*/
	)
	require.NoError(err)

	addValTx := vdrTx.Unsigned.(*txs.AddValidatorTx)
	vdrRewardAmt := uint64(2000000)
	vdrStaker, err := state.NewCurrentStaker(
		vdrTx.ID(),
		addValTx,
		time.Unix(int64(vdrStartTime), 0),
		vdrRewardAmt,
	)
	require.NoError(err)

	addDelTx := delTx.Unsigned.(*txs.AddDelegatorTx)
	delRewardAmt := uint64(1000000)
	delStaker, err := state.NewCurrentStaker(
		delTx.ID(),
		addDelTx,
		time.Unix(int64(delStartTime), 0),
		delRewardAmt,
	)
	require.NoError(err)

	env.state.PutCurrentValidator(vdrStaker)
	env.state.AddTx(vdrTx, status.Committed)
	env.state.PutCurrentDelegator(delStaker)
	env.state.AddTx(delTx, status.Committed)
	env.state.SetTimestamp(time.Unix(int64(vdrEndTime), 0))
	env.state.SetHeight(dummyHeight)
	require.NoError(env.state.Commit())

	vdrDestSet := set.Of(vdrRewardAddress)
	delDestSet := set.Of(delRewardAddress)

	oldVdrBalance, err := avax.GetBalance(env.state, vdrDestSet)
	require.NoError(err)
	oldDelBalance, err := avax.GetBalance(env.state, delDestSet)
	require.NoError(err)

	// test validator stake
	stake := env.config.Validators.GetWeight(constants.PrimaryNetworkID, vdrNodeID)
	require.Equal(env.config.MinValidatorStake+env.config.MinDelegatorStake, stake)

	tx, err := env.txBuilder.NewRewardValidatorTx(delTx.ID())
	require.NoError(err)

	// Create Delegator Diff
	onCommitState, err := state.NewDiff(lastAcceptedID, env)
	require.NoError(err)

	onAbortState, err := state.NewDiff(lastAcceptedID, env)
	require.NoError(err)

	txExecutor := ProposalTxExecutor{
		OnCommitState: onCommitState,
		OnAbortState:  onAbortState,
		Backend:       &env.backend,
		Tx:            tx,
	}
	require.NoError(tx.Unsigned.Visit(&txExecutor))

	// The delegator should be rewarded if the ProposalTx is committed. Since the
	// delegatee's share is 25%, we expect the delegator to receive 75% of the reward.
	// Since this is post [CortinaTime], the delegatee should not be rewarded until a
	// RewardValidatorTx is issued for the delegatee.
	numDelStakeUTXOs := uint32(len(delTx.Unsigned.InputIDs()))
	delRewardUTXOID := &avax.UTXOID{
		TxID:        delTx.ID(),
		OutputIndex: numDelStakeUTXOs + 1,
	}

	utxo, err := onCommitState.GetUTXO(delRewardUTXOID.InputID())
	require.NoError(err)
	require.IsType(&secp256k1fx.TransferOutput{}, utxo.Out)
	castUTXO := utxo.Out.(*secp256k1fx.TransferOutput)
	require.Equal(delRewardAmt*3/4, castUTXO.Amt, "expected delegator balance to increase by 3/4 of reward amount")
	require.True(delDestSet.Equals(castUTXO.AddressesSet()), "expected reward UTXO to be issued to delDestSet")

	preCortinaVdrRewardUTXOID := &avax.UTXOID{
		TxID:        delTx.ID(),
		OutputIndex: numDelStakeUTXOs + 2,
	}
	_, err = onCommitState.GetUTXO(preCortinaVdrRewardUTXOID.InputID())
	require.ErrorIs(err, database.ErrNotFound)

	// Commit Delegator Diff
	require.NoError(txExecutor.OnCommitState.Apply(env.state))

	env.state.SetHeight(dummyHeight)
	require.NoError(env.state.Commit())

	tx, err = env.txBuilder.NewRewardValidatorTx(vdrStaker.TxID)
	require.NoError(err)

	// Create Validator Diff
	onCommitState, err = state.NewDiff(lastAcceptedID, env)
	require.NoError(err)

	onAbortState, err = state.NewDiff(lastAcceptedID, env)
	require.NoError(err)

	txExecutor = ProposalTxExecutor{
		OnCommitState: onCommitState,
		OnAbortState:  onAbortState,
		Backend:       &env.backend,
		Tx:            tx,
	}
	require.NoError(tx.Unsigned.Visit(&txExecutor))

	require.NotEqual(vdrStaker.TxID, delStaker.TxID)

	numVdrStakeUTXOs := uint32(len(delTx.Unsigned.InputIDs()))

	// check for validator reward here
	vdrRewardUTXOID := &avax.UTXOID{
		TxID:        vdrTx.ID(),
		OutputIndex: numVdrStakeUTXOs + 1,
	}

	utxo, err = onCommitState.GetUTXO(vdrRewardUTXOID.InputID())
	require.NoError(err)
	require.IsType(&secp256k1fx.TransferOutput{}, utxo.Out)
	castUTXO = utxo.Out.(*secp256k1fx.TransferOutput)
	require.Equal(vdrRewardAmt, castUTXO.Amt, "expected validator to be rewarded")
	require.True(vdrDestSet.Equals(castUTXO.AddressesSet()), "expected reward UTXO to be issued to vdrDestSet")

	// check for validator's batched delegator rewards here
	onCommitVdrDelRewardUTXOID := &avax.UTXOID{
		TxID:        vdrTx.ID(),
		OutputIndex: numVdrStakeUTXOs + 2,
	}

	utxo, err = onCommitState.GetUTXO(onCommitVdrDelRewardUTXOID.InputID())
	require.NoError(err)
	require.IsType(&secp256k1fx.TransferOutput{}, utxo.Out)
	castUTXO = utxo.Out.(*secp256k1fx.TransferOutput)
	require.Equal(delRewardAmt/4, castUTXO.Amt, "expected validator to be rewarded with accrued delegator rewards")
	require.True(vdrDestSet.Equals(castUTXO.AddressesSet()), "expected reward UTXO to be issued to vdrDestSet")

	// aborted validator tx should still distribute accrued delegator rewards
	onAbortVdrDelRewardUTXOID := &avax.UTXOID{
		TxID:        vdrTx.ID(),
		OutputIndex: numVdrStakeUTXOs + 1,
	}

	utxo, err = onAbortState.GetUTXO(onAbortVdrDelRewardUTXOID.InputID())
	require.NoError(err)
	require.IsType(&secp256k1fx.TransferOutput{}, utxo.Out)
	castUTXO = utxo.Out.(*secp256k1fx.TransferOutput)
	require.Equal(delRewardAmt/4, castUTXO.Amt, "expected validator to be rewarded with accrued delegator rewards")
	require.True(vdrDestSet.Equals(castUTXO.AddressesSet()), "expected reward UTXO to be issued to vdrDestSet")

	_, err = onCommitState.GetUTXO(preCortinaVdrRewardUTXOID.InputID())
	require.ErrorIs(err, database.ErrNotFound)

	// Commit Validator Diff
	require.NoError(txExecutor.OnCommitState.Apply(env.state))

	env.state.SetHeight(dummyHeight)
	require.NoError(env.state.Commit())

	// Since the tx was committed, the delegator and the delegatee should be rewarded.
	// The delegator reward should be higher since the delegatee's share is 25%.
	commitVdrBalance, err := avax.GetBalance(env.state, vdrDestSet)
	require.NoError(err)
	vdrReward, err := math.Sub(commitVdrBalance, oldVdrBalance)
	require.NoError(err)
	delegateeReward, err := math.Sub(vdrReward, 2000000)
	require.NoError(err)
	require.NotZero(delegateeReward, "expected delegatee balance to increase because of reward")

	commitDelBalance, err := avax.GetBalance(env.state, delDestSet)
	require.NoError(err)
	delReward, err := math.Sub(commitDelBalance, oldDelBalance)
	require.NoError(err)
	require.NotZero(delReward, "expected delegator balance to increase because of reward")

	require.Less(delegateeReward, delReward, "the delegator's reward should be greater than the delegatee's because the delegatee's share is 25%")
	require.Equal(delRewardAmt, delReward+delegateeReward, "expected total reward to be %d but is %d", delRewardAmt, delReward+vdrReward)
}

func TestRewardDelegatorTxAndValidatorTxExecuteOnCommitPostDelegateeDeferral(t *testing.T) {
	require := require.New(t)
<<<<<<< HEAD
	env := newEnvironment(t, configtest.CortinaFork)
	defer func() {
		require.NoError(shutdownEnvironment(env))
	}()
=======
	env := newEnvironment(t, true /*=postBanff*/, true /*=postCortina*/, false /*=postDurango*/)
>>>>>>> 824cecba
	dummyHeight := uint64(1)

	vdrRewardAddress := ids.GenerateTestShortID()
	delRewardAddress := ids.GenerateTestShortID()

	vdrStartTime := uint64(genesistest.ValidateStartTime.Unix()) + 1
	vdrEndTime := uint64(genesistest.ValidateStartTime.Add(2 * configtest.MinStakingDuration).Unix())
	vdrNodeID := ids.GenerateTestNodeID()

	vdrTx, err := env.txBuilder.NewAddValidatorTx(
		env.config.MinValidatorStake, // stakeAmt
		vdrStartTime,
		vdrEndTime,
		vdrNodeID,        // node ID
		vdrRewardAddress, // reward address
		reward.PercentDenominator/4,
		[]*secp256k1.PrivateKey{genesistest.Keys[0]},
		ids.ShortEmpty,
	)
	require.NoError(err)

	delStartTime := vdrStartTime
	delEndTime := vdrEndTime

	delTx, err := env.txBuilder.NewAddDelegatorTx(
		env.config.MinDelegatorStake,
		delStartTime,
		delEndTime,
		vdrNodeID,
		delRewardAddress,
		[]*secp256k1.PrivateKey{genesistest.Keys[0]},
		ids.ShortEmpty, // Change address
	)
	require.NoError(err)

	addValTx := vdrTx.Unsigned.(*txs.AddValidatorTx)
	vdrRewardAmt := uint64(2000000)
	vdrStaker, err := state.NewCurrentStaker(
		vdrTx.ID(),
		addValTx,
		addValTx.StartTime(),
		vdrRewardAmt,
	)
	require.NoError(err)

	addDelTx := delTx.Unsigned.(*txs.AddDelegatorTx)
	delRewardAmt := uint64(1000000)
	delStaker, err := state.NewCurrentStaker(
		delTx.ID(),
		addDelTx,
		time.Unix(int64(delStartTime), 0),
		delRewardAmt,
	)
	require.NoError(err)

	env.state.PutCurrentValidator(vdrStaker)
	env.state.AddTx(vdrTx, status.Committed)
	env.state.PutCurrentDelegator(delStaker)
	env.state.AddTx(delTx, status.Committed)
	env.state.SetTimestamp(time.Unix(int64(vdrEndTime), 0))
	env.state.SetHeight(dummyHeight)
	require.NoError(env.state.Commit())

	vdrDestSet := set.Of(vdrRewardAddress)
	delDestSet := set.Of(delRewardAddress)

	oldVdrBalance, err := avax.GetBalance(env.state, vdrDestSet)
	require.NoError(err)
	oldDelBalance, err := avax.GetBalance(env.state, delDestSet)
	require.NoError(err)

	tx, err := env.txBuilder.NewRewardValidatorTx(delTx.ID())
	require.NoError(err)

	// Create Delegator Diffs
	delOnCommitState, err := state.NewDiff(lastAcceptedID, env)
	require.NoError(err)

	delOnAbortState, err := state.NewDiff(lastAcceptedID, env)
	require.NoError(err)

	txExecutor := ProposalTxExecutor{
		OnCommitState: delOnCommitState,
		OnAbortState:  delOnAbortState,
		Backend:       &env.backend,
		Tx:            tx,
	}
	require.NoError(tx.Unsigned.Visit(&txExecutor))

	// Create Validator Diffs
	testID := ids.GenerateTestID()
	env.SetState(testID, delOnCommitState)

	vdrOnCommitState, err := state.NewDiff(testID, env)
	require.NoError(err)

	vdrOnAbortState, err := state.NewDiff(testID, env)
	require.NoError(err)

	tx, err = env.txBuilder.NewRewardValidatorTx(vdrTx.ID())
	require.NoError(err)

	txExecutor = ProposalTxExecutor{
		OnCommitState: vdrOnCommitState,
		OnAbortState:  vdrOnAbortState,
		Backend:       &env.backend,
		Tx:            tx,
	}
	require.NoError(tx.Unsigned.Visit(&txExecutor))

	// aborted validator tx should still distribute accrued delegator rewards
	numVdrStakeUTXOs := uint32(len(delTx.Unsigned.InputIDs()))
	onAbortVdrDelRewardUTXOID := &avax.UTXOID{
		TxID:        vdrTx.ID(),
		OutputIndex: numVdrStakeUTXOs + 1,
	}

	utxo, err := vdrOnAbortState.GetUTXO(onAbortVdrDelRewardUTXOID.InputID())
	require.NoError(err)
	require.IsType(&secp256k1fx.TransferOutput{}, utxo.Out)
	castUTXO := utxo.Out.(*secp256k1fx.TransferOutput)
	require.Equal(delRewardAmt/4, castUTXO.Amt, "expected validator to be rewarded with accrued delegator rewards")
	require.True(vdrDestSet.Equals(castUTXO.AddressesSet()), "expected reward UTXO to be issued to vdrDestSet")

	// Commit Delegator Diff
	require.NoError(delOnCommitState.Apply(env.state))

	env.state.SetHeight(dummyHeight)
	require.NoError(env.state.Commit())

	// Commit Validator Diff
	require.NoError(vdrOnCommitState.Apply(env.state))

	env.state.SetHeight(dummyHeight)
	require.NoError(env.state.Commit())

	// Since the tx was committed, the delegator and the delegatee should be rewarded.
	// The delegator reward should be higher since the delegatee's share is 25%.
	commitVdrBalance, err := avax.GetBalance(env.state, vdrDestSet)
	require.NoError(err)
	vdrReward, err := math.Sub(commitVdrBalance, oldVdrBalance)
	require.NoError(err)
	delegateeReward, err := math.Sub(vdrReward, vdrRewardAmt)
	require.NoError(err)
	require.NotZero(delegateeReward, "expected delegatee balance to increase because of reward")

	commitDelBalance, err := avax.GetBalance(env.state, delDestSet)
	require.NoError(err)
	delReward, err := math.Sub(commitDelBalance, oldDelBalance)
	require.NoError(err)
	require.NotZero(delReward, "expected delegator balance to increase because of reward")

	require.Less(delegateeReward, delReward, "the delegator's reward should be greater than the delegatee's because the delegatee's share is 25%")
	require.Equal(delRewardAmt, delReward+delegateeReward, "expected total reward to be %d but is %d", delRewardAmt, delReward+vdrReward)
}

func TestRewardDelegatorTxExecuteOnAbort(t *testing.T) {
	require := require.New(t)
<<<<<<< HEAD
	env := newEnvironment(t, configtest.ApricotPhase5Fork)
	defer func() {
		require.NoError(shutdownEnvironment(env))
	}()
=======
	env := newEnvironment(t, false /*=postBanff*/, false /*=postCortina*/, false /*=postDurango*/)
>>>>>>> 824cecba
	dummyHeight := uint64(1)

	initialSupply, err := env.state.GetCurrentSupply(constants.PrimaryNetworkID)
	require.NoError(err)

	vdrRewardAddress := ids.GenerateTestShortID()
	delRewardAddress := ids.GenerateTestShortID()

	vdrStartTime := uint64(genesistest.ValidateStartTime.Unix()) + 1
	vdrEndTime := uint64(genesistest.ValidateStartTime.Add(2 * configtest.MinStakingDuration).Unix())
	vdrNodeID := ids.GenerateTestNodeID()

	vdrTx, err := env.txBuilder.NewAddValidatorTx(
		env.config.MinValidatorStake, // stakeAmt
		vdrStartTime,
		vdrEndTime,
		vdrNodeID,        // node ID
		vdrRewardAddress, // reward address
		reward.PercentDenominator/4,
		[]*secp256k1.PrivateKey{genesistest.Keys[0]},
		ids.ShortEmpty,
	)
	require.NoError(err)

	delStartTime := vdrStartTime
	delEndTime := vdrEndTime
	delTx, err := env.txBuilder.NewAddDelegatorTx(
		env.config.MinDelegatorStake,
		delStartTime,
		delEndTime,
		vdrNodeID,
		delRewardAddress,
		[]*secp256k1.PrivateKey{genesistest.Keys[0]},
		ids.ShortEmpty,
	)
	require.NoError(err)

	addValTx := vdrTx.Unsigned.(*txs.AddValidatorTx)
	vdrStaker, err := state.NewCurrentStaker(
		vdrTx.ID(),
		addValTx,
		addValTx.StartTime(),
		0,
	)
	require.NoError(err)

	addDelTx := delTx.Unsigned.(*txs.AddDelegatorTx)
	delStaker, err := state.NewCurrentStaker(
		delTx.ID(),
		addDelTx,
		addDelTx.StartTime(),
		1000000,
	)
	require.NoError(err)

	env.state.PutCurrentValidator(vdrStaker)
	env.state.AddTx(vdrTx, status.Committed)
	env.state.PutCurrentDelegator(delStaker)
	env.state.AddTx(delTx, status.Committed)
	env.state.SetTimestamp(time.Unix(int64(delEndTime), 0))
	env.state.SetHeight(dummyHeight)
	require.NoError(env.state.Commit())

	tx, err := env.txBuilder.NewRewardValidatorTx(delTx.ID())
	require.NoError(err)

	onCommitState, err := state.NewDiff(lastAcceptedID, env)
	require.NoError(err)

	onAbortState, err := state.NewDiff(lastAcceptedID, env)
	require.NoError(err)

	txExecutor := ProposalTxExecutor{
		OnCommitState: onCommitState,
		OnAbortState:  onAbortState,
		Backend:       &env.backend,
		Tx:            tx,
	}
	require.NoError(tx.Unsigned.Visit(&txExecutor))

	vdrDestSet := set.Of(vdrRewardAddress)
	delDestSet := set.Of(delRewardAddress)

	expectedReward := uint64(1000000)

	oldVdrBalance, err := avax.GetBalance(env.state, vdrDestSet)
	require.NoError(err)
	oldDelBalance, err := avax.GetBalance(env.state, delDestSet)
	require.NoError(err)

	require.NoError(txExecutor.OnAbortState.Apply(env.state))

	env.state.SetHeight(dummyHeight)
	require.NoError(env.state.Commit())

	// If tx is aborted, delegator and delegatee shouldn't get reward
	newVdrBalance, err := avax.GetBalance(env.state, vdrDestSet)
	require.NoError(err)
	vdrReward, err := math.Sub(newVdrBalance, oldVdrBalance)
	require.NoError(err)
	require.Zero(vdrReward, "expected delegatee balance not to increase")

	newDelBalance, err := avax.GetBalance(env.state, delDestSet)
	require.NoError(err)
	delReward, err := math.Sub(newDelBalance, oldDelBalance)
	require.NoError(err)
	require.Zero(delReward, "expected delegator balance not to increase")

	newSupply, err := env.state.GetCurrentSupply(constants.PrimaryNetworkID)
	require.NoError(err)
	require.Equal(initialSupply-expectedReward, newSupply, "should have removed un-rewarded tokens from the potential supply")
}<|MERGE_RESOLUTION|>--- conflicted
+++ resolved
@@ -27,14 +27,7 @@
 
 func TestRewardValidatorTxExecuteOnCommit(t *testing.T) {
 	require := require.New(t)
-<<<<<<< HEAD
 	env := newEnvironment(t, configtest.ApricotPhase5Fork)
-	defer func() {
-		require.NoError(shutdownEnvironment(env))
-	}()
-=======
-	env := newEnvironment(t, false /*=postBanff*/, false /*=postCortina*/, false /*=postDurango*/)
->>>>>>> 824cecba
 	dummyHeight := uint64(1)
 
 	currentStakerIterator, err := env.state.GetCurrentStakerIterator()
@@ -134,14 +127,7 @@
 
 func TestRewardValidatorTxExecuteOnAbort(t *testing.T) {
 	require := require.New(t)
-<<<<<<< HEAD
 	env := newEnvironment(t, configtest.ApricotPhase5Fork)
-	defer func() {
-		require.NoError(shutdownEnvironment(env))
-	}()
-=======
-	env := newEnvironment(t, false /*=postBanff*/, false /*=postCortina*/, false /*=postDurango*/)
->>>>>>> 824cecba
 	dummyHeight := uint64(1)
 
 	currentStakerIterator, err := env.state.GetCurrentStakerIterator()
@@ -235,14 +221,7 @@
 
 func TestRewardDelegatorTxExecuteOnCommitPreDelegateeDeferral(t *testing.T) {
 	require := require.New(t)
-<<<<<<< HEAD
 	env := newEnvironment(t, configtest.ApricotPhase5Fork)
-	defer func() {
-		require.NoError(shutdownEnvironment(env))
-	}()
-=======
-	env := newEnvironment(t, false /*=postBanff*/, false /*=postCortina*/, false /*=postDurango*/)
->>>>>>> 824cecba
 	dummyHeight := uint64(1)
 
 	vdrRewardAddress := ids.GenerateTestShortID()
@@ -363,14 +342,7 @@
 
 func TestRewardDelegatorTxExecuteOnCommitPostDelegateeDeferral(t *testing.T) {
 	require := require.New(t)
-<<<<<<< HEAD
 	env := newEnvironment(t, configtest.CortinaFork)
-	defer func() {
-		require.NoError(shutdownEnvironment(env))
-	}()
-=======
-	env := newEnvironment(t, true /*=postBanff*/, true /*=postCortina*/, false /*=postDurango*/)
->>>>>>> 824cecba
 	dummyHeight := uint64(1)
 
 	vdrRewardAddress := ids.GenerateTestShortID()
@@ -586,14 +558,7 @@
 
 func TestRewardDelegatorTxAndValidatorTxExecuteOnCommitPostDelegateeDeferral(t *testing.T) {
 	require := require.New(t)
-<<<<<<< HEAD
 	env := newEnvironment(t, configtest.CortinaFork)
-	defer func() {
-		require.NoError(shutdownEnvironment(env))
-	}()
-=======
-	env := newEnvironment(t, true /*=postBanff*/, true /*=postCortina*/, false /*=postDurango*/)
->>>>>>> 824cecba
 	dummyHeight := uint64(1)
 
 	vdrRewardAddress := ids.GenerateTestShortID()
@@ -752,14 +717,7 @@
 
 func TestRewardDelegatorTxExecuteOnAbort(t *testing.T) {
 	require := require.New(t)
-<<<<<<< HEAD
 	env := newEnvironment(t, configtest.ApricotPhase5Fork)
-	defer func() {
-		require.NoError(shutdownEnvironment(env))
-	}()
-=======
-	env := newEnvironment(t, false /*=postBanff*/, false /*=postCortina*/, false /*=postDurango*/)
->>>>>>> 824cecba
 	dummyHeight := uint64(1)
 
 	initialSupply, err := env.state.GetCurrentSupply(constants.PrimaryNetworkID)
