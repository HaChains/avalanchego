--- conflicted
+++ resolved
@@ -34,11 +34,7 @@
 	prio generatorPriorityType,
 	subnet *ids.ID,
 	nodeID *ids.NodeID,
-<<<<<<< HEAD
-	maxWeight uint64, // helps avoiding overflows in delegator tests,
-=======
 	maxWeight uint64, // helps avoiding overflows in delegator tests
->>>>>>> 9c4fa9a3
 ) gopter.Gen {
 	return genStakerTimeData(prio).FlatMap(
 		func(v interface{}) gopter.Gen {
