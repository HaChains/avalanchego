// Copyright (C) 2019-2021, Ava Labs, Inc. All rights reserved.
// See the file LICENSE for licensing terms.

package executor

import (
	"errors"
	"fmt"
	"time"

	"github.com/ava-labs/avalanchego/database"
	"github.com/ava-labs/avalanchego/ids"
	"github.com/ava-labs/avalanchego/utils/constants"
	"github.com/ava-labs/avalanchego/utils/math"
	"github.com/ava-labs/avalanchego/vms/components/avax"
	"github.com/ava-labs/avalanchego/vms/components/verify"
	"github.com/ava-labs/avalanchego/vms/platformvm/reward"
	"github.com/ava-labs/avalanchego/vms/platformvm/state"
	"github.com/ava-labs/avalanchego/vms/platformvm/txs"
	"github.com/ava-labs/avalanchego/vms/platformvm/utxo"
)

const (
	// Maximum future start time for staking/delegating
	MaxFutureStartTime = 24 * 7 * 2 * time.Hour

	// SyncBound is the synchrony bound used for safe decision making
	SyncBound = 10 * time.Second

	MaxValidatorWeightFactor = 5
)

var (
	_ txs.Visitor = &ProposalTxExecutor{}

	errMissingParentState        = errors.New("missing parent state")
	errWeightTooSmall            = errors.New("weight of this validator is too low")
	errWeightTooLarge            = errors.New("weight of this validator is too large")
	errStakeTooShort             = errors.New("staking period is too short")
	errStakeTooLong              = errors.New("staking period is too long")
	errInsufficientDelegationFee = errors.New("staker charges an insufficient delegation fee")
	errFutureStakeTime           = fmt.Errorf("staker is attempting to start staking more than %s ahead of the current chain time", MaxFutureStartTime)
	errWrongNumberOfCredentials  = errors.New("should have the same number of credentials as inputs")
	errValidatorSubset           = errors.New("all subnets' staking period must be a subset of the primary network")
	errStakeOverflow             = errors.New("validator stake exceeds limit")
	errInvalidState              = errors.New("generated output isn't valid state")
	errOverDelegated             = errors.New("validator would be over delegated")
	errShouldBeDSValidator       = errors.New("expected validator to be in the primary network")
	errWrongTxType               = errors.New("wrong transaction type")
	errInvalidID                 = errors.New("invalid ID")
)

type ProposalTxExecutor struct {
	// inputs, to be filled before visitor methods are called
	*Backend
<<<<<<< HEAD

	// Apricot proposalTxs are validated against some parent state parameters
	// On the contrary, Blueberry proposalTxs are validated again the current
	// block state, which is generated processing block timestamp
	ReferenceBlockID ids.ID

	Tx *txs.Tx
=======
	ParentID      ids.ID
	StateVersions state.Versions
	Tx            *txs.Tx
>>>>>>> 455c0d9d

	// outputs of visitor execution
	OnCommit      state.Diff
	OnAbort       state.Diff
	PrefersCommit bool
}

func (*ProposalTxExecutor) CreateChainTx(*txs.CreateChainTx) error   { return errWrongTxType }
func (*ProposalTxExecutor) CreateSubnetTx(*txs.CreateSubnetTx) error { return errWrongTxType }
func (*ProposalTxExecutor) ImportTx(*txs.ImportTx) error             { return errWrongTxType }
func (*ProposalTxExecutor) ExportTx(*txs.ExportTx) error             { return errWrongTxType }

func (e *ProposalTxExecutor) AddValidatorTx(tx *txs.AddValidatorTx) error {
	// Verify the tx is well-formed
	if err := e.Tx.SyntacticVerify(e.Ctx); err != nil {
		return err
	}

	switch {
	case tx.Validator.Wght < e.Config.MinValidatorStake:
		// Ensure validator is staking at least the minimum amount
		return errWeightTooSmall

	case tx.Validator.Wght > e.Config.MaxValidatorStake:
		// Ensure validator isn't staking too much
		return errWeightTooLarge

	case tx.Shares < e.Config.MinDelegationFee:
		// Ensure the validator fee is at least the minimum amount
		return errInsufficientDelegationFee
	}

	duration := tx.Validator.Duration()
	switch {
	case duration < e.Config.MinStakeDuration:
		// Ensure staking length is not too short
		return errStakeTooShort

	case duration > e.Config.MaxStakeDuration:
		// Ensure staking length is not too long
		return errStakeTooLong
	}

	parentState, ok := e.StateVersions.GetState(e.ReferenceBlockID)
	if !ok {
		return errMissingParentState
	}

	outs := make([]*avax.TransferableOutput, len(tx.Outs)+len(tx.Stake))
	copy(outs, tx.Outs)
	copy(outs[len(tx.Outs):], tx.Stake)

	if e.Bootstrapped.GetValue() {
		currentTimestamp := parentState.GetTimestamp()
		// Ensure the proposed validator starts after the current time
		startTime := tx.StartTime()
		if !currentTimestamp.Before(startTime) {
			return fmt.Errorf(
				"validator's start time (%s) at or before current timestamp (%s)",
				startTime,
				currentTimestamp,
			)
		}

		_, err := GetValidator(parentState, constants.PrimaryNetworkID, tx.Validator.NodeID)
		if err == nil {
			return fmt.Errorf(
				"attempted to issue duplicate validation for %s",
				tx.Validator.NodeID,
			)
		}
		if err != database.ErrNotFound {
			return fmt.Errorf(
				"failed to find whether %s is a primary network validator: %w",
				tx.Validator.NodeID,
				err,
			)
		}

		// Verify the flowcheck
		if err := e.FlowChecker.VerifySpend(
			tx,
			parentState,
			tx.Ins,
			outs,
			e.Tx.Creds,
			map[ids.ID]uint64{
				e.Ctx.AVAXAssetID: e.Config.AddStakerTxFee,
			},
		); err != nil {
			return fmt.Errorf("failed verifySpend: %w", err)
		}

		// Make sure the tx doesn't start too far in the future. This is done
		// last to allow the verifier visitor to explicitly check for this
		// error.
		maxStartTime := currentTimestamp.Add(MaxFutureStartTime)
		if startTime.After(maxStartTime) {
			return errFutureStakeTime
		}
	}

	txID := e.Tx.ID()

	// Set up the state if this tx is committed
	onCommit, err := state.NewDiff(e.ReferenceBlockID, e.StateVersions)
	if err != nil {
		return err
	}
	e.OnCommit = onCommit

	// Consume the UTXOS
	utxo.Consume(e.OnCommit, tx.Ins)
	// Produce the UTXOS
	utxo.Produce(e.OnCommit, txID, tx.Outs)

	newStaker := state.NewPrimaryNetworkStaker(txID, &tx.Validator)
	newStaker.NextTime = newStaker.StartTime
	newStaker.Priority = state.PrimaryNetworkValidatorPendingPriority
	e.OnCommit.PutPendingValidator(newStaker)

	// Set up the state if this tx is aborted
	onAbort, err := state.NewDiff(e.ReferenceBlockID, e.StateVersions)
	if err != nil {
		return err
	}
	e.OnAbort = onAbort

	// Consume the UTXOS
	utxo.Consume(e.OnAbort, tx.Ins)
	// Produce the UTXOS
	utxo.Produce(e.OnAbort, txID, outs)

	e.PrefersCommit = tx.StartTime().After(e.Clk.Time())
	return nil
}

func (e *ProposalTxExecutor) AddSubnetValidatorTx(tx *txs.AddSubnetValidatorTx) error {
	// Verify the tx is well-formed
	if err := e.Tx.SyntacticVerify(e.Ctx); err != nil {
		return err
	}

	duration := tx.Validator.Duration()
	switch {
	case duration < e.Config.MinStakeDuration:
		// Ensure staking length is not too short
		return errStakeTooShort

	case duration > e.Config.MaxStakeDuration:
		// Ensure staking length is not too long
		return errStakeTooLong

	case len(e.Tx.Creds) == 0:
		// Ensure there is at least one credential for the subnet authorization
		return errWrongNumberOfCredentials
	}

	parentState, ok := e.StateVersions.GetState(e.ReferenceBlockID)
	if !ok {
		return errMissingParentState
	}

	if e.Bootstrapped.GetValue() {
		currentTimestamp := parentState.GetTimestamp()
		// Ensure the proposed validator starts after the current timestamp
		validatorStartTime := tx.StartTime()
		if !currentTimestamp.Before(validatorStartTime) {
			return fmt.Errorf(
				"validator's start time (%s) is at or after current chain timestamp (%s)",
				currentTimestamp,
				validatorStartTime,
			)
		}

		_, err := GetValidator(parentState, tx.Validator.Subnet, tx.Validator.NodeID)
		if err == nil {
			return fmt.Errorf(
				"attempted to issue duplicate subnet validation for %s",
				tx.Validator.NodeID,
			)
		}
		if err != database.ErrNotFound {
			return fmt.Errorf(
				"failed to find whether %s is a subnet validator: %w",
				tx.Validator.NodeID,
				err,
			)
		}

		primaryNetworkValidator, err := GetValidator(parentState, constants.PrimaryNetworkID, tx.Validator.NodeID)
		if err != nil {
			return fmt.Errorf(
				"failed to fetch the primary network validator for %s: %w",
				tx.Validator.NodeID,
				err,
			)
		}

		// Ensure that the period this validator validates the specified subnet
		// is a subset of the time they validate the primary network.
		if !tx.Validator.BoundedBy(primaryNetworkValidator.StartTime, primaryNetworkValidator.EndTime) {
			return errValidatorSubset
		}

		baseTxCredsLen := len(e.Tx.Creds) - 1
		baseTxCreds := e.Tx.Creds[:baseTxCredsLen]
		subnetCred := e.Tx.Creds[baseTxCredsLen]

		subnetIntf, _, err := parentState.GetTx(tx.Validator.Subnet)
		if err != nil {
			return fmt.Errorf(
				"couldn't find subnet %q: %w",
				tx.Validator.Subnet,
				err,
			)
		}

		subnet, ok := subnetIntf.Unsigned.(*txs.CreateSubnetTx)
		if !ok {
			return fmt.Errorf(
				"%s is not a subnet",
				tx.Validator.Subnet,
			)
		}

		if err := e.Fx.VerifyPermission(tx, tx.SubnetAuth, subnetCred, subnet.Owner); err != nil {
			return err
		}

		// Verify the flowcheck
		if err := e.FlowChecker.VerifySpend(
			tx,
			parentState,
			tx.Ins,
			tx.Outs,
			baseTxCreds,
			map[ids.ID]uint64{
				e.Ctx.AVAXAssetID: e.Config.TxFee,
			},
		); err != nil {
			return err
		}

		// Make sure the tx doesn't start too far in the future. This is done
		// last to allow the verifier visitor to explicitly check for this
		// error.
		maxStartTime := currentTimestamp.Add(MaxFutureStartTime)
		if validatorStartTime.After(maxStartTime) {
			return errFutureStakeTime
		}
	}

	txID := e.Tx.ID()

	// Set up the state if this tx is committed
	onCommit, err := state.NewDiff(e.ReferenceBlockID, e.StateVersions)
	if err != nil {
		return err
	}
	e.OnCommit = onCommit

	// Consume the UTXOS
	utxo.Consume(e.OnCommit, tx.Ins)
	// Produce the UTXOS
	utxo.Produce(e.OnCommit, txID, tx.Outs)

	newStaker := state.NewSubnetStaker(txID, &tx.Validator)
	newStaker.NextTime = newStaker.StartTime
	newStaker.Priority = state.SubnetValidatorPendingPriority
	e.OnCommit.PutPendingValidator(newStaker)

	// Set up the state if this tx is aborted
	onAbort, err := state.NewDiff(e.ReferenceBlockID, e.StateVersions)
	if err != nil {
		return err
	}
	e.OnAbort = onAbort

	// Consume the UTXOS
	utxo.Consume(e.OnAbort, tx.Ins)
	// Produce the UTXOS
	utxo.Produce(e.OnAbort, txID, tx.Outs)

	e.PrefersCommit = tx.StartTime().After(e.Clk.Time())
	return nil
}

func (e *ProposalTxExecutor) AddDelegatorTx(tx *txs.AddDelegatorTx) error {
	// Verify the tx is well-formed
	if err := e.Tx.SyntacticVerify(e.Ctx); err != nil {
		return err
	}

	duration := tx.Validator.Duration()
	switch {
	case duration < e.Config.MinStakeDuration:
		// Ensure staking length is not too short
		return errStakeTooShort

	case duration > e.Config.MaxStakeDuration:
		// Ensure staking length is not too long
		return errStakeTooLong

	case tx.Validator.Wght < e.Config.MinDelegatorStake:
		// Ensure validator is staking at least the minimum amount
		return errWeightTooSmall
	}

	outs := make([]*avax.TransferableOutput, len(tx.Outs)+len(tx.Stake))
	copy(outs, tx.Outs)
	copy(outs[len(tx.Outs):], tx.Stake)

	parentState, ok := e.StateVersions.GetState(e.ReferenceBlockID)
	if !ok {
		return errMissingParentState
	}

	txID := e.Tx.ID()

	newStaker := state.NewPrimaryNetworkStaker(txID, &tx.Validator)
	newStaker.NextTime = newStaker.StartTime
	newStaker.Priority = state.PrimaryNetworkDelegatorPendingPriority

	if e.Bootstrapped.GetValue() {
		currentTimestamp := parentState.GetTimestamp()
		// Ensure the proposed validator starts after the current timestamp
		validatorStartTime := tx.StartTime()
		if !currentTimestamp.Before(validatorStartTime) {
			return fmt.Errorf(
				"chain timestamp (%s) not before validator's start time (%s)",
				currentTimestamp,
				validatorStartTime,
			)
		}

		primaryNetworkValidator, err := GetValidator(parentState, constants.PrimaryNetworkID, tx.Validator.NodeID)
		if err != nil {
			return fmt.Errorf(
				"failed to fetch the primary network validator for %s: %w",
				tx.Validator.NodeID,
				err,
			)
		}

		maximumWeight, err := math.Mul64(MaxValidatorWeightFactor, primaryNetworkValidator.Weight)
		if err != nil {
			return errStakeOverflow
		}

		if !currentTimestamp.Before(e.Config.ApricotPhase3Time) {
			maximumWeight = math.Min64(maximumWeight, e.Config.MaxValidatorStake)
		}

		canDelegate, err := canDelegate(parentState, primaryNetworkValidator, maximumWeight, newStaker)
		if err != nil {
			return err
		}
		if !canDelegate {
			return errOverDelegated
		}

		// Verify the flowcheck
		if err := e.FlowChecker.VerifySpend(
			tx,
			parentState,
			tx.Ins,
			outs,
			e.Tx.Creds,
			map[ids.ID]uint64{
				e.Ctx.AVAXAssetID: e.Config.AddStakerTxFee,
			},
		); err != nil {
			return fmt.Errorf("failed verifySpend: %w", err)
		}

		// Make sure the tx doesn't start too far in the future. This is done
		// last to allow the verifier visitor to explicitly check for this
		// error.
		maxStartTime := currentTimestamp.Add(MaxFutureStartTime)
		if validatorStartTime.After(maxStartTime) {
			return errFutureStakeTime
		}
	}

	// Set up the state if this tx is committed
	onCommit, err := state.NewDiff(e.ReferenceBlockID, e.StateVersions)
	if err != nil {
		return err
	}
	e.OnCommit = onCommit

	// Consume the UTXOS
	utxo.Consume(e.OnCommit, tx.Ins)
	// Produce the UTXOS
	utxo.Produce(e.OnCommit, txID, tx.Outs)

	e.OnCommit.PutPendingDelegator(newStaker)

	// Set up the state if this tx is aborted
	onAbort, err := state.NewDiff(e.ReferenceBlockID, e.StateVersions)
	if err != nil {
		return err
	}
	e.OnAbort = onAbort

	// Consume the UTXOS
	utxo.Consume(e.OnAbort, tx.Ins)
	// Produce the UTXOS
	utxo.Produce(e.OnAbort, txID, outs)

	e.PrefersCommit = tx.StartTime().After(e.Clk.Time())
	return nil
}

func (e *ProposalTxExecutor) AdvanceTimeTx(tx *txs.AdvanceTimeTx) error {
	switch {
	case tx == nil:
		return txs.ErrNilTx
	case len(e.Tx.Creds) != 0:
		return errWrongNumberOfCredentials
	}

	// Validate [proposedChainTime]
	proposedChainTime := tx.Timestamp()
	now := e.Clk.Time()

	parentState, ok := e.StateVersions.GetState(e.ReferenceBlockID)
	if !ok {
		return errMissingParentState
	}
	currentChainTime := parentState.GetTimestamp()

	// Only allow timestamp to move forward as far as the time of next staker
	// set change time
	nextStakerChangeTime, err := GetNextStakerChangeTime(parentState)
	if err != nil {
		return err
	}

	if err := ValidateProposedChainTime(
		proposedChainTime,
		currentChainTime,
		nextStakerChangeTime,
		now,
		true, /*enforceStrictness*/
	); err != nil {
		return err
	}

	currentValidatorsToAdd,
		currentValidatorsToRemove,
		pendingValidatorsToRemove,
		currentDelegatorsToAdd,
		pendingDelegatorsToRemove,
		updatedSupply,
		err := UpdateStakerSet(parentState, proposedChainTime, e.Backend.Rewards)
	if err != nil {
		return err
	}

	e.OnCommit, err = state.NewDiff(e.ReferenceBlockID, e.StateVersions)
	if err != nil {
		return err
	}

	e.OnCommit.SetTimestamp(proposedChainTime)
	e.OnCommit.SetCurrentSupply(updatedSupply)

	for _, currentValidatorToAdd := range currentValidatorsToAdd {
		e.OnCommit.PutCurrentValidator(currentValidatorToAdd)
	}
	for _, pendingValidatorToRemove := range pendingValidatorsToRemove {
		e.OnCommit.DeletePendingValidator(pendingValidatorToRemove)
	}
	for _, currentDelegatorToAdd := range currentDelegatorsToAdd {
		e.OnCommit.PutCurrentDelegator(currentDelegatorToAdd)
	}
	for _, pendingDelegatorToRemove := range pendingDelegatorsToRemove {
		e.OnCommit.DeletePendingDelegator(pendingDelegatorToRemove)
	}
	for _, currentValidatorToRemove := range currentValidatorsToRemove {
		e.OnCommit.DeleteCurrentValidator(currentValidatorToRemove)
	}

	// State doesn't change if this proposal is aborted
	e.OnAbort, err = state.NewDiff(e.ReferenceBlockID, e.StateVersions)
	if err != nil {
		return err
	}

	e.PrefersCommit = !proposedChainTime.After(now.Add(SyncBound))
	return nil
}

// TODO return a struct
func UpdateStakerSet(
	parentState state.Chain,
	proposedChainTime time.Time,
	rewards reward.Calculator,
) (
	currentValidatorsToAdd []*state.Staker,
	currentValidatorsToRemove []*state.Staker,
	pendingValidatorsToRemove []*state.Staker,
	currentDelegatorsToAdd []*state.Staker,
	pendingDelegatorsToRemove []*state.Staker,
	updatedSupply uint64,
	err error,
) {
	updatedSupply = parentState.GetCurrentSupply()
	pendingStakerIterator, err := parentState.GetPendingStakerIterator()
	if err != nil {
		return nil, nil, nil, nil, nil, 0, err
	}

	// Add to the staker set any pending stakers whose start time is at or
	// before the new timestamp
	for pendingStakerIterator.Next() {
		stakerToRemove := pendingStakerIterator.Value()
		if stakerToRemove.StartTime.After(proposedChainTime) {
			break
		}

		stakerToAdd := *stakerToRemove
		stakerToAdd.NextTime = stakerToRemove.EndTime
		stakerToAdd.Priority = state.PendingToCurrentPriorities[stakerToRemove.Priority]

		switch stakerToRemove.Priority {
		case state.PrimaryNetworkDelegatorPendingPriority:
			potentialReward := rewards.Calculate(
				stakerToRemove.EndTime.Sub(stakerToRemove.StartTime),
				stakerToRemove.Weight,
				updatedSupply,
			)
			updatedSupply, err = math.Add64(updatedSupply, potentialReward)
			if err != nil {
				pendingStakerIterator.Release()
				return nil, nil, nil, nil, nil, 0, err
			}

			stakerToAdd.PotentialReward = potentialReward

			currentDelegatorsToAdd = append(currentDelegatorsToAdd, &stakerToAdd)
			pendingDelegatorsToRemove = append(pendingDelegatorsToRemove, stakerToRemove)
		case state.PrimaryNetworkValidatorPendingPriority:
			potentialReward := rewards.Calculate(
				stakerToRemove.EndTime.Sub(stakerToRemove.StartTime),
				stakerToRemove.Weight,
				updatedSupply,
			)
			updatedSupply, err = math.Add64(updatedSupply, potentialReward)
			if err != nil {
				pendingStakerIterator.Release()
				return nil, nil, nil, nil, nil, 0, err
			}

			stakerToAdd.PotentialReward = potentialReward

			currentValidatorsToAdd = append(currentValidatorsToAdd, &stakerToAdd)
			pendingValidatorsToRemove = append(pendingValidatorsToRemove, stakerToRemove)
		case state.SubnetValidatorPendingPriority:
			// We require that the [txTimestamp] <= [nextStakerChangeTime].
			// Additionally, the minimum stake duration is > 0. This means we
			// know that the staker we are adding here should never be attempted
			// to be removed in the following loop.

			currentValidatorsToAdd = append(currentValidatorsToAdd, &stakerToAdd)
			pendingValidatorsToRemove = append(pendingValidatorsToRemove, stakerToRemove)
		default:
			pendingStakerIterator.Release()
			return nil, nil, nil, nil, nil, 0, fmt.Errorf("expected staker priority got %d", stakerToRemove.Priority)
		}
	}
	pendingStakerIterator.Release()

	currentStakerIterator, err := parentState.GetCurrentStakerIterator()
	if err != nil {
		return nil, nil, nil, nil, nil, 0, err
	}

	for currentStakerIterator.Next() {
		stakerToRemove := currentStakerIterator.Value()
		if stakerToRemove.EndTime.After(proposedChainTime) {
			break
		}

		priority := stakerToRemove.Priority
		if priority == state.PrimaryNetworkDelegatorCurrentPriority ||
			priority == state.PrimaryNetworkValidatorCurrentPriority {
			// Primary network stakers are removed by the RewardValidatorTx, not
			// an AdvanceTimeTx.
			break
		}

		currentValidatorsToRemove = append(currentValidatorsToRemove, stakerToRemove)
	}
	currentStakerIterator.Release()
	return currentValidatorsToAdd,
		currentValidatorsToRemove,
		pendingValidatorsToRemove,
		currentDelegatorsToAdd,
		pendingDelegatorsToRemove,
		updatedSupply,
		err
}

func (e *ProposalTxExecutor) RewardValidatorTx(tx *txs.RewardValidatorTx) error {
	switch {
	case tx == nil:
		return txs.ErrNilTx
	case tx.TxID == ids.Empty:
		return errInvalidID
	case len(e.Tx.Creds) != 0:
		return errWrongNumberOfCredentials
	}

	parentState, ok := e.StateVersions.GetState(e.ReferenceBlockID)
	if !ok {
		return errMissingParentState
	}

	currentStakerIterator, err := parentState.GetCurrentStakerIterator()
	if err != nil {
		return err
	}
	if !currentStakerIterator.Next() {
		return fmt.Errorf("failed to get next staker to remove: %w", database.ErrNotFound)
	}
	stakerToRemove := currentStakerIterator.Value()
	currentStakerIterator.Release()

	if stakerToRemove.TxID != tx.TxID {
		return fmt.Errorf(
			"attempting to remove TxID: %s. Should be removing %s",
			tx.TxID,
			stakerToRemove.TxID,
		)
	}

	// Verify that the chain's timestamp is the validator's end time
	currentChainTime := parentState.GetTimestamp()
	if !stakerToRemove.EndTime.Equal(currentChainTime) {
		return fmt.Errorf(
			"attempting to remove TxID: %s before their end time %s",
			tx.TxID,
			stakerToRemove.EndTime,
		)
	}

	stakerTx, _, err := parentState.GetTx(stakerToRemove.TxID)
	if err != nil {
		return fmt.Errorf("failed to get next removed staker tx: %w", err)
	}

	e.OnCommit, err = state.NewDiff(e.ReferenceBlockID, e.StateVersions)
	if err != nil {
		return err
	}

	e.OnAbort, err = state.NewDiff(e.ReferenceBlockID, e.StateVersions)
	if err != nil {
		return err
	}

	// If the reward is aborted, then the current supply should be decreased.
	currentSupply := e.OnAbort.GetCurrentSupply()
	newSupply, err := math.Sub64(currentSupply, stakerToRemove.PotentialReward)
	if err != nil {
		return err
	}
	e.OnAbort.SetCurrentSupply(newSupply)

	var (
		nodeID    ids.NodeID
		startTime time.Time
	)
	switch uStakerTx := stakerTx.Unsigned.(type) {
	case *txs.AddValidatorTx:
		e.OnCommit.DeleteCurrentValidator(stakerToRemove)
		e.OnAbort.DeleteCurrentValidator(stakerToRemove)

		// Refund the stake here
		for i, out := range uStakerTx.Stake {
			utxo := &avax.UTXO{
				UTXOID: avax.UTXOID{
					TxID:        tx.TxID,
					OutputIndex: uint32(len(uStakerTx.Outs) + i),
				},
				Asset: avax.Asset{ID: e.Ctx.AVAXAssetID},
				Out:   out.Output(),
			}
			e.OnCommit.AddUTXO(utxo)
			e.OnAbort.AddUTXO(utxo)
		}

		// Provide the reward here
		if stakerToRemove.PotentialReward > 0 {
			outIntf, err := e.Fx.CreateOutput(stakerToRemove.PotentialReward, uStakerTx.RewardsOwner)
			if err != nil {
				return fmt.Errorf("failed to create output: %w", err)
			}
			out, ok := outIntf.(verify.State)
			if !ok {
				return errInvalidState
			}

			utxo := &avax.UTXO{
				UTXOID: avax.UTXOID{
					TxID:        tx.TxID,
					OutputIndex: uint32(len(uStakerTx.Outs) + len(uStakerTx.Stake)),
				},
				Asset: avax.Asset{ID: e.Ctx.AVAXAssetID},
				Out:   out,
			}

			e.OnCommit.AddUTXO(utxo)
			e.OnCommit.AddRewardUTXO(tx.TxID, utxo)
		}

		// Handle reward preferences
		nodeID = uStakerTx.Validator.ID()
		startTime = uStakerTx.StartTime()
	case *txs.AddDelegatorTx:
		e.OnCommit.DeleteCurrentDelegator(stakerToRemove)
		e.OnAbort.DeleteCurrentDelegator(stakerToRemove)

		// Refund the stake here
		for i, out := range uStakerTx.Stake {
			utxo := &avax.UTXO{
				UTXOID: avax.UTXOID{
					TxID:        tx.TxID,
					OutputIndex: uint32(len(uStakerTx.Outs) + i),
				},
				Asset: avax.Asset{ID: e.Ctx.AVAXAssetID},
				Out:   out.Output(),
			}
			e.OnCommit.AddUTXO(utxo)
			e.OnAbort.AddUTXO(utxo)
		}

		// We're removing a delegator, so we need to fetch the validator they
		// are delegated to.
		vdrStaker, err := parentState.GetCurrentValidator(constants.PrimaryNetworkID, uStakerTx.Validator.NodeID)
		if err != nil {
			return fmt.Errorf(
				"failed to get whether %s is a validator: %w",
				uStakerTx.Validator.NodeID,
				err,
			)
		}

		vdrTxIntf, _, err := parentState.GetTx(vdrStaker.TxID)
		if err != nil {
			return fmt.Errorf(
				"failed to get whether %s is a validator: %w",
				uStakerTx.Validator.NodeID,
				err,
			)
		}

		vdrTx, ok := vdrTxIntf.Unsigned.(*txs.AddValidatorTx)
		if !ok {
			return errWrongTxType
		}

		// Calculate split of reward between delegator/delegatee
		// The delegator gives stake to the validatee
		delegatorShares := reward.PercentDenominator - uint64(vdrTx.Shares)                               // parentTx.Shares <= reward.PercentDenominator so no underflow
		delegatorReward := delegatorShares * (stakerToRemove.PotentialReward / reward.PercentDenominator) // delegatorShares <= reward.PercentDenominator so no overflow
		// Delay rounding as long as possible for small numbers
		if optimisticReward, err := math.Mul64(delegatorShares, stakerToRemove.PotentialReward); err == nil {
			delegatorReward = optimisticReward / reward.PercentDenominator
		}
		delegateeReward := stakerToRemove.PotentialReward - delegatorReward // delegatorReward <= reward so no underflow

		offset := 0

		// Reward the delegator here
		if delegatorReward > 0 {
			outIntf, err := e.Fx.CreateOutput(delegatorReward, uStakerTx.RewardsOwner)
			if err != nil {
				return fmt.Errorf("failed to create output: %w", err)
			}
			out, ok := outIntf.(verify.State)
			if !ok {
				return errInvalidState
			}
			utxo := &avax.UTXO{
				UTXOID: avax.UTXOID{
					TxID:        tx.TxID,
					OutputIndex: uint32(len(uStakerTx.Outs) + len(uStakerTx.Stake)),
				},
				Asset: avax.Asset{ID: e.Ctx.AVAXAssetID},
				Out:   out,
			}

			e.OnCommit.AddUTXO(utxo)
			e.OnCommit.AddRewardUTXO(tx.TxID, utxo)

			offset++
		}

		// Reward the delegatee here
		if delegateeReward > 0 {
			outIntf, err := e.Fx.CreateOutput(delegateeReward, vdrTx.RewardsOwner)
			if err != nil {
				return fmt.Errorf("failed to create output: %w", err)
			}
			out, ok := outIntf.(verify.State)
			if !ok {
				return errInvalidState
			}
			utxo := &avax.UTXO{
				UTXOID: avax.UTXOID{
					TxID:        tx.TxID,
					OutputIndex: uint32(len(uStakerTx.Outs) + len(uStakerTx.Stake) + offset),
				},
				Asset: avax.Asset{ID: e.Ctx.AVAXAssetID},
				Out:   out,
			}

			e.OnCommit.AddUTXO(utxo)
			e.OnCommit.AddRewardUTXO(tx.TxID, utxo)
		}

		nodeID = uStakerTx.Validator.ID()
		startTime = vdrTx.StartTime()
	default:
		return errShouldBeDSValidator
	}

	uptime, err := e.Uptimes.CalculateUptimePercentFrom(nodeID, startTime)
	if err != nil {
		return fmt.Errorf("failed to calculate uptime: %w", err)
	}

	e.PrefersCommit = uptime >= e.Config.UptimePercentage
	return nil
}

// GetNextStakerChangeTime returns the next time a staker will be either added
// or removed to/from the current validator set.
func GetNextStakerChangeTime(state state.Chain) (time.Time, error) {
	currentStakerIterator, err := state.GetCurrentStakerIterator()
	if err != nil {
		return time.Time{}, err
	}
	defer currentStakerIterator.Release()

	pendingStakerIterator, err := state.GetPendingStakerIterator()
	if err != nil {
		return time.Time{}, err
	}
	defer pendingStakerIterator.Release()

	hasCurrentStaker := currentStakerIterator.Next()
	hasPendingStaker := pendingStakerIterator.Next()
	switch {
	case hasCurrentStaker && hasPendingStaker:
		nextCurrentTime := currentStakerIterator.Value().NextTime
		nextPendingTime := pendingStakerIterator.Value().NextTime
		if nextCurrentTime.Before(nextPendingTime) {
			return nextCurrentTime, nil
		}
		return nextPendingTime, nil
	case hasCurrentStaker:
		return currentStakerIterator.Value().NextTime, nil
	case hasPendingStaker:
		return pendingStakerIterator.Value().NextTime, nil
	default:
		return time.Time{}, database.ErrNotFound
	}
}

// GetValidator returns information about the given validator, which may be a
// current validator or pending validator.
func GetValidator(state state.Chain, subnetID ids.ID, nodeID ids.NodeID) (*state.Staker, error) {
	validator, err := state.GetCurrentValidator(subnetID, nodeID)
	if err == nil {
		// This node is currently validating the subnet.
		return validator, nil
	}
	if err != database.ErrNotFound {
		// Unexpected error occurred.
		return nil, err
	}
	return state.GetPendingValidator(subnetID, nodeID)
}

// canDelegate returns true if [delegator] can be added as a delegator of
// [validator].
//
// A [delegator] can be added if:
// - [delegator]'s start time is not before [validator]'s start time
// - [delegator]'s end time is not after [validator]'s end time
// - the maximum total weight on [validator] will not exceed [weightLimit]
func canDelegate(
	state state.Chain,
	validator *state.Staker,
	weightLimit uint64,
	delegator *state.Staker,
) (bool, error) {
	if delegator.StartTime.Before(validator.StartTime) {
		return false, nil
	}
	if delegator.EndTime.After(validator.EndTime) {
		return false, nil
	}

	maxWeight, err := GetMaxWeight(state, validator, delegator.StartTime, delegator.EndTime)
	if err != nil {
		return false, err
	}
	newMaxWeight, err := math.Add64(maxWeight, delegator.Weight)
	if err != nil {
		return false, err
	}
	return newMaxWeight <= weightLimit, nil
}

// GetMaxWeight returns the maximum total weight of the [validator], including
// its own weight, between [startTime] and [endTime].
// The weight changes are applied in the order they will be applied as chain
// time advances.
// Invariant:
// - [validator.StartTime] <= [startTime] < [endTime] <= [validator.EndTime]
func GetMaxWeight(
	chainState state.Chain,
	validator *state.Staker,
	startTime time.Time,
	endTime time.Time,
) (uint64, error) {
	currentDelegatorIterator, err := chainState.GetCurrentDelegatorIterator(validator.SubnetID, validator.NodeID)
	if err != nil {
		return 0, err
	}

	// TODO: We can optimize this by moving the current total weight to be
	//       stored in the validator state.
	//
	// Calculate the current total weight on this validator, including the
	// weight of the actual validator and the sum of the weights of all of the
	// currently active delegators.
	currentWeight := validator.Weight
	for currentDelegatorIterator.Next() {
		currentDelegator := currentDelegatorIterator.Value()

		currentWeight, err = math.Add64(currentWeight, currentDelegator.Weight)
		if err != nil {
			currentDelegatorIterator.Release()
			return 0, err
		}
	}
	currentDelegatorIterator.Release()

	currentDelegatorIterator, err = chainState.GetCurrentDelegatorIterator(validator.SubnetID, validator.NodeID)
	if err != nil {
		return 0, err
	}
	pendingDelegatorIterator, err := chainState.GetPendingDelegatorIterator(validator.SubnetID, validator.NodeID)
	if err != nil {
		currentDelegatorIterator.Release()
		return 0, err
	}
	delegatorChangesIterator := state.NewStakerDiffIterator(currentDelegatorIterator, pendingDelegatorIterator)
	defer delegatorChangesIterator.Release()

	// Iterate over the future stake weight changes and calculate the maximum
	// total weight on the validator, only including the points in the time
	// range [startTime, endTime].
	var currentMax uint64
	for delegatorChangesIterator.Next() {
		delegator, isAdded := delegatorChangesIterator.Value()
		// [delegator.NextTime] > [endTime]
		if delegator.NextTime.After(endTime) {
			// This delegation change (and all following changes) occurs after
			// [endTime]. Since we're calculating the max amount staked in
			// [startTime, endTime], we can stop.
			break
		}

		// [delegator.NextTime] >= [startTime]
		if !delegator.NextTime.Before(startTime) {
			// We have advanced time to be at the inside of the delegation
			// window. Make sure that the max weight is updated accordingly.
			currentMax = math.Max64(currentMax, currentWeight)
		}

		var op func(uint64, uint64) (uint64, error)
		if isAdded {
			op = math.Add64
		} else {
			op = math.Sub64
		}
		currentWeight, err = op(currentWeight, delegator.Weight)
		if err != nil {
			return 0, err
		}
	}
	// Because we assume [startTime] < [endTime], we have advanced time to
	// be at the end of the delegation window. Make sure that the max weight is
	// updated accordingly.
	return math.Max64(currentMax, currentWeight), nil
}<|MERGE_RESOLUTION|>--- conflicted
+++ resolved
@@ -53,19 +53,15 @@
 type ProposalTxExecutor struct {
 	// inputs, to be filled before visitor methods are called
 	*Backend
-<<<<<<< HEAD
 
 	// Apricot proposalTxs are validated against some parent state parameters
 	// On the contrary, Blueberry proposalTxs are validated again the current
 	// block state, which is generated processing block timestamp
 	ReferenceBlockID ids.ID
 
+	StateVersions state.Versions
+
 	Tx *txs.Tx
-=======
-	ParentID      ids.ID
-	StateVersions state.Versions
-	Tx            *txs.Tx
->>>>>>> 455c0d9d
 
 	// outputs of visitor execution
 	OnCommit      state.Diff
