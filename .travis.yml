language: go

go:
- 1.15.5

env:
  global:
  - AVALANCHE_HOME=$GOPATH/src/github.com/$TRAVIS_REPO_SLUG/
  - E2E_TEST_HOME=$GOPATH/src/github.com/ava-labs/avalanche-testing/
  - COMMIT=${TRAVIS_COMMIT::8}
  - DOCKERHUB_REPO=avaplatform/avalanchego

jobs:
  include:
  - stage: lint
    os: linux
    dist: bionic
    script:
    - ".ci/lint.sh"

  - stage: build
    os: linux
    dist: bionic
    script:
    - ".ci/build_and_test.sh"
    - ".ci/run_e2e_tests.sh"
    - ".ci/after_success.sh"

  - stage: build
<<<<<<< HEAD
    if: repo = ava-labs/avalanchego
=======
    if: repo = "ava-labs/avalanchego"
>>>>>>> 836dd998
    os: osx
    osx_image: xcode11.4
    script:
    - ".ci/build_and_test.sh"

  - stage: build
    if: repo = "ava-labs/avalanchego"
    os: windows
    script:
    - ".ci/build_and_test.sh"<|MERGE_RESOLUTION|>--- conflicted
+++ resolved
@@ -27,11 +27,7 @@
     - ".ci/after_success.sh"
 
   - stage: build
-<<<<<<< HEAD
-    if: repo = ava-labs/avalanchego
-=======
     if: repo = "ava-labs/avalanchego"
->>>>>>> 836dd998
     os: osx
     osx_image: xcode11.4
     script:
