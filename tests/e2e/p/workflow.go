// Copyright (C) 2019-2024, Ava Labs, Inc. All rights reserved.
// See the file LICENSE for licensing terms.

package p

import (
	"time"

	"github.com/stretchr/testify/require"

	"github.com/ava-labs/avalanchego/api/info"
	"github.com/ava-labs/avalanchego/ids"
	"github.com/ava-labs/avalanchego/tests"
	"github.com/ava-labs/avalanchego/tests/fixture/e2e"
	"github.com/ava-labs/avalanchego/utils"
	"github.com/ava-labs/avalanchego/utils/constants"
	"github.com/ava-labs/avalanchego/utils/crypto/bls"
	"github.com/ava-labs/avalanchego/utils/units"
	"github.com/ava-labs/avalanchego/vms/components/avax"
	"github.com/ava-labs/avalanchego/vms/platformvm"
	"github.com/ava-labs/avalanchego/vms/platformvm/signer"
	"github.com/ava-labs/avalanchego/vms/platformvm/txs"
	"github.com/ava-labs/avalanchego/vms/platformvm/txs/fee"
	"github.com/ava-labs/avalanchego/vms/secp256k1fx"

	commonfees "github.com/ava-labs/avalanchego/vms/components/fees"
	ginkgo "github.com/onsi/ginkgo/v2"
)

// PChainWorkflow is an integration test for normal P-Chain operations
// - Issues an Add Validator and an Add Delegator using the funding address
// - Exports AVAX from the P-Chain funding address to the X-Chain created address
// - Exports AVAX from the X-Chain created address to the P-Chain created address
// - Checks the expected value of the funding address

var _ = e2e.DescribePChain("[Workflow]", func() {
	require := require.New(ginkgo.GinkgoT())

	ginkgo.It("P-chain main operations",
		func() {
			nodeURI := e2e.Env.GetRandomNodeURI()
			keychain := e2e.Env.NewKeychain(2)
			baseWallet := e2e.NewWallet(keychain, nodeURI)

			pWallet := baseWallet.P()
			pBuilder := pWallet.Builder()
			pContext := pBuilder.Context()
			avaxAssetID := pContext.AVAXAssetID
			xWallet := baseWallet.X()
			xBuilder := xWallet.Builder()
			xContext := xBuilder.Context()
			pChainClient := platformvm.NewClient(nodeURI.URI)

			tests.Outf("{{blue}} fetching minimal stake amounts {{/}}\n")
			minValStake, minDelStake, err := pChainClient.GetMinStake(e2e.DefaultContext(), constants.PlatformChainID)
			require.NoError(err)
			tests.Outf("{{green}} minimal validator stake: %d {{/}}\n", minValStake)
			tests.Outf("{{green}} minimal delegator stake: %d {{/}}\n", minDelStake)

			tests.Outf("{{blue}} fetching X-chain tx fee {{/}}\n")
			infoClient := info.NewClient(nodeURI.URI)
			staticFees, err := infoClient.GetTxFee(e2e.DefaultContext())
			require.NoError(err)
			pChainStaticFees := fee.StaticConfig{
				TxFee:                         uint64(staticFees.TxFee),
				CreateSubnetTxFee:             uint64(staticFees.CreateSubnetTxFee),
				TransformSubnetTxFee:          uint64(staticFees.TransformSubnetTxFee),
				CreateBlockchainTxFee:         uint64(staticFees.CreateBlockchainTxFee),
				AddPrimaryNetworkValidatorFee: uint64(staticFees.AddPrimaryNetworkValidatorFee),
				AddPrimaryNetworkDelegatorFee: uint64(staticFees.AddPrimaryNetworkDelegatorFee),
				AddSubnetValidatorFee:         uint64(staticFees.AddSubnetValidatorFee),
				AddSubnetDelegatorFee:         uint64(staticFees.AddSubnetDelegatorFee),
			}

			xChainTxFees := uint64(staticFees.TxFee)
			tests.Outf("{{green}} X-chain TxFee: %d {{/}}\n", xChainTxFees)

			// amount to transfer from P to X chain
			toTransfer := 1 * units.Avax

			pShortAddr := keychain.Keys[0].Address()
			xTargetAddr := keychain.Keys[1].Address()

			// Use a random node ID to ensure that repeated test runs
			// will succeed against a network that persists across runs.
			validatorID, err := ids.ToNodeID(utils.RandomBytes(ids.NodeIDLen))
			require.NoError(err)

			vdr := &txs.SubnetValidator{
				Validator: txs.Validator{
					NodeID: validatorID,
					End:    uint64(time.Now().Add(72 * time.Hour).Unix()),
					Wght:   minValStake,
				},
				Subnet: constants.PrimaryNetworkID,
			}
			rewardOwner := &secp256k1fx.OutputOwners{
				Threshold: 1,
				Addrs:     []ids.ShortID{pShortAddr},
			}
			shares := uint32(20000) // TODO: retrieve programmatically

			sk, err := bls.NewSecretKey()
			require.NoError(err)
			pop := signer.NewProofOfPossession(sk)

			ginkgo.By("issue add validator tx", func() {
				_, err := pWallet.IssueAddPermissionlessValidatorTx(
					vdr,
					pop,
					avaxAssetID,
					rewardOwner,
					rewardOwner,
					shares,
					e2e.WithDefaultContext(),
				)
				require.NoError(err)
			})

			ginkgo.By("issue add delegator tx", func() {
				_, err := pWallet.IssueAddPermissionlessDelegatorTx(
					vdr,
					avaxAssetID,
					rewardOwner,
					e2e.WithDefaultContext(),
				)
				require.NoError(err)
			})

			// retrieve initial balances
			pBalances, err := pWallet.Builder().GetBalance()
			require.NoError(err)
			pStartBalance := pBalances[avaxAssetID]
			tests.Outf("{{blue}} P-chain balance before P->X export: %d {{/}}\n", pStartBalance)

			xBalances, err := xWallet.Builder().GetFTBalance()
			require.NoError(err)
			xStartBalance := xBalances[avaxAssetID]
			tests.Outf("{{blue}} X-chain balance before P->X export: %d {{/}}\n", xStartBalance)

			outputOwner := secp256k1fx.OutputOwners{
				Threshold: 1,
				Addrs: []ids.ShortID{
					xTargetAddr,
				},
			}
			output := &secp256k1fx.TransferOutput{
				Amt:          toTransfer,
				OutputOwners: outputOwner,
			}

			pChainExportFee := uint64(0)
			ginkgo.By("export avax from P to X chain", func() {
				tx, err := pWallet.IssueExportTx(
					xContext.BlockchainID,
					[]*avax.TransferableOutput{
						{
							Asset: avax.Asset{
								ID: avaxAssetID,
							},
							Out: output,
						},
					},
					e2e.WithDefaultContext(),
				)
				require.NoError(err)

				// retrieve fees paid for the tx
				feeCfg := fee.GetDynamicConfig(true /*isEActive*/)
<<<<<<< HEAD
				feeCalc := fee.NewDynamicCalculator(pChainStaticFees, commonfees.NewManager(feeCfg.FeeRate), feeCfg.BlockMaxComplexity, tx.Creds)
				pChainExportFee, err = feeCalc.ComputeFee(tx.Unsigned)
=======
				feeCalc := fee.NewDynamicCalculator(pChainStaticFees, commonfees.NewManager(feeCfg.FeeRate), feeCfg.BlockMaxComplexity)
				pChainExportFee, err = feeCalc.ComputeFee(tx.Unsigned, tx.Creds)
>>>>>>> 65f00e90
				require.NoError(err)
			})

			// check balances post export
			pBalances, err = pWallet.Builder().GetBalance()
			require.NoError(err)
			pPreImportBalance := pBalances[avaxAssetID]
			tests.Outf("{{blue}} P-chain balance after P->X export: %d {{/}}\n", pPreImportBalance)

			xBalances, err = xWallet.Builder().GetFTBalance()
			require.NoError(err)
			xPreImportBalance := xBalances[avaxAssetID]
			tests.Outf("{{blue}} X-chain balance after P->X export: %d {{/}}\n", xPreImportBalance)

			require.Equal(xPreImportBalance, xStartBalance) // import not performed yet
			require.Equal(pPreImportBalance, pStartBalance-toTransfer-pChainExportFee)

			ginkgo.By("import avax from P into X chain", func() {
				_, err := xWallet.IssueImportTx(
					constants.PlatformChainID,
					&outputOwner,
					e2e.WithDefaultContext(),
				)
				require.NoError(err)
			})

			// check balances post import
			pBalances, err = pWallet.Builder().GetBalance()
			require.NoError(err)
			pFinalBalance := pBalances[avaxAssetID]
			tests.Outf("{{blue}} P-chain balance after P->X import: %d {{/}}\n", pFinalBalance)

			xBalances, err = xWallet.Builder().GetFTBalance()
			require.NoError(err)
			xFinalBalance := xBalances[avaxAssetID]
			tests.Outf("{{blue}} X-chain balance after P->X import: %d {{/}}\n", xFinalBalance)

			require.Equal(xFinalBalance, xPreImportBalance+toTransfer-xChainTxFees) // import not performed yet
			require.Equal(pFinalBalance, pPreImportBalance)
		})
})<|MERGE_RESOLUTION|>--- conflicted
+++ resolved
@@ -167,13 +167,8 @@
 
 				// retrieve fees paid for the tx
 				feeCfg := fee.GetDynamicConfig(true /*isEActive*/)
-<<<<<<< HEAD
-				feeCalc := fee.NewDynamicCalculator(pChainStaticFees, commonfees.NewManager(feeCfg.FeeRate), feeCfg.BlockMaxComplexity, tx.Creds)
-				pChainExportFee, err = feeCalc.ComputeFee(tx.Unsigned)
-=======
 				feeCalc := fee.NewDynamicCalculator(pChainStaticFees, commonfees.NewManager(feeCfg.FeeRate), feeCfg.BlockMaxComplexity)
 				pChainExportFee, err = feeCalc.ComputeFee(tx.Unsigned, tx.Creds)
->>>>>>> 65f00e90
 				require.NoError(err)
 			})
 
