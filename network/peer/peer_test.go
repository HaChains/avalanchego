// Copyright (C) 2019-2022, Ava Labs, Inc. All rights reserved.
// See the file LICENSE for licensing terms.

package peer

import (
	"context"
	"crypto/x509"
	"net"
	"testing"
	"time"

	"github.com/prometheus/client_golang/prometheus"

	"github.com/stretchr/testify/require"

	"github.com/ava-labs/avalanchego/ids"
	"github.com/ava-labs/avalanchego/message"
	"github.com/ava-labs/avalanchego/network/throttling"
	"github.com/ava-labs/avalanchego/proto/pb/p2p"
	"github.com/ava-labs/avalanchego/snow/networking/router"
	"github.com/ava-labs/avalanchego/snow/networking/tracker"
	"github.com/ava-labs/avalanchego/snow/validators"
	"github.com/ava-labs/avalanchego/staking"
	"github.com/ava-labs/avalanchego/utils/constants"
	"github.com/ava-labs/avalanchego/utils/ips"
	"github.com/ava-labs/avalanchego/utils/logging"
	"github.com/ava-labs/avalanchego/utils/math/meter"
	"github.com/ava-labs/avalanchego/utils/resource"
	"github.com/ava-labs/avalanchego/utils/set"
	"github.com/ava-labs/avalanchego/version"
)

type testPeer struct {
	Peer
	inboundMsgChan <-chan message.InboundMessage
}

type rawTestPeer struct {
	config         *Config
	conn           net.Conn
	cert           *x509.Certificate
	nodeID         ids.NodeID
	inboundMsgChan <-chan message.InboundMessage
}

func newMessageCreator(t *testing.T) message.Creator {
	t.Helper()

	mc, err := message.NewCreator(
		prometheus.NewRegistry(),
		"",
		true,
		10*time.Second,
	)
	require.NoError(t, err)

	return mc
}

func makeRawTestPeers(t *testing.T) (*rawTestPeer, *rawTestPeer) {
	t.Helper()
	require := require.New(t)

	conn0, conn1 := net.Pipe()

	tlsCert0, err := staking.NewTLSCert()
	require.NoError(err)

	tlsCert1, err := staking.NewTLSCert()
	require.NoError(err)

	nodeID0 := ids.NodeIDFromCert(tlsCert0.Leaf)
	nodeID1 := ids.NodeIDFromCert(tlsCert1.Leaf)

	mc := newMessageCreator(t)

	metrics, err := NewMetrics(
		logging.NoLog{},
		"",
		prometheus.NewRegistry(),
	)
	require.NoError(err)

	resourceTracker, err := tracker.NewResourceTracker(
		prometheus.NewRegistry(),
		resource.NoUsage,
		meter.ContinuousFactory{},
		10*time.Second,
	)
	require.NoError(err)

	sharedConfig := Config{
		Metrics:              metrics,
		MessageCreator:       mc,
		Log:                  logging.NoLog{},
		InboundMsgThrottler:  throttling.NewNoInboundThrottler(),
		VersionCompatibility: version.GetCompatibility(constants.LocalID),
		MySubnets:            set.Set[ids.ID]{},
		Beacons:              validators.NewSet(),
		NetworkID:            constants.LocalID,
		PingFrequency:        constants.DefaultPingFrequency,
		PongTimeout:          constants.DefaultPingPongTimeout,
		MaxClockDifference:   time.Minute,
		ResourceTracker:      resourceTracker,
	}
	peerConfig0 := sharedConfig
	peerConfig1 := sharedConfig

	ip0 := ips.NewDynamicIPPort(net.IPv6loopback, 0)
<<<<<<< HEAD
	signer0, err := NewBanffSigner(tlsCert0)
	require.NoError(err)
	peerConfig0.IPSigner = NewDynamicIPSigner(ip0, signer0)
=======
	signer0, err := NewPreBanffSigner(tlsCert0)
	require.NoError(err)
	peerConfig0.IPSigner = NewIPSigner(ip0, signer0)
>>>>>>> d9aaff45

	peerConfig0.Network = TestNetwork
	inboundMsgChan0 := make(chan message.InboundMessage)
	peerConfig0.Router = router.InboundHandlerFunc(func(_ context.Context, msg message.InboundMessage) {
		inboundMsgChan0 <- msg
	})

	ip1 := ips.NewDynamicIPPort(net.IPv6loopback, 1)
<<<<<<< HEAD
	signer1, err := NewBanffSigner(tlsCert1)
	require.NoError(err)
	peerConfig1.IPSigner = NewDynamicIPSigner(ip1, signer1)
=======
	signer1, err := NewPreBanffSigner(tlsCert1)
	require.NoError(err)
	peerConfig1.IPSigner = NewIPSigner(ip1, signer1)
>>>>>>> d9aaff45

	peerConfig1.Network = TestNetwork
	inboundMsgChan1 := make(chan message.InboundMessage)
	peerConfig1.Router = router.InboundHandlerFunc(func(_ context.Context, msg message.InboundMessage) {
		inboundMsgChan1 <- msg
	})

	peer0 := &rawTestPeer{
		config:         &peerConfig0,
		conn:           conn0,
		cert:           tlsCert0.Leaf,
		nodeID:         nodeID0,
		inboundMsgChan: inboundMsgChan0,
	}
	peer1 := &rawTestPeer{
		config:         &peerConfig1,
		conn:           conn1,
		cert:           tlsCert1.Leaf,
		nodeID:         nodeID1,
		inboundMsgChan: inboundMsgChan1,
	}
	return peer0, peer1
}

func makeTestPeers(t *testing.T) (*testPeer, *testPeer) {
	rawPeer0, rawPeer1 := makeRawTestPeers(t)

	peer0 := &testPeer{
		Peer: Start(
			rawPeer0.config,
			rawPeer0.conn,
			rawPeer1.cert,
			rawPeer1.nodeID,
			NewThrottledMessageQueue(
				rawPeer0.config.Metrics,
				rawPeer1.nodeID,
				logging.NoLog{},
				throttling.NewNoOutboundThrottler(),
			),
		),
		inboundMsgChan: rawPeer0.inboundMsgChan,
	}
	peer1 := &testPeer{
		Peer: Start(
			rawPeer1.config,
			rawPeer1.conn,
			rawPeer0.cert,
			rawPeer0.nodeID,
			NewThrottledMessageQueue(
				rawPeer1.config.Metrics,
				rawPeer0.nodeID,
				logging.NoLog{},
				throttling.NewNoOutboundThrottler(),
			),
		),
		inboundMsgChan: rawPeer1.inboundMsgChan,
	}
	return peer0, peer1
}

func makeReadyTestPeers(t *testing.T) (*testPeer, *testPeer) {
	t.Helper()
	require := require.New(t)

	peer0, peer1 := makeTestPeers(t)

	err := peer0.AwaitReady(context.Background())
	require.NoError(err)
	isReady := peer0.Ready()
	require.True(isReady)

	err = peer1.AwaitReady(context.Background())
	require.NoError(err)
	isReady = peer1.Ready()
	require.True(isReady)

	return peer0, peer1
}

func TestReady(t *testing.T) {
	require := require.New(t)

	rawPeer0, rawPeer1 := makeRawTestPeers(t)

	peer0 := Start(
		rawPeer0.config,
		rawPeer0.conn,
		rawPeer1.cert,
		rawPeer1.nodeID,
		NewThrottledMessageQueue(
			rawPeer0.config.Metrics,
			rawPeer1.nodeID,
			logging.NoLog{},
			throttling.NewNoOutboundThrottler(),
		),
	)

	isReady := peer0.Ready()
	require.False(isReady)

	peer1 := Start(
		rawPeer1.config,
		rawPeer1.conn,
		rawPeer0.cert,
		rawPeer0.nodeID,
		NewThrottledMessageQueue(
			rawPeer1.config.Metrics,
			rawPeer0.nodeID,
			logging.NoLog{},
			throttling.NewNoOutboundThrottler(),
		),
	)

	err := peer0.AwaitReady(context.Background())
	require.NoError(err)
	isReady = peer0.Ready()
	require.True(isReady)

	err = peer1.AwaitReady(context.Background())
	require.NoError(err)
	isReady = peer1.Ready()
	require.True(isReady)

	peer0.StartClose()
	err = peer0.AwaitClosed(context.Background())
	require.NoError(err)
	err = peer1.AwaitClosed(context.Background())
	require.NoError(err)
}

func TestSend(t *testing.T) {
	require := require.New(t)

	peer0, peer1 := makeReadyTestPeers(t)
	mc := newMessageCreator(t)

	outboundGetMsg, err := mc.Get(ids.Empty, 1, time.Second, ids.Empty, p2p.EngineType_ENGINE_TYPE_SNOWMAN)
	require.NoError(err)

	sent := peer0.Send(context.Background(), outboundGetMsg)
	require.True(sent)

	inboundGetMsg := <-peer1.inboundMsgChan
	require.Equal(message.GetOp, inboundGetMsg.Op())

	peer1.StartClose()
	err = peer0.AwaitClosed(context.Background())
	require.NoError(err)
	err = peer1.AwaitClosed(context.Background())
	require.NoError(err)
}<|MERGE_RESOLUTION|>--- conflicted
+++ resolved
@@ -108,15 +108,9 @@
 	peerConfig1 := sharedConfig
 
 	ip0 := ips.NewDynamicIPPort(net.IPv6loopback, 0)
-<<<<<<< HEAD
-	signer0, err := NewBanffSigner(tlsCert0)
-	require.NoError(err)
-	peerConfig0.IPSigner = NewDynamicIPSigner(ip0, signer0)
-=======
 	signer0, err := NewPreBanffSigner(tlsCert0)
 	require.NoError(err)
 	peerConfig0.IPSigner = NewIPSigner(ip0, signer0)
->>>>>>> d9aaff45
 
 	peerConfig0.Network = TestNetwork
 	inboundMsgChan0 := make(chan message.InboundMessage)
@@ -125,15 +119,9 @@
 	})
 
 	ip1 := ips.NewDynamicIPPort(net.IPv6loopback, 1)
-<<<<<<< HEAD
-	signer1, err := NewBanffSigner(tlsCert1)
-	require.NoError(err)
-	peerConfig1.IPSigner = NewDynamicIPSigner(ip1, signer1)
-=======
 	signer1, err := NewPreBanffSigner(tlsCert1)
 	require.NoError(err)
 	peerConfig1.IPSigner = NewIPSigner(ip1, signer1)
->>>>>>> d9aaff45
 
 	peerConfig1.Network = TestNetwork
 	inboundMsgChan1 := make(chan message.InboundMessage)
