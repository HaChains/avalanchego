--- conflicted
+++ resolved
@@ -583,7 +583,6 @@
 
 	for _, tt := range tests {
 		t.Run(tt.name, func(t *testing.T) {
-<<<<<<< HEAD
 			gasCap := testBlockMaxGas
 			if tt.gasCapF != nil {
 				gasCap = tt.gasCapF()
@@ -603,15 +602,8 @@
 				// txs like RewardValidatorTx are not signed
 				creds = sTx.Creds
 			}
-			_, _ = c.ComputeFee(uTx, creds)
+			_, _ = c.CalculateFee(uTx, creds)
 			tt.checksF(t, c)
-=======
-			uTx := tt.unsignedTx()
-			fc := NewStaticCalculator(feeTestsDefaultCfg, upgrades, tt.chainTime)
-			fee, err := fc.CalculateFee(uTx, nil)
-			require.NoError(t, err)
-			require.Equal(t, tt.expected, fee)
->>>>>>> da722bcd
 		})
 	}
 }
