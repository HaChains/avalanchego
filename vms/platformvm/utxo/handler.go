// Copyright (C) 2019-2024, Ava Labs, Inc. All rights reserved.
// See the file LICENSE for licensing terms.

package utxo

import (
	"errors"
	"fmt"

	"github.com/ava-labs/avalanchego/ids"
	"github.com/ava-labs/avalanchego/snow"
	"github.com/ava-labs/avalanchego/utils/hashing"
	"github.com/ava-labs/avalanchego/utils/math"
	"github.com/ava-labs/avalanchego/utils/timer/mockable"
	"github.com/ava-labs/avalanchego/vms/components/avax"
	"github.com/ava-labs/avalanchego/vms/components/verify"
	"github.com/ava-labs/avalanchego/vms/platformvm/fx"
	"github.com/ava-labs/avalanchego/vms/platformvm/stakeable"
	"github.com/ava-labs/avalanchego/vms/platformvm/txs"
<<<<<<< HEAD
	"github.com/ava-labs/avalanchego/vms/platformvm/txs/fees"
	"github.com/ava-labs/avalanchego/vms/secp256k1fx"
=======
>>>>>>> 0f24a1af
)

var (
	_ Verifier = (*verifier)(nil)

	ErrInsufficientFunds            = errors.New("insufficient funds")
	ErrInsufficientUnlockedFunds    = errors.New("insufficient unlocked funds")
	ErrInsufficientLockedFunds      = errors.New("insufficient locked funds")
	errWrongNumberCredentials       = errors.New("wrong number of credentials")
	errWrongNumberUTXOs             = errors.New("wrong number of UTXOs")
	errAssetIDMismatch              = errors.New("input asset ID does not match UTXO asset ID")
	errLocktimeMismatch             = errors.New("input locktime does not match UTXO locktime")
	errLockedFundsNotMarkedAsLocked = errors.New("locked funds not marked as locked")
)

<<<<<<< HEAD
// TODO: FinanceTx and Authorize should be replaced by similar methods in the
// P-chain wallet
type Spender interface {
	// FinanceTx the provided amount while calculating and deducting the provided fee.
	// Arguments:
	// - [keys] are the owners of the funds
	// - [amountToStake] is the amount of funds that are trying to be staked
	// - [feeCalc] is the fee calculator that tracks and calculates the fees
	// - [changeAddr] is the address that change, if there is any, is sent to
	// Returns:
	// - [inputs] the inputs that should be consumed to fund the outputs
	// - [returnedOutputs] the outputs that should be immediately returned to
	//                     the UTXO set
	// - [stakedOutputs] the outputs that should be locked for the duration of
	//                   the staking period
	// - [signers] the proof of ownership of the funds being moved
	FinanceTx(
		utxoReader avax.UTXOReader,
		keys []*secp256k1.PrivateKey,
		amountToStake uint64,
		feeCalc *fees.Calculator,
		changeAddr ids.ShortID,
	) (
		[]*avax.TransferableInput, // inputs
		[]*avax.TransferableOutput, // returnedOutputs
		[]*avax.TransferableOutput, // stakedOutputs
		[][]*secp256k1.PrivateKey, // signers
		error,
	)

	// Authorize an operation on behalf of the named subnet with the provided
	// keys.
	Authorize(
		state state.Chain,
		subnetID ids.ID,
		keys []*secp256k1.PrivateKey,
	) (
		verify.Verifiable, // Input that names owners
		[]*secp256k1.PrivateKey, // Keys that prove ownership
		error,
	)
}

=======
>>>>>>> 0f24a1af
type Verifier interface {
	// Verify that [tx] is semantically valid.
	// [ins] and [outs] are the inputs and outputs of [tx].
	// [creds] are the credentials of [tx], which allow [ins] to be spent.
	// [unlockedProduced] is the map of assets that were produced and their
	// amounts.
	// The [ins] must have at least [unlockedProduced] than the [outs].
	//
	// Precondition: [tx] has already been syntactically verified.
	//
	// Note: [unlockedProduced] is modified by this method.
	VerifySpend(
		tx txs.UnsignedTx,
		utxoDB avax.UTXOGetter,
		ins []*avax.TransferableInput,
		outs []*avax.TransferableOutput,
		creds []verify.Verifiable,
		unlockedProduced map[ids.ID]uint64,
	) error

	// Verify that [tx] is semantically valid.
	// [utxos[i]] is the UTXO being consumed by [ins[i]].
	// [ins] and [outs] are the inputs and outputs of [tx].
	// [creds] are the credentials of [tx], which allow [ins] to be spent.
	// [unlockedProduced] is the map of assets that were produced and their
	// amounts.
	// The [ins] must have at least [unlockedProduced] more than the [outs].
	//
	// Precondition: [tx] has already been syntactically verified.
	//
	// Note: [unlockedProduced] is modified by this method.
	VerifySpendUTXOs(
		tx txs.UnsignedTx,
		utxos []*avax.UTXO,
		ins []*avax.TransferableInput,
		outs []*avax.TransferableOutput,
		creds []verify.Verifiable,
		unlockedProduced map[ids.ID]uint64,
	) error
}

func NewVerifier(
	ctx *snow.Context,
	clk *mockable.Clock,
	fx fx.Fx,
) Verifier {
	return &verifier{
		ctx: ctx,
		clk: clk,
		fx:  fx,
	}
}

type verifier struct {
	ctx *snow.Context
	clk *mockable.Clock
	fx  fx.Fx
}

<<<<<<< HEAD
func (h *handler) FinanceTx(
	utxoReader avax.UTXOReader,
	keys []*secp256k1.PrivateKey,
	amountToStake uint64,
	feeCalc *fees.Calculator,
	changeAddr ids.ShortID,
) (
	[]*avax.TransferableInput, // inputs
	[]*avax.TransferableOutput, // returnedOutputs
	[]*avax.TransferableOutput, // stakedOutputs
	[][]*secp256k1.PrivateKey, // signers
	error,
) {
	addrs := set.NewSet[ids.ShortID](len(keys)) // The addresses controlled by [keys]
	for _, key := range keys {
		addrs.Add(key.PublicKey().Address())
	}
	utxos, err := avax.GetAllUTXOs(utxoReader, addrs) // The UTXOs controlled by [keys]
	if err != nil {
		return nil, nil, nil, nil, fmt.Errorf("couldn't get UTXOs: %w", err)
	}

	kc := secp256k1fx.NewKeychain(keys...) // Keychain consumes UTXOs and creates new ones

	// Minimum time this transaction will be issued at
	now := uint64(h.clk.Time().Unix())

	ins := []*avax.TransferableInput{}
	returnedOuts := []*avax.TransferableOutput{}
	stakedOuts := []*avax.TransferableOutput{}
	signers := [][]*secp256k1.PrivateKey{}

	targetFee := feeCalc.Fee

	// Amount of AVAX that has been staked
	amountStaked := uint64(0)

	// Consume locked UTXOs
	for _, utxo := range utxos {
		// If we have consumed more AVAX than we are trying to stake, then we
		// have no need to consume more locked AVAX
		if amountStaked >= amountToStake {
			break
		}

		if assetID := utxo.AssetID(); assetID != h.ctx.AVAXAssetID {
			continue // We only care about staking AVAX, so ignore other assets
		}

		out, ok := utxo.Out.(*stakeable.LockOut)
		if !ok {
			// This output isn't locked, so it will be handled during the next
			// iteration of the UTXO set
			continue
		}
		if out.Locktime <= now {
			// This output is no longer locked, so it will be handled during the
			// next iteration of the UTXO set
			continue
		}

		inner, ok := out.TransferableOut.(*secp256k1fx.TransferOutput)
		if !ok {
			// We only know how to clone secp256k1 outputs for now
			continue
		}

		inIntf, inSigners, err := kc.Spend(out.TransferableOut, now)
		if err != nil {
			// We couldn't spend the output, so move on to the next one
			continue
		}
		in, ok := inIntf.(avax.TransferableIn)
		if !ok { // should never happen
			h.ctx.Log.Warn("wrong input type",
				zap.String("expectedType", "avax.TransferableIn"),
				zap.String("actualType", fmt.Sprintf("%T", inIntf)),
			)
			continue
		}
		input := &avax.TransferableInput{
			UTXOID: utxo.UTXOID,
			Asset:  avax.Asset{ID: h.ctx.AVAXAssetID},
			In: &stakeable.LockIn{
				Locktime:       out.Locktime,
				TransferableIn: in,
			},
		}

		addedFees, err := fees.FinanceCredential(feeCalc, len(inSigners))
		if err != nil {
			return nil, nil, nil, nil, fmt.Errorf("account for credential fees: %w", err)
		}
		targetFee += addedFees

		// The remaining value is initially the full value of the input
		remainingValue := in.Amount()

		// update fees to target given the extra input added
		addedFees, err = fees.FinanceInput(feeCalc, input)
		if err != nil {
			return nil, nil, nil, nil, fmt.Errorf("account for input fees: %w", err)
		}
		targetFee += addedFees

		// Stake any value that should be staked
		amountToStake := min(
			amountToStake-amountStaked, // Amount we still need to stake
			remainingValue,             // Amount available to stake
		)
		amountStaked += amountToStake
		remainingValue -= amountToStake

		// Add the input to the consumed inputs
		ins = append(ins, input)

		stakedOut := &avax.TransferableOutput{
			Asset: avax.Asset{ID: h.ctx.AVAXAssetID},
			Out: &stakeable.LockOut{
				Locktime: out.Locktime,
				TransferableOut: &secp256k1fx.TransferOutput{
					Amt:          amountToStake,
					OutputOwners: inner.OutputOwners,
				},
			},
		}

		// update fees to target given the staked output added
		addedFees, _, err = fees.FinanceOutput(feeCalc, stakedOut)
		if err != nil {
			return nil, nil, nil, nil, fmt.Errorf("account for stakedOut fees: %w", err)
		}
		targetFee += addedFees

		// Add the output to the staked outputs
		stakedOuts = append(stakedOuts, stakedOut)

		if remainingValue > 0 {
			// This input provided more value than was needed to be locked.
			// Some of it must be returned
			changeOut := &avax.TransferableOutput{
				Asset: avax.Asset{ID: h.ctx.AVAXAssetID},
				Out: &stakeable.LockOut{
					Locktime: out.Locktime,
					TransferableOut: &secp256k1fx.TransferOutput{
						Amt:          remainingValue,
						OutputOwners: inner.OutputOwners,
					},
				},
			}

			// update fees to target given the change output added
			addedFees, _, err := fees.FinanceOutput(feeCalc, changeOut)
			if err != nil {
				return nil, nil, nil, nil, fmt.Errorf("account for stakedOut fees: %w", err)
			}
			targetFee += addedFees

			returnedOuts = append(returnedOuts, changeOut)
		}

		// Add the signers needed for this input to the set of signers
		signers = append(signers, inSigners)
	}

	// Amount of AVAX that has been burned
	amountBurned := uint64(0)

	for _, utxo := range utxos {
		// If we have consumed more AVAX than we are trying to stake,
		// and we have burned more AVAX than we need to,
		// then we have no need to consume more AVAX
		if amountBurned >= targetFee && amountStaked >= amountToStake {
			break
		}

		if assetID := utxo.AssetID(); assetID != h.ctx.AVAXAssetID {
			continue // We only care about burning AVAX, so ignore other assets
		}

		out := utxo.Out
		inner, ok := out.(*stakeable.LockOut)
		if ok {
			if inner.Locktime > now {
				// This output is currently locked, so this output can't be
				// burned. Additionally, it may have already been consumed
				// above. Regardless, we skip to the next UTXO
				continue
			}
			out = inner.TransferableOut
		}

		inIntf, inSigners, err := kc.Spend(out, now)
		if err != nil {
			// We couldn't spend this UTXO, so we skip to the next one
			continue
		}
		in, ok := inIntf.(avax.TransferableIn)
		if !ok {
			// Because we only use the secp Fx right now, this should never
			// happen
			continue
		}
		input := &avax.TransferableInput{
			UTXOID: utxo.UTXOID,
			Asset:  avax.Asset{ID: h.ctx.AVAXAssetID},
			In:     in,
		}

		addedFees, err := fees.FinanceCredential(feeCalc, len(inSigners))
		if err != nil {
			return nil, nil, nil, nil, fmt.Errorf("account for credential fees: %w", err)
		}
		targetFee += addedFees

		// The remaining value is initially the full value of the input
		remainingValue := in.Amount()

		// update fees to target given the extra input added
		addedFees, err = fees.FinanceInput(feeCalc, input)
		if err != nil {
			return nil, nil, nil, nil, fmt.Errorf("account for input fees: %w", err)
		}
		targetFee += addedFees

		// Burn any value that should be burned
		amountToBurn := min(
			targetFee-amountBurned, // Amount we still need to burn
			remainingValue,         // Amount available to burn
		)
		amountBurned += amountToBurn
		remainingValue -= amountToBurn

		// Stake any value that should be staked
		amountToStake := min(
			amountToStake-amountStaked, // Amount we still need to stake
			remainingValue,             // Amount available to stake
		)
		amountStaked += amountToStake
		remainingValue -= amountToStake

		// Add the input to the consumed inputs
		ins = append(ins, input)

		if amountToStake > 0 {
			// Some of this input was put for staking
			stakedOut := &avax.TransferableOutput{
				Asset: avax.Asset{ID: h.ctx.AVAXAssetID},
				Out: &secp256k1fx.TransferOutput{
					Amt: amountToStake,
					OutputOwners: secp256k1fx.OutputOwners{
						Locktime:  0,
						Threshold: 1,
						Addrs:     []ids.ShortID{changeAddr},
					},
				},
			}

			// update fees to target given the extra input added
			addedFees, _, err := fees.FinanceOutput(feeCalc, stakedOut)
			if err != nil {
				return nil, nil, nil, nil, fmt.Errorf("account for output fees: %w", err)
			}
			targetFee += addedFees

			amountToBurn := min(
				targetFee-amountBurned, // Amount we still need to burn
				remainingValue,         // Amount available to burn
			)
			amountBurned += amountToBurn
			remainingValue -= amountToBurn

			stakedOuts = append(stakedOuts, stakedOut)
		}

		if remainingValue > 0 {
			changeOut := &avax.TransferableOutput{
				Asset: avax.Asset{ID: h.ctx.AVAXAssetID},
				Out: &secp256k1fx.TransferOutput{
					// Amt: remainingValue, // SET IT AFTER CONSIDERING ITS OWN FEES
					OutputOwners: secp256k1fx.OutputOwners{
						Locktime:  0,
						Threshold: 1,
						Addrs:     []ids.ShortID{changeAddr},
					},
				},
			}

			// update fees to target given the extra input added
			addedFees, _, err := fees.FinanceOutput(feeCalc, changeOut)
			if err != nil {
				return nil, nil, nil, nil, fmt.Errorf("account for output fees: %w", err)
			}

			if remainingValue > addedFees {
				targetFee += addedFees
				amountBurned += addedFees
				remainingValue -= addedFees

				changeOut.Out.(*secp256k1fx.TransferOutput).Amt = remainingValue
				// This input had extra value, so some of it must be returned
				returnedOuts = append(returnedOuts, changeOut)
			}

			// If this UTXO has not enough value to cover for its own taxes,
			// we fully consume it (no output) and move to the next UTXO to pay for it.
		}

		// Add the signers needed for this input to the set of signers
		signers = append(signers, inSigners)
	}

	if amountBurned < targetFee || amountStaked < amountToStake {
		return nil, nil, nil, nil, fmt.Errorf(
			"%w (unlocked, locked) (%d, %d) but need (%d, %d)",
			ErrInsufficientFunds, amountBurned, amountStaked, targetFee, amountToStake,
		)
	}

	avax.SortTransferableInputsWithSigners(ins, signers)  // sort inputs and keys
	avax.SortTransferableOutputs(returnedOuts, txs.Codec) // sort outputs
	avax.SortTransferableOutputs(stakedOuts, txs.Codec)   // sort outputs

	return ins, returnedOuts, stakedOuts, signers, nil
}

func (h *handler) Authorize(
	state state.Chain,
	subnetID ids.ID,
	keys []*secp256k1.PrivateKey,
) (
	verify.Verifiable, // Input that names owners
	[]*secp256k1.PrivateKey, // Keys that prove ownership
	error,
) {
	subnetOwner, err := state.GetSubnetOwner(subnetID)
	if err != nil {
		return nil, nil, fmt.Errorf(
			"failed to fetch subnet owner for %s: %w",
			subnetID,
			err,
		)
	}

	// Make sure the owners of the subnet match the provided keys
	owner, ok := subnetOwner.(*secp256k1fx.OutputOwners)
	if !ok {
		return nil, nil, fmt.Errorf("expected *secp256k1fx.OutputOwners but got %T", subnetOwner)
	}

	// Add the keys to a keychain
	kc := secp256k1fx.NewKeychain(keys...)

	// Make sure that the operation is valid after a minimum time
	now := uint64(h.clk.Time().Unix())

	// Attempt to prove ownership of the subnet
	indices, signers, matches := kc.Match(owner, now)
	if !matches {
		return nil, nil, errCantSign
	}

	return &secp256k1fx.Input{SigIndices: indices}, signers, nil
}

func (h *handler) VerifySpend(
=======
func (h *verifier) VerifySpend(
>>>>>>> 0f24a1af
	tx txs.UnsignedTx,
	utxoDB avax.UTXOGetter,
	ins []*avax.TransferableInput,
	outs []*avax.TransferableOutput,
	creds []verify.Verifiable,
	unlockedProduced map[ids.ID]uint64,
) error {
	utxos := make([]*avax.UTXO, len(ins))
	for index, input := range ins {
		utxo, err := utxoDB.GetUTXO(input.InputID())
		if err != nil {
			return fmt.Errorf(
				"failed to read consumed UTXO %s due to: %w",
				&input.UTXOID,
				err,
			)
		}
		utxos[index] = utxo
	}

	return h.VerifySpendUTXOs(tx, utxos, ins, outs, creds, unlockedProduced)
}

func (h *verifier) VerifySpendUTXOs(
	tx txs.UnsignedTx,
	utxos []*avax.UTXO,
	ins []*avax.TransferableInput,
	outs []*avax.TransferableOutput,
	creds []verify.Verifiable,
	unlockedProduced map[ids.ID]uint64,
) error {
	if len(ins) != len(creds) {
		return fmt.Errorf(
			"%w: %d inputs != %d credentials",
			errWrongNumberCredentials,
			len(ins),
			len(creds),
		)
	}
	if len(ins) != len(utxos) {
		return fmt.Errorf(
			"%w: %d inputs != %d utxos",
			errWrongNumberUTXOs,
			len(ins),
			len(utxos),
		)
	}
	for _, cred := range creds { // Verify credentials are well-formed.
		if err := cred.Verify(); err != nil {
			return err
		}
	}

	// Time this transaction is being verified
	now := uint64(h.clk.Time().Unix())

	// Track the amount of unlocked transfers
	// assetID -> amount
	unlockedConsumed := make(map[ids.ID]uint64)

	// Track the amount of locked transfers and their owners
	// assetID -> locktime -> ownerID -> amount
	lockedProduced := make(map[ids.ID]map[uint64]map[ids.ID]uint64)
	lockedConsumed := make(map[ids.ID]map[uint64]map[ids.ID]uint64)

	for index, input := range ins {
		utxo := utxos[index] // The UTXO consumed by [input]

		realAssetID := utxo.AssetID()
		claimedAssetID := input.AssetID()
		if realAssetID != claimedAssetID {
			return fmt.Errorf(
				"%w: %s != %s",
				errAssetIDMismatch,
				claimedAssetID,
				realAssetID,
			)
		}

		out := utxo.Out
		locktime := uint64(0)
		// Set [locktime] to this UTXO's locktime, if applicable
		if inner, ok := out.(*stakeable.LockOut); ok {
			out = inner.TransferableOut
			locktime = inner.Locktime
		}

		in := input.In
		// The UTXO says it's locked until [locktime], but this input, which
		// consumes it, is not locked even though [locktime] hasn't passed. This
		// is invalid.
		if inner, ok := in.(*stakeable.LockIn); now < locktime && !ok {
			return errLockedFundsNotMarkedAsLocked
		} else if ok {
			if inner.Locktime != locktime {
				// This input is locked, but its locktime is wrong
				return fmt.Errorf(
					"%w: %d != %d",
					errLocktimeMismatch,
					inner.Locktime,
					locktime,
				)
			}
			in = inner.TransferableIn
		}

		// Verify that this tx's credentials allow [in] to be spent
		if err := h.fx.VerifyTransfer(tx, in, creds[index], out); err != nil {
			return fmt.Errorf("failed to verify transfer: %w", err)
		}

		amount := in.Amount()

		if now >= locktime {
			newUnlockedConsumed, err := math.Add64(unlockedConsumed[realAssetID], amount)
			if err != nil {
				return err
			}
			unlockedConsumed[realAssetID] = newUnlockedConsumed
			continue
		}

		owned, ok := out.(fx.Owned)
		if !ok {
			return fmt.Errorf("expected fx.Owned but got %T", out)
		}
		owner := owned.Owners()
		ownerBytes, err := txs.Codec.Marshal(txs.CodecVersion, owner)
		if err != nil {
			return fmt.Errorf("couldn't marshal owner: %w", err)
		}
		lockedConsumedAsset, ok := lockedConsumed[realAssetID]
		if !ok {
			lockedConsumedAsset = make(map[uint64]map[ids.ID]uint64)
			lockedConsumed[realAssetID] = lockedConsumedAsset
		}
		ownerID := hashing.ComputeHash256Array(ownerBytes)
		owners, ok := lockedConsumedAsset[locktime]
		if !ok {
			owners = make(map[ids.ID]uint64)
			lockedConsumedAsset[locktime] = owners
		}
		newAmount, err := math.Add64(owners[ownerID], amount)
		if err != nil {
			return err
		}
		owners[ownerID] = newAmount
	}

	for _, out := range outs {
		assetID := out.AssetID()

		output := out.Output()
		locktime := uint64(0)
		// Set [locktime] to this output's locktime, if applicable
		if inner, ok := output.(*stakeable.LockOut); ok {
			output = inner.TransferableOut
			locktime = inner.Locktime
		}

		amount := output.Amount()

		if locktime == 0 {
			newUnlockedProduced, err := math.Add64(unlockedProduced[assetID], amount)
			if err != nil {
				return err
			}
			unlockedProduced[assetID] = newUnlockedProduced
			continue
		}

		owned, ok := output.(fx.Owned)
		if !ok {
			return fmt.Errorf("expected fx.Owned but got %T", out)
		}
		owner := owned.Owners()
		ownerBytes, err := txs.Codec.Marshal(txs.CodecVersion, owner)
		if err != nil {
			return fmt.Errorf("couldn't marshal owner: %w", err)
		}
		lockedProducedAsset, ok := lockedProduced[assetID]
		if !ok {
			lockedProducedAsset = make(map[uint64]map[ids.ID]uint64)
			lockedProduced[assetID] = lockedProducedAsset
		}
		ownerID := hashing.ComputeHash256Array(ownerBytes)
		owners, ok := lockedProducedAsset[locktime]
		if !ok {
			owners = make(map[ids.ID]uint64)
			lockedProducedAsset[locktime] = owners
		}
		newAmount, err := math.Add64(owners[ownerID], amount)
		if err != nil {
			return err
		}
		owners[ownerID] = newAmount
	}

	// Make sure that for each assetID and locktime, tokens produced <= tokens consumed
	for assetID, producedAssetAmounts := range lockedProduced {
		lockedConsumedAsset := lockedConsumed[assetID]
		for locktime, producedAmounts := range producedAssetAmounts {
			consumedAmounts := lockedConsumedAsset[locktime]
			for ownerID, producedAmount := range producedAmounts {
				consumedAmount := consumedAmounts[ownerID]

				if producedAmount > consumedAmount {
					increase := producedAmount - consumedAmount
					unlockedConsumedAsset := unlockedConsumed[assetID]
					if increase > unlockedConsumedAsset {
						return fmt.Errorf(
							"%w: %s needs %d more %s for locktime %d",
							ErrInsufficientLockedFunds,
							ownerID,
							increase-unlockedConsumedAsset,
							assetID,
							locktime,
						)
					}
					unlockedConsumed[assetID] = unlockedConsumedAsset - increase
				}
			}
		}
	}

	for assetID, unlockedProducedAsset := range unlockedProduced {
		unlockedConsumedAsset := unlockedConsumed[assetID]
		// More unlocked tokens produced than consumed. Invalid.
		if unlockedProducedAsset > unlockedConsumedAsset {
			return fmt.Errorf(
				"%w: needs %d more %s",
				ErrInsufficientUnlockedFunds,
				unlockedProducedAsset-unlockedConsumedAsset,
				assetID,
			)
		}
	}
	return nil
}<|MERGE_RESOLUTION|>--- conflicted
+++ resolved
@@ -17,11 +17,6 @@
 	"github.com/ava-labs/avalanchego/vms/platformvm/fx"
 	"github.com/ava-labs/avalanchego/vms/platformvm/stakeable"
 	"github.com/ava-labs/avalanchego/vms/platformvm/txs"
-<<<<<<< HEAD
-	"github.com/ava-labs/avalanchego/vms/platformvm/txs/fees"
-	"github.com/ava-labs/avalanchego/vms/secp256k1fx"
-=======
->>>>>>> 0f24a1af
 )
 
 var (
@@ -37,52 +32,6 @@
 	errLockedFundsNotMarkedAsLocked = errors.New("locked funds not marked as locked")
 )
 
-<<<<<<< HEAD
-// TODO: FinanceTx and Authorize should be replaced by similar methods in the
-// P-chain wallet
-type Spender interface {
-	// FinanceTx the provided amount while calculating and deducting the provided fee.
-	// Arguments:
-	// - [keys] are the owners of the funds
-	// - [amountToStake] is the amount of funds that are trying to be staked
-	// - [feeCalc] is the fee calculator that tracks and calculates the fees
-	// - [changeAddr] is the address that change, if there is any, is sent to
-	// Returns:
-	// - [inputs] the inputs that should be consumed to fund the outputs
-	// - [returnedOutputs] the outputs that should be immediately returned to
-	//                     the UTXO set
-	// - [stakedOutputs] the outputs that should be locked for the duration of
-	//                   the staking period
-	// - [signers] the proof of ownership of the funds being moved
-	FinanceTx(
-		utxoReader avax.UTXOReader,
-		keys []*secp256k1.PrivateKey,
-		amountToStake uint64,
-		feeCalc *fees.Calculator,
-		changeAddr ids.ShortID,
-	) (
-		[]*avax.TransferableInput, // inputs
-		[]*avax.TransferableOutput, // returnedOutputs
-		[]*avax.TransferableOutput, // stakedOutputs
-		[][]*secp256k1.PrivateKey, // signers
-		error,
-	)
-
-	// Authorize an operation on behalf of the named subnet with the provided
-	// keys.
-	Authorize(
-		state state.Chain,
-		subnetID ids.ID,
-		keys []*secp256k1.PrivateKey,
-	) (
-		verify.Verifiable, // Input that names owners
-		[]*secp256k1.PrivateKey, // Keys that prove ownership
-		error,
-	)
-}
-
-=======
->>>>>>> 0f24a1af
 type Verifier interface {
 	// Verify that [tx] is semantically valid.
 	// [ins] and [outs] are the inputs and outputs of [tx].
@@ -142,376 +91,7 @@
 	fx  fx.Fx
 }
 
-<<<<<<< HEAD
-func (h *handler) FinanceTx(
-	utxoReader avax.UTXOReader,
-	keys []*secp256k1.PrivateKey,
-	amountToStake uint64,
-	feeCalc *fees.Calculator,
-	changeAddr ids.ShortID,
-) (
-	[]*avax.TransferableInput, // inputs
-	[]*avax.TransferableOutput, // returnedOutputs
-	[]*avax.TransferableOutput, // stakedOutputs
-	[][]*secp256k1.PrivateKey, // signers
-	error,
-) {
-	addrs := set.NewSet[ids.ShortID](len(keys)) // The addresses controlled by [keys]
-	for _, key := range keys {
-		addrs.Add(key.PublicKey().Address())
-	}
-	utxos, err := avax.GetAllUTXOs(utxoReader, addrs) // The UTXOs controlled by [keys]
-	if err != nil {
-		return nil, nil, nil, nil, fmt.Errorf("couldn't get UTXOs: %w", err)
-	}
-
-	kc := secp256k1fx.NewKeychain(keys...) // Keychain consumes UTXOs and creates new ones
-
-	// Minimum time this transaction will be issued at
-	now := uint64(h.clk.Time().Unix())
-
-	ins := []*avax.TransferableInput{}
-	returnedOuts := []*avax.TransferableOutput{}
-	stakedOuts := []*avax.TransferableOutput{}
-	signers := [][]*secp256k1.PrivateKey{}
-
-	targetFee := feeCalc.Fee
-
-	// Amount of AVAX that has been staked
-	amountStaked := uint64(0)
-
-	// Consume locked UTXOs
-	for _, utxo := range utxos {
-		// If we have consumed more AVAX than we are trying to stake, then we
-		// have no need to consume more locked AVAX
-		if amountStaked >= amountToStake {
-			break
-		}
-
-		if assetID := utxo.AssetID(); assetID != h.ctx.AVAXAssetID {
-			continue // We only care about staking AVAX, so ignore other assets
-		}
-
-		out, ok := utxo.Out.(*stakeable.LockOut)
-		if !ok {
-			// This output isn't locked, so it will be handled during the next
-			// iteration of the UTXO set
-			continue
-		}
-		if out.Locktime <= now {
-			// This output is no longer locked, so it will be handled during the
-			// next iteration of the UTXO set
-			continue
-		}
-
-		inner, ok := out.TransferableOut.(*secp256k1fx.TransferOutput)
-		if !ok {
-			// We only know how to clone secp256k1 outputs for now
-			continue
-		}
-
-		inIntf, inSigners, err := kc.Spend(out.TransferableOut, now)
-		if err != nil {
-			// We couldn't spend the output, so move on to the next one
-			continue
-		}
-		in, ok := inIntf.(avax.TransferableIn)
-		if !ok { // should never happen
-			h.ctx.Log.Warn("wrong input type",
-				zap.String("expectedType", "avax.TransferableIn"),
-				zap.String("actualType", fmt.Sprintf("%T", inIntf)),
-			)
-			continue
-		}
-		input := &avax.TransferableInput{
-			UTXOID: utxo.UTXOID,
-			Asset:  avax.Asset{ID: h.ctx.AVAXAssetID},
-			In: &stakeable.LockIn{
-				Locktime:       out.Locktime,
-				TransferableIn: in,
-			},
-		}
-
-		addedFees, err := fees.FinanceCredential(feeCalc, len(inSigners))
-		if err != nil {
-			return nil, nil, nil, nil, fmt.Errorf("account for credential fees: %w", err)
-		}
-		targetFee += addedFees
-
-		// The remaining value is initially the full value of the input
-		remainingValue := in.Amount()
-
-		// update fees to target given the extra input added
-		addedFees, err = fees.FinanceInput(feeCalc, input)
-		if err != nil {
-			return nil, nil, nil, nil, fmt.Errorf("account for input fees: %w", err)
-		}
-		targetFee += addedFees
-
-		// Stake any value that should be staked
-		amountToStake := min(
-			amountToStake-amountStaked, // Amount we still need to stake
-			remainingValue,             // Amount available to stake
-		)
-		amountStaked += amountToStake
-		remainingValue -= amountToStake
-
-		// Add the input to the consumed inputs
-		ins = append(ins, input)
-
-		stakedOut := &avax.TransferableOutput{
-			Asset: avax.Asset{ID: h.ctx.AVAXAssetID},
-			Out: &stakeable.LockOut{
-				Locktime: out.Locktime,
-				TransferableOut: &secp256k1fx.TransferOutput{
-					Amt:          amountToStake,
-					OutputOwners: inner.OutputOwners,
-				},
-			},
-		}
-
-		// update fees to target given the staked output added
-		addedFees, _, err = fees.FinanceOutput(feeCalc, stakedOut)
-		if err != nil {
-			return nil, nil, nil, nil, fmt.Errorf("account for stakedOut fees: %w", err)
-		}
-		targetFee += addedFees
-
-		// Add the output to the staked outputs
-		stakedOuts = append(stakedOuts, stakedOut)
-
-		if remainingValue > 0 {
-			// This input provided more value than was needed to be locked.
-			// Some of it must be returned
-			changeOut := &avax.TransferableOutput{
-				Asset: avax.Asset{ID: h.ctx.AVAXAssetID},
-				Out: &stakeable.LockOut{
-					Locktime: out.Locktime,
-					TransferableOut: &secp256k1fx.TransferOutput{
-						Amt:          remainingValue,
-						OutputOwners: inner.OutputOwners,
-					},
-				},
-			}
-
-			// update fees to target given the change output added
-			addedFees, _, err := fees.FinanceOutput(feeCalc, changeOut)
-			if err != nil {
-				return nil, nil, nil, nil, fmt.Errorf("account for stakedOut fees: %w", err)
-			}
-			targetFee += addedFees
-
-			returnedOuts = append(returnedOuts, changeOut)
-		}
-
-		// Add the signers needed for this input to the set of signers
-		signers = append(signers, inSigners)
-	}
-
-	// Amount of AVAX that has been burned
-	amountBurned := uint64(0)
-
-	for _, utxo := range utxos {
-		// If we have consumed more AVAX than we are trying to stake,
-		// and we have burned more AVAX than we need to,
-		// then we have no need to consume more AVAX
-		if amountBurned >= targetFee && amountStaked >= amountToStake {
-			break
-		}
-
-		if assetID := utxo.AssetID(); assetID != h.ctx.AVAXAssetID {
-			continue // We only care about burning AVAX, so ignore other assets
-		}
-
-		out := utxo.Out
-		inner, ok := out.(*stakeable.LockOut)
-		if ok {
-			if inner.Locktime > now {
-				// This output is currently locked, so this output can't be
-				// burned. Additionally, it may have already been consumed
-				// above. Regardless, we skip to the next UTXO
-				continue
-			}
-			out = inner.TransferableOut
-		}
-
-		inIntf, inSigners, err := kc.Spend(out, now)
-		if err != nil {
-			// We couldn't spend this UTXO, so we skip to the next one
-			continue
-		}
-		in, ok := inIntf.(avax.TransferableIn)
-		if !ok {
-			// Because we only use the secp Fx right now, this should never
-			// happen
-			continue
-		}
-		input := &avax.TransferableInput{
-			UTXOID: utxo.UTXOID,
-			Asset:  avax.Asset{ID: h.ctx.AVAXAssetID},
-			In:     in,
-		}
-
-		addedFees, err := fees.FinanceCredential(feeCalc, len(inSigners))
-		if err != nil {
-			return nil, nil, nil, nil, fmt.Errorf("account for credential fees: %w", err)
-		}
-		targetFee += addedFees
-
-		// The remaining value is initially the full value of the input
-		remainingValue := in.Amount()
-
-		// update fees to target given the extra input added
-		addedFees, err = fees.FinanceInput(feeCalc, input)
-		if err != nil {
-			return nil, nil, nil, nil, fmt.Errorf("account for input fees: %w", err)
-		}
-		targetFee += addedFees
-
-		// Burn any value that should be burned
-		amountToBurn := min(
-			targetFee-amountBurned, // Amount we still need to burn
-			remainingValue,         // Amount available to burn
-		)
-		amountBurned += amountToBurn
-		remainingValue -= amountToBurn
-
-		// Stake any value that should be staked
-		amountToStake := min(
-			amountToStake-amountStaked, // Amount we still need to stake
-			remainingValue,             // Amount available to stake
-		)
-		amountStaked += amountToStake
-		remainingValue -= amountToStake
-
-		// Add the input to the consumed inputs
-		ins = append(ins, input)
-
-		if amountToStake > 0 {
-			// Some of this input was put for staking
-			stakedOut := &avax.TransferableOutput{
-				Asset: avax.Asset{ID: h.ctx.AVAXAssetID},
-				Out: &secp256k1fx.TransferOutput{
-					Amt: amountToStake,
-					OutputOwners: secp256k1fx.OutputOwners{
-						Locktime:  0,
-						Threshold: 1,
-						Addrs:     []ids.ShortID{changeAddr},
-					},
-				},
-			}
-
-			// update fees to target given the extra input added
-			addedFees, _, err := fees.FinanceOutput(feeCalc, stakedOut)
-			if err != nil {
-				return nil, nil, nil, nil, fmt.Errorf("account for output fees: %w", err)
-			}
-			targetFee += addedFees
-
-			amountToBurn := min(
-				targetFee-amountBurned, // Amount we still need to burn
-				remainingValue,         // Amount available to burn
-			)
-			amountBurned += amountToBurn
-			remainingValue -= amountToBurn
-
-			stakedOuts = append(stakedOuts, stakedOut)
-		}
-
-		if remainingValue > 0 {
-			changeOut := &avax.TransferableOutput{
-				Asset: avax.Asset{ID: h.ctx.AVAXAssetID},
-				Out: &secp256k1fx.TransferOutput{
-					// Amt: remainingValue, // SET IT AFTER CONSIDERING ITS OWN FEES
-					OutputOwners: secp256k1fx.OutputOwners{
-						Locktime:  0,
-						Threshold: 1,
-						Addrs:     []ids.ShortID{changeAddr},
-					},
-				},
-			}
-
-			// update fees to target given the extra input added
-			addedFees, _, err := fees.FinanceOutput(feeCalc, changeOut)
-			if err != nil {
-				return nil, nil, nil, nil, fmt.Errorf("account for output fees: %w", err)
-			}
-
-			if remainingValue > addedFees {
-				targetFee += addedFees
-				amountBurned += addedFees
-				remainingValue -= addedFees
-
-				changeOut.Out.(*secp256k1fx.TransferOutput).Amt = remainingValue
-				// This input had extra value, so some of it must be returned
-				returnedOuts = append(returnedOuts, changeOut)
-			}
-
-			// If this UTXO has not enough value to cover for its own taxes,
-			// we fully consume it (no output) and move to the next UTXO to pay for it.
-		}
-
-		// Add the signers needed for this input to the set of signers
-		signers = append(signers, inSigners)
-	}
-
-	if amountBurned < targetFee || amountStaked < amountToStake {
-		return nil, nil, nil, nil, fmt.Errorf(
-			"%w (unlocked, locked) (%d, %d) but need (%d, %d)",
-			ErrInsufficientFunds, amountBurned, amountStaked, targetFee, amountToStake,
-		)
-	}
-
-	avax.SortTransferableInputsWithSigners(ins, signers)  // sort inputs and keys
-	avax.SortTransferableOutputs(returnedOuts, txs.Codec) // sort outputs
-	avax.SortTransferableOutputs(stakedOuts, txs.Codec)   // sort outputs
-
-	return ins, returnedOuts, stakedOuts, signers, nil
-}
-
-func (h *handler) Authorize(
-	state state.Chain,
-	subnetID ids.ID,
-	keys []*secp256k1.PrivateKey,
-) (
-	verify.Verifiable, // Input that names owners
-	[]*secp256k1.PrivateKey, // Keys that prove ownership
-	error,
-) {
-	subnetOwner, err := state.GetSubnetOwner(subnetID)
-	if err != nil {
-		return nil, nil, fmt.Errorf(
-			"failed to fetch subnet owner for %s: %w",
-			subnetID,
-			err,
-		)
-	}
-
-	// Make sure the owners of the subnet match the provided keys
-	owner, ok := subnetOwner.(*secp256k1fx.OutputOwners)
-	if !ok {
-		return nil, nil, fmt.Errorf("expected *secp256k1fx.OutputOwners but got %T", subnetOwner)
-	}
-
-	// Add the keys to a keychain
-	kc := secp256k1fx.NewKeychain(keys...)
-
-	// Make sure that the operation is valid after a minimum time
-	now := uint64(h.clk.Time().Unix())
-
-	// Attempt to prove ownership of the subnet
-	indices, signers, matches := kc.Match(owner, now)
-	if !matches {
-		return nil, nil, errCantSign
-	}
-
-	return &secp256k1fx.Input{SigIndices: indices}, signers, nil
-}
-
-func (h *handler) VerifySpend(
-=======
 func (h *verifier) VerifySpend(
->>>>>>> 0f24a1af
 	tx txs.UnsignedTx,
 	utxoDB avax.UTXOGetter,
 	ins []*avax.TransferableInput,
