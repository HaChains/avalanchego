// Copyright (C) 2019-2024, Ava Labs, Inc. All rights reserved.
// See the file LICENSE for licensing terms.

package platformvm

import (
	"bytes"
	"context"
	"testing"
	"time"

	"github.com/prometheus/client_golang/prometheus"

	"github.com/stretchr/testify/require"

	"github.com/ava-labs/avalanchego/chains"
	"github.com/ava-labs/avalanchego/chains/atomic"
	"github.com/ava-labs/avalanchego/database"
	"github.com/ava-labs/avalanchego/database/memdb"
	"github.com/ava-labs/avalanchego/database/prefixdb"
	"github.com/ava-labs/avalanchego/ids"
	"github.com/ava-labs/avalanchego/message"
	"github.com/ava-labs/avalanchego/proto/pb/p2p"
	"github.com/ava-labs/avalanchego/snow"
	"github.com/ava-labs/avalanchego/snow/choices"
	"github.com/ava-labs/avalanchego/snow/consensus/snowball"
	"github.com/ava-labs/avalanchego/snow/engine/common"
	"github.com/ava-labs/avalanchego/snow/engine/common/queue"
	"github.com/ava-labs/avalanchego/snow/engine/common/tracker"
	"github.com/ava-labs/avalanchego/snow/engine/snowman/bootstrap"
	"github.com/ava-labs/avalanchego/snow/networking/benchlist"
	"github.com/ava-labs/avalanchego/snow/networking/handler"
	"github.com/ava-labs/avalanchego/snow/networking/router"
	"github.com/ava-labs/avalanchego/snow/networking/sender"
	"github.com/ava-labs/avalanchego/snow/networking/timeout"
	"github.com/ava-labs/avalanchego/snow/snowtest"
	"github.com/ava-labs/avalanchego/snow/validators"
	"github.com/ava-labs/avalanchego/subnets"
	"github.com/ava-labs/avalanchego/utils/constants"
	"github.com/ava-labs/avalanchego/utils/crypto/secp256k1"
	"github.com/ava-labs/avalanchego/utils/formatting/address"
	"github.com/ava-labs/avalanchego/utils/logging"
	"github.com/ava-labs/avalanchego/utils/math/meter"
	"github.com/ava-labs/avalanchego/utils/resource"
	"github.com/ava-labs/avalanchego/utils/set"
	"github.com/ava-labs/avalanchego/utils/timer"
	"github.com/ava-labs/avalanchego/version"
	"github.com/ava-labs/avalanchego/vms/components/avax"
	"github.com/ava-labs/avalanchego/vms/platformvm/block"
	"github.com/ava-labs/avalanchego/vms/platformvm/config/configtest"
	"github.com/ava-labs/avalanchego/vms/platformvm/genesis/genesistest"
	"github.com/ava-labs/avalanchego/vms/platformvm/reward"
	"github.com/ava-labs/avalanchego/vms/platformvm/status"
	"github.com/ava-labs/avalanchego/vms/platformvm/txs"
	"github.com/ava-labs/avalanchego/vms/secp256k1fx"

	smcon "github.com/ava-labs/avalanchego/snow/consensus/snowman"
	smeng "github.com/ava-labs/avalanchego/snow/engine/snowman"
	snowgetter "github.com/ava-labs/avalanchego/snow/engine/snowman/getter"
	timetracker "github.com/ava-labs/avalanchego/snow/networking/tracker"
	blockbuilder "github.com/ava-labs/avalanchego/vms/platformvm/block/builder"
	blockexecutor "github.com/ava-labs/avalanchego/vms/platformvm/block/executor"
	txbuilder "github.com/ava-labs/avalanchego/vms/platformvm/txs/builder"
	txexecutor "github.com/ava-labs/avalanchego/vms/platformvm/txs/executor"
)

var (
	latestForkTime = genesistest.ValidateEndTime.Add(-5 * configtest.MinStakingDuration)

	// subnet that exists at genesis in defaultVM
	// Its controlKeys are ts.SubnetControlKeys
	// Its threshold is 2
	testSubnet1 *txs.Tx
)

func defaultVM(t *testing.T, fork configtest.ActiveFork) (*VM, database.Database, *configtest.MutableSharedMemory) {
	require := require.New(t)

	// always reset latestForkTime (a package level variable)
	// to ensure test independence
	latestForkTime = genesistest.GenesisTime.Add(time.Second)

	vm := &VM{
		Config: *configtest.Config(fork, latestForkTime),
	}

	baseDB := memdb.New()
	chainDB := prefixdb.New([]byte{0}, baseDB)

	vm.clock.Set(latestForkTime)
	msgChan := make(chan common.Message, 1)
	ctx, msm := configtest.Context(t, baseDB)

	ctx.Lock.Lock()
	defer ctx.Lock.Unlock()
	_, genesisBytes := genesistest.Genesis(t, ctx)
	appSender := &common.SenderTest{}
	appSender.CantSendAppGossip = true
	appSender.SendAppGossipF = func(context.Context, []byte) error {
		return nil
	}

	require.NoError(vm.Initialize(
		context.Background(),
		ctx,
		chainDB,
		genesisBytes,
		nil,
		nil,
		msgChan,
		nil,
		appSender,
	))

	// align chain time and local clock
	vm.state.SetTimestamp(vm.clock.Time())

	require.NoError(vm.SetState(context.Background(), snow.NormalOp))

	// Create a subnet and store it in testSubnet1
	// Note: following Banff activation, block acceptance will move
	// chain time ahead
	var err error
	testSubnet1, err = vm.txBuilder.NewCreateSubnetTx(
		2, // threshold; 2 sigs needed to add validator to this subnet
		[]ids.ShortID{
			genesistest.SubnetControlKeys[0].PublicKey().Address(),
			genesistest.SubnetControlKeys[1].PublicKey().Address(),
			genesistest.SubnetControlKeys[2].PublicKey().Address(),
		},
		[]*secp256k1.PrivateKey{genesistest.Keys[0]}, // pays tx fee
		genesistest.Keys[0].PublicKey().Address(),    // change addr
	)
	require.NoError(err)
	vm.ctx.Lock.Unlock()
	require.NoError(vm.issueTx(context.Background(), testSubnet1))
	vm.ctx.Lock.Lock()
	blk, err := vm.Builder.BuildBlock(context.Background())
	require.NoError(err)
	require.NoError(blk.Verify(context.Background()))
	require.NoError(blk.Accept(context.Background()))
	require.NoError(vm.SetPreference(context.Background(), vm.manager.LastAccepted()))

<<<<<<< HEAD
	return vm, baseDB, msm
=======
	t.Cleanup(func() {
		vm.ctx.Lock.Lock()
		defer vm.ctx.Lock.Unlock()

		require.NoError(vm.Shutdown(context.Background()))
	})

	return vm, db, msm
>>>>>>> ded5f2e4
}

// Ensure genesis state is parsed from bytes and stored correctly
func TestGenesis(t *testing.T) {
	require := require.New(t)
	vm, _, _ := defaultVM(t, configtest.LatestFork)
	vm.ctx.Lock.Lock()
	defer vm.ctx.Lock.Unlock()

	// Ensure the genesis block has been accepted and stored
	genesisBlockID, err := vm.LastAccepted(context.Background()) // lastAccepted should be ID of genesis block
	require.NoError(err)

	genesisBlock, err := vm.manager.GetBlock(genesisBlockID)
	require.NoError(err)
	require.Equal(choices.Accepted, genesisBlock.Status())

	genesisState, _ := genesistest.Genesis(t, vm.ctx)
	// Ensure all the genesis UTXOs are there
	for _, utxo := range genesisState.UTXOs {
		_, addrBytes, err := address.ParseBech32(utxo.Address)
		require.NoError(err)

		addr, err := ids.ToShortID(addrBytes)
		require.NoError(err)

		addrs := set.Of(addr)
		utxos, err := avax.GetAllUTXOs(vm.state, addrs)
		require.NoError(err)
		require.Len(utxos, 1)

		out := utxos[0].Out.(*secp256k1fx.TransferOutput)
		if out.Amount() != uint64(utxo.Amount) {
			id := genesistest.Keys[0].PublicKey().Address()
			addr, err := address.FormatBech32(constants.UnitTestHRP, id.Bytes())
			require.NoError(err)

			require.Equal(utxo.Address, addr)
			require.Equal(uint64(utxo.Amount)-vm.CreateSubnetTxFee, out.Amount())
		}
	}

	// Ensure current validator set of primary network is correct
	require.Len(genesisState.Validators, vm.Validators.Count(constants.PrimaryNetworkID))

	for _, nodeID := range genesistest.GenesisNodeIDs {
		_, ok := vm.Validators.GetValidator(constants.PrimaryNetworkID, nodeID)
		require.True(ok)
	}

	// Ensure the new subnet we created exists
	_, _, err = vm.state.GetTx(testSubnet1.ID())
	require.NoError(err)
}

// accept proposal to add validator to primary network
func TestAddValidatorCommit(t *testing.T) {
	require := require.New(t)
	vm, _, _ := defaultVM(t, configtest.LatestFork)
	vm.ctx.Lock.Lock()
	defer vm.ctx.Lock.Unlock()

	var (
		startTime     = vm.clock.Time().Add(txexecutor.SyncBound).Add(1 * time.Second)
		endTime       = startTime.Add(configtest.MinStakingDuration)
		nodeID        = ids.GenerateTestNodeID()
		rewardAddress = ids.GenerateTestShortID()
	)

	// create valid tx
	tx, err := vm.txBuilder.NewAddValidatorTx(
		vm.MinValidatorStake,
		uint64(startTime.Unix()),
		uint64(endTime.Unix()),
		nodeID,
		rewardAddress,
		reward.PercentDenominator,
		[]*secp256k1.PrivateKey{genesistest.Keys[0]},
		ids.ShortEmpty, // change addr
	)
	require.NoError(err)

	// trigger block creation
	vm.ctx.Lock.Unlock()
	require.NoError(vm.issueTx(context.Background(), tx))
	vm.ctx.Lock.Lock()

	blk, err := vm.Builder.BuildBlock(context.Background())
	require.NoError(err)

	require.NoError(blk.Verify(context.Background()))
	require.NoError(blk.Accept(context.Background()))

	_, txStatus, err := vm.state.GetTx(tx.ID())
	require.NoError(err)
	require.Equal(status.Committed, txStatus)

	// Verify that new validator now in current validator set
	_, err = vm.state.GetCurrentValidator(constants.PrimaryNetworkID, nodeID)
	require.NoError(err)
}

// verify invalid attempt to add validator to primary network
func TestInvalidAddValidatorCommit(t *testing.T) {
	require := require.New(t)
	vm, _, _ := defaultVM(t, configtest.CortinaFork)
	vm.ctx.Lock.Lock()
	defer vm.ctx.Lock.Unlock()

	nodeID := ids.GenerateTestNodeID()
	startTime := genesistest.GenesisTime.Add(-txexecutor.SyncBound).Add(-1 * time.Second)
	endTime := startTime.Add(configtest.MinStakingDuration)

	// create invalid tx
	tx, err := vm.txBuilder.NewAddValidatorTx(
		vm.MinValidatorStake,
		uint64(startTime.Unix()),
		uint64(endTime.Unix()),
		nodeID,
		ids.GenerateTestShortID(),
		reward.PercentDenominator,
		[]*secp256k1.PrivateKey{genesistest.Keys[0]},
		ids.ShortEmpty, // change addr
	)
	require.NoError(err)

	preferredID := vm.manager.Preferred()
	preferred, err := vm.manager.GetBlock(preferredID)
	require.NoError(err)
	preferredHeight := preferred.Height()

	statelessBlk, err := block.NewBanffStandardBlock(
		preferred.Timestamp(),
		preferredID,
		preferredHeight+1,
		[]*txs.Tx{tx},
	)
	require.NoError(err)

	blkBytes := statelessBlk.Bytes()

	parsedBlock, err := vm.ParseBlock(context.Background(), blkBytes)
	require.NoError(err)

	err = parsedBlock.Verify(context.Background())
	require.ErrorIs(err, txexecutor.ErrTimestampNotBeforeStartTime)

	txID := statelessBlk.Txs()[0].ID()
	reason := vm.Builder.GetDropReason(txID)
	require.ErrorIs(reason, txexecutor.ErrTimestampNotBeforeStartTime)
}

// Reject attempt to add validator to primary network
func TestAddValidatorReject(t *testing.T) {
	require := require.New(t)
	vm, _, _ := defaultVM(t, configtest.CortinaFork)
	vm.ctx.Lock.Lock()
	defer vm.ctx.Lock.Unlock()

	var (
		startTime     = vm.clock.Time().Add(txexecutor.SyncBound).Add(1 * time.Second)
		endTime       = startTime.Add(configtest.MinStakingDuration)
		nodeID        = ids.GenerateTestNodeID()
		rewardAddress = ids.GenerateTestShortID()
	)

	// create valid tx
	tx, err := vm.txBuilder.NewAddValidatorTx(
		vm.MinValidatorStake,
		uint64(startTime.Unix()),
		uint64(endTime.Unix()),
		nodeID,
		rewardAddress,
		reward.PercentDenominator,
		[]*secp256k1.PrivateKey{genesistest.Keys[0]},
		ids.ShortEmpty, // change addr
	)
	require.NoError(err)

	// trigger block creation
	vm.ctx.Lock.Unlock()
	require.NoError(vm.issueTx(context.Background(), tx))
	vm.ctx.Lock.Lock()

	blk, err := vm.Builder.BuildBlock(context.Background())
	require.NoError(err)

	require.NoError(blk.Verify(context.Background()))
	require.NoError(blk.Reject(context.Background()))

	_, _, err = vm.state.GetTx(tx.ID())
	require.ErrorIs(err, database.ErrNotFound)

	_, err = vm.state.GetPendingValidator(constants.PrimaryNetworkID, nodeID)
	require.ErrorIs(err, database.ErrNotFound)
}

// Reject proposal to add validator to primary network
func TestAddValidatorInvalidNotReissued(t *testing.T) {
	require := require.New(t)
	vm, _, _ := defaultVM(t, configtest.LatestFork)
	vm.ctx.Lock.Lock()
	defer vm.ctx.Lock.Unlock()

	// Use nodeID that is already in the genesis
	repeatNodeID := genesistest.GenesisNodeIDs[0]

	startTime := latestForkTime.Add(txexecutor.SyncBound).Add(1 * time.Second)
	endTime := startTime.Add(configtest.MinStakingDuration)

	// create valid tx
	tx, err := vm.txBuilder.NewAddValidatorTx(
		vm.MinValidatorStake,
		uint64(startTime.Unix()),
		uint64(endTime.Unix()),
		repeatNodeID,
		ids.GenerateTestShortID(),
		reward.PercentDenominator,
		[]*secp256k1.PrivateKey{genesistest.Keys[0]},
		ids.ShortEmpty, // change addr
	)
	require.NoError(err)

	// trigger block creation
	vm.ctx.Lock.Unlock()
	err = vm.issueTx(context.Background(), tx)
	require.ErrorIs(err, txexecutor.ErrAlreadyValidator)
	vm.ctx.Lock.Lock()
}

// Accept proposal to add validator to subnet
func TestAddSubnetValidatorAccept(t *testing.T) {
	require := require.New(t)
	vm, _, _ := defaultVM(t, configtest.LatestFork)
	vm.ctx.Lock.Lock()
	defer vm.ctx.Lock.Unlock()

	var (
		startTime = vm.clock.Time().Add(txexecutor.SyncBound).Add(1 * time.Second)
		endTime   = startTime.Add(configtest.MinStakingDuration)
		nodeID    = genesistest.GenesisNodeIDs[0]
	)

	// create valid tx
	// note that [startTime, endTime] is a subset of time that test.Keys[0]
	// validates primary network ([test.ValidateStartTime, test.ValidateEndTime])
	tx, err := vm.txBuilder.NewAddSubnetValidatorTx(
		configtest.Weight,
		uint64(startTime.Unix()),
		uint64(endTime.Unix()),
		nodeID,
		testSubnet1.ID(),
		[]*secp256k1.PrivateKey{genesistest.SubnetControlKeys[0], genesistest.SubnetControlKeys[1]},
		ids.ShortEmpty, // change addr
	)
	require.NoError(err)

	// trigger block creation
	vm.ctx.Lock.Unlock()
	require.NoError(vm.issueTx(context.Background(), tx))
	vm.ctx.Lock.Lock()

	blk, err := vm.Builder.BuildBlock(context.Background())
	require.NoError(err)

	require.NoError(blk.Verify(context.Background()))
	require.NoError(blk.Accept(context.Background()))

	_, txStatus, err := vm.state.GetTx(tx.ID())
	require.NoError(err)
	require.Equal(status.Committed, txStatus)

	// Verify that new validator is in current validator set
	_, err = vm.state.GetCurrentValidator(testSubnet1.ID(), nodeID)
	require.NoError(err)
}

// Reject proposal to add validator to subnet
func TestAddSubnetValidatorReject(t *testing.T) {
	require := require.New(t)
	vm, _, _ := defaultVM(t, configtest.LatestFork)
	vm.ctx.Lock.Lock()
	defer vm.ctx.Lock.Unlock()

	var (
		startTime = vm.clock.Time().Add(txexecutor.SyncBound).Add(1 * time.Second)
		endTime   = startTime.Add(configtest.MinStakingDuration)
		nodeID    = genesistest.GenesisNodeIDs[0]
	)

	// create valid tx
	// note that [startTime, endTime] is a subset of time that test.Keys[0]
	// validates primary network ([test.ValidateStartTime, test.ValidateEndTime])
	tx, err := vm.txBuilder.NewAddSubnetValidatorTx(
		configtest.Weight,
		uint64(startTime.Unix()),
		uint64(endTime.Unix()),
		nodeID,
		testSubnet1.ID(),
		[]*secp256k1.PrivateKey{genesistest.SubnetControlKeys[1], genesistest.SubnetControlKeys[2]},
		ids.ShortEmpty, // change addr
	)
	require.NoError(err)

	// trigger block creation
	vm.ctx.Lock.Unlock()
	require.NoError(vm.issueTx(context.Background(), tx))
	vm.ctx.Lock.Lock()

	blk, err := vm.Builder.BuildBlock(context.Background())
	require.NoError(err)

	require.NoError(blk.Verify(context.Background()))
	require.NoError(blk.Reject(context.Background()))

	_, _, err = vm.state.GetTx(tx.ID())
	require.ErrorIs(err, database.ErrNotFound)

	// Verify that new validator NOT in validator set
	_, err = vm.state.GetCurrentValidator(testSubnet1.ID(), nodeID)
	require.ErrorIs(err, database.ErrNotFound)
}

// Test case where primary network validator rewarded
func TestRewardValidatorAccept(t *testing.T) {
	require := require.New(t)
	vm, _, _ := defaultVM(t, configtest.LatestFork)
	vm.ctx.Lock.Lock()
	defer vm.ctx.Lock.Unlock()

	// Fast forward clock to time for genesis validators to leave
	vm.clock.Set(genesistest.ValidateEndTime)

	// Advance time and create proposal to reward a genesis validator
	blk, err := vm.Builder.BuildBlock(context.Background())
	require.NoError(err)
	require.NoError(blk.Verify(context.Background()))

	// Assert preferences are correct
	options, err := blk.(smcon.OracleBlock).Options(context.Background())
	require.NoError(err)

	commit := options[0].(*blockexecutor.Block)
	require.IsType(&block.BanffCommitBlock{}, commit.Block)

	abort := options[1].(*blockexecutor.Block)
	require.IsType(&block.BanffAbortBlock{}, abort.Block)

	// Assert block tries to reward a genesis validator
	rewardTx := blk.(block.Block).Txs()[0].Unsigned
	require.IsType(&txs.RewardValidatorTx{}, rewardTx)

	// Verify options and accept commmit block
	require.NoError(commit.Verify(context.Background()))
	require.NoError(abort.Verify(context.Background()))
	txID := blk.(block.Block).Txs()[0].ID()
	{
		onAbort, ok := vm.manager.GetState(abort.ID())
		require.True(ok)

		_, txStatus, err := onAbort.GetTx(txID)
		require.NoError(err)
		require.Equal(status.Aborted, txStatus)
	}

	require.NoError(blk.Accept(context.Background()))
	require.NoError(commit.Accept(context.Background()))

	// Verify that chain's timestamp has advanced
	timestamp := vm.state.GetTimestamp()
	require.Equal(genesistest.ValidateEndTime.Unix(), timestamp.Unix())

	// Verify that rewarded validator has been removed.
	// Note that test genesis has multiple validators
	// terminating at the same time. The rewarded validator
	// will the first by txID. To make the test more stable
	// (txID changes every time we change any parameter
	// of the tx creating the validator), we explicitly
	//  check that rewarded validator is removed from staker set.
	_, txStatus, err := vm.state.GetTx(txID)
	require.NoError(err)
	require.Equal(status.Committed, txStatus)

	tx, _, err := vm.state.GetTx(rewardTx.(*txs.RewardValidatorTx).TxID)
	require.NoError(err)
	require.IsType(&txs.AddValidatorTx{}, tx.Unsigned)

	valTx, _ := tx.Unsigned.(*txs.AddValidatorTx)
	_, err = vm.state.GetCurrentValidator(constants.PrimaryNetworkID, valTx.NodeID())
	require.ErrorIs(err, database.ErrNotFound)
}

// Test case where primary network validator not rewarded
func TestRewardValidatorReject(t *testing.T) {
	require := require.New(t)
	vm, _, _ := defaultVM(t, configtest.LatestFork)
	vm.ctx.Lock.Lock()
	defer vm.ctx.Lock.Unlock()

	// Fast forward clock to time for genesis validators to leave
	vm.clock.Set(genesistest.ValidateEndTime)

	// Advance time and create proposal to reward a genesis validator
	blk, err := vm.Builder.BuildBlock(context.Background())
	require.NoError(err)
	require.NoError(blk.Verify(context.Background()))

	// Assert preferences are correct
	oracleBlk := blk.(smcon.OracleBlock)
	options, err := oracleBlk.Options(context.Background())
	require.NoError(err)

	commit := options[0].(*blockexecutor.Block)
	require.IsType(&block.BanffCommitBlock{}, commit.Block)

	abort := options[1].(*blockexecutor.Block)
	require.IsType(&block.BanffAbortBlock{}, abort.Block)

	// Assert block tries to reward a genesis validator
	rewardTx := oracleBlk.(block.Block).Txs()[0].Unsigned
	require.IsType(&txs.RewardValidatorTx{}, rewardTx)

	// Verify options and accept abort block
	require.NoError(commit.Verify(context.Background()))
	require.NoError(abort.Verify(context.Background()))
	txID := blk.(block.Block).Txs()[0].ID()
	{
		onAccept, ok := vm.manager.GetState(commit.ID())
		require.True(ok)

		_, txStatus, err := onAccept.GetTx(txID)
		require.NoError(err)
		require.Equal(status.Committed, txStatus)
	}

	require.NoError(blk.Accept(context.Background()))
	require.NoError(abort.Accept(context.Background()))

	// Verify that chain's timestamp has advanced
	timestamp := vm.state.GetTimestamp()
	require.Equal(genesistest.ValidateEndTime.Unix(), timestamp.Unix())

	// Verify that rewarded validator has been removed.
	// Note that test genesis has multiple validators
	// terminating at the same time. The rewarded validator
	// will the first by txID. To make the test more stable
	// (txID changes every time we change any parameter
	// of the tx creating the validator), we explicitly
	//  check that rewarded validator is removed from staker set.
	_, txStatus, err := vm.state.GetTx(txID)
	require.NoError(err)
	require.Equal(status.Aborted, txStatus)

	tx, _, err := vm.state.GetTx(rewardTx.(*txs.RewardValidatorTx).TxID)
	require.NoError(err)
	require.IsType(&txs.AddValidatorTx{}, tx.Unsigned)

	valTx, _ := tx.Unsigned.(*txs.AddValidatorTx)
	_, err = vm.state.GetCurrentValidator(constants.PrimaryNetworkID, valTx.NodeID())
	require.ErrorIs(err, database.ErrNotFound)
}

// Ensure BuildBlock errors when there is no block to build
func TestUnneededBuildBlock(t *testing.T) {
	require := require.New(t)
	vm, _, _ := defaultVM(t, configtest.LatestFork)
	vm.ctx.Lock.Lock()
	defer vm.ctx.Lock.Unlock()

	_, err := vm.Builder.BuildBlock(context.Background())
	require.ErrorIs(err, blockbuilder.ErrNoPendingBlocks)
}

// test acceptance of proposal to create a new chain
func TestCreateChain(t *testing.T) {
	require := require.New(t)
	vm, _, _ := defaultVM(t, configtest.LatestFork)
	vm.ctx.Lock.Lock()
	defer vm.ctx.Lock.Unlock()

	tx, err := vm.txBuilder.NewCreateChainTx(
		testSubnet1.ID(),
		nil,
		ids.ID{'t', 'e', 's', 't', 'v', 'm'},
		nil,
		"name",
		[]*secp256k1.PrivateKey{genesistest.SubnetControlKeys[0], genesistest.SubnetControlKeys[1]},
		ids.ShortEmpty, // change addr
	)
	require.NoError(err)

	vm.ctx.Lock.Unlock()
	require.NoError(vm.issueTx(context.Background(), tx))
	vm.ctx.Lock.Lock()

	blk, err := vm.Builder.BuildBlock(context.Background())
	require.NoError(err) // should contain proposal to create chain

	require.NoError(blk.Verify(context.Background()))

	require.NoError(blk.Accept(context.Background()))

	_, txStatus, err := vm.state.GetTx(tx.ID())
	require.NoError(err)
	require.Equal(status.Committed, txStatus)

	// Verify chain was created
	chains, err := vm.state.GetChains(testSubnet1.ID())
	require.NoError(err)

	foundNewChain := false
	for _, chain := range chains {
		if bytes.Equal(chain.Bytes(), tx.Bytes()) {
			foundNewChain = true
		}
	}
	require.True(foundNewChain)
}

// test where we:
// 1) Create a subnet
// 2) Add a validator to the subnet's current validator set
// 3) Advance timestamp to validator's end time (removing validator from current)
func TestCreateSubnet(t *testing.T) {
	require := require.New(t)
	vm, _, _ := defaultVM(t, configtest.LatestFork)
	vm.ctx.Lock.Lock()
	defer vm.ctx.Lock.Unlock()

	nodeID := genesistest.GenesisNodeIDs[0]
	createSubnetTx, err := vm.txBuilder.NewCreateSubnetTx(
		1, // threshold
		[]ids.ShortID{ // control test.Keys
			genesistest.SubnetControlKeys[0].PublicKey().Address(),
			genesistest.SubnetControlKeys[1].PublicKey().Address(),
		},
		[]*secp256k1.PrivateKey{genesistest.Keys[0]}, // payer
		genesistest.Keys[0].PublicKey().Address(),    // change addr
	)
	require.NoError(err)

	vm.ctx.Lock.Unlock()
	require.NoError(vm.issueTx(context.Background(), createSubnetTx))
	vm.ctx.Lock.Lock()

	// should contain the CreateSubnetTx
	blk, err := vm.Builder.BuildBlock(context.Background())
	require.NoError(err)

	require.NoError(blk.Verify(context.Background()))
	require.NoError(blk.Accept(context.Background()))
	require.NoError(vm.SetPreference(context.Background(), vm.manager.LastAccepted()))

	_, txStatus, err := vm.state.GetTx(createSubnetTx.ID())
	require.NoError(err)
	require.Equal(status.Committed, txStatus)

	subnets, err := vm.state.GetSubnets()
	require.NoError(err)

	found := false
	for _, subnet := range subnets {
		if subnet.ID() == createSubnetTx.ID() {
			found = true
			break
		}
	}
	require.True(found)

	// Now that we've created a new subnet, add a validator to that subnet
	startTime := vm.clock.Time().Add(txexecutor.SyncBound).Add(1 * time.Second)
	endTime := startTime.Add(configtest.MinStakingDuration)
	// [startTime, endTime] is subset of time test.Keys[0] validates default subnet so tx is valid
	addValidatorTx, err := vm.txBuilder.NewAddSubnetValidatorTx(
		configtest.Weight,
		uint64(startTime.Unix()),
		uint64(endTime.Unix()),
		nodeID,
		createSubnetTx.ID(),
		[]*secp256k1.PrivateKey{genesistest.Keys[0]},
		ids.ShortEmpty, // change addr
	)
	require.NoError(err)

	vm.ctx.Lock.Unlock()
	require.NoError(vm.issueTx(context.Background(), addValidatorTx))
	vm.ctx.Lock.Lock()

	blk, err = vm.Builder.BuildBlock(context.Background()) // should add validator to the new subnet
	require.NoError(err)

	require.NoError(blk.Verify(context.Background()))
	require.NoError(blk.Accept(context.Background())) // add the validator to current validator set
	require.NoError(vm.SetPreference(context.Background(), vm.manager.LastAccepted()))

	txID := blk.(block.Block).Txs()[0].ID()
	_, txStatus, err = vm.state.GetTx(txID)
	require.NoError(err)
	require.Equal(status.Committed, txStatus)

	_, err = vm.state.GetPendingValidator(createSubnetTx.ID(), nodeID)
	require.ErrorIs(err, database.ErrNotFound)

	_, err = vm.state.GetCurrentValidator(createSubnetTx.ID(), nodeID)
	require.NoError(err)

	// fast forward clock to time validator should stop validating
	vm.clock.Set(endTime)
	blk, err = vm.Builder.BuildBlock(context.Background())
	require.NoError(err)
	require.NoError(blk.Verify(context.Background()))
	require.NoError(blk.Accept(context.Background())) // remove validator from current validator set

	_, err = vm.state.GetPendingValidator(createSubnetTx.ID(), nodeID)
	require.ErrorIs(err, database.ErrNotFound)

	_, err = vm.state.GetCurrentValidator(createSubnetTx.ID(), nodeID)
	require.ErrorIs(err, database.ErrNotFound)
}

// test asset import
func TestAtomicImport(t *testing.T) {
	require := require.New(t)
	vm, baseDB, mutableSharedMemory := defaultVM(t, configtest.LatestFork)
	vm.ctx.Lock.Lock()
	defer vm.ctx.Lock.Unlock()

	utxoID := avax.UTXOID{
		TxID:        ids.Empty.Prefix(1),
		OutputIndex: 1,
	}
	amount := uint64(50000)
	recipientKey := genesistest.Keys[1]

	m := atomic.NewMemory(prefixdb.New([]byte{5}, baseDB))

	mutableSharedMemory.SharedMemory = m.NewSharedMemory(vm.ctx.ChainID)
	peerSharedMemory := m.NewSharedMemory(vm.ctx.XChainID)

	_, err := vm.txBuilder.NewImportTx(
		vm.ctx.XChainID,
		recipientKey.PublicKey().Address(),
		[]*secp256k1.PrivateKey{genesistest.Keys[0]},
		ids.ShortEmpty, // change addr
	)
	require.ErrorIs(err, txbuilder.ErrNoFunds)

	// Provide the avm UTXO

	utxo := &avax.UTXO{
		UTXOID: utxoID,
		Asset:  avax.Asset{ID: vm.ctx.AVAXAssetID},
		Out: &secp256k1fx.TransferOutput{
			Amt: amount,
			OutputOwners: secp256k1fx.OutputOwners{
				Threshold: 1,
				Addrs:     []ids.ShortID{recipientKey.PublicKey().Address()},
			},
		},
	}
	utxoBytes, err := txs.Codec.Marshal(txs.CodecVersion, utxo)
	require.NoError(err)

	inputID := utxo.InputID()
	require.NoError(peerSharedMemory.Apply(map[ids.ID]*atomic.Requests{
		vm.ctx.ChainID: {
			PutRequests: []*atomic.Element{
				{
					Key:   inputID[:],
					Value: utxoBytes,
					Traits: [][]byte{
						recipientKey.PublicKey().Address().Bytes(),
					},
				},
			},
		},
	}))

	tx, err := vm.txBuilder.NewImportTx(
		vm.ctx.XChainID,
		recipientKey.PublicKey().Address(),
		[]*secp256k1.PrivateKey{recipientKey},
		ids.ShortEmpty, // change addr
	)
	require.NoError(err)

	vm.ctx.Lock.Unlock()
	require.NoError(vm.issueTx(context.Background(), tx))
	vm.ctx.Lock.Lock()

	blk, err := vm.Builder.BuildBlock(context.Background())
	require.NoError(err)

	require.NoError(blk.Verify(context.Background()))

	require.NoError(blk.Accept(context.Background()))

	_, txStatus, err := vm.state.GetTx(tx.ID())
	require.NoError(err)
	require.Equal(status.Committed, txStatus)

	inputID = utxoID.InputID()
	_, err = vm.ctx.SharedMemory.Get(vm.ctx.XChainID, [][]byte{inputID[:]})
	require.ErrorIs(err, database.ErrNotFound)
}

// test optimistic asset import
func TestOptimisticAtomicImport(t *testing.T) {
	require := require.New(t)
	vm, _, _ := defaultVM(t, configtest.ApricotPhase3Fork)
	vm.ctx.Lock.Lock()
	defer vm.ctx.Lock.Unlock()

	tx := &txs.Tx{Unsigned: &txs.ImportTx{
		BaseTx: txs.BaseTx{BaseTx: avax.BaseTx{
			NetworkID:    vm.ctx.NetworkID,
			BlockchainID: vm.ctx.ChainID,
		}},
		SourceChain: vm.ctx.XChainID,
		ImportedInputs: []*avax.TransferableInput{{
			UTXOID: avax.UTXOID{
				TxID:        ids.Empty.Prefix(1),
				OutputIndex: 1,
			},
			Asset: avax.Asset{ID: vm.ctx.AVAXAssetID},
			In: &secp256k1fx.TransferInput{
				Amt: 50000,
			},
		}},
	}}
	require.NoError(tx.Initialize(txs.Codec))

	preferredID := vm.manager.Preferred()
	preferred, err := vm.manager.GetBlock(preferredID)
	require.NoError(err)
	preferredHeight := preferred.Height()

	statelessBlk, err := block.NewApricotAtomicBlock(
		preferredID,
		preferredHeight+1,
		tx,
	)
	require.NoError(err)

	blk := vm.manager.NewBlock(statelessBlk)

	err = blk.Verify(context.Background())
	require.ErrorIs(err, database.ErrNotFound) // erred due to missing shared memory UTXOs

	require.NoError(vm.SetState(context.Background(), snow.Bootstrapping))

	require.NoError(blk.Verify(context.Background())) // skips shared memory UTXO verification during bootstrapping

	require.NoError(blk.Accept(context.Background()))

	require.NoError(vm.SetState(context.Background(), snow.NormalOp))

	_, txStatus, err := vm.state.GetTx(tx.ID())
	require.NoError(err)

	require.Equal(status.Committed, txStatus)
}

// test restarting the node
func TestRestartFullyAccepted(t *testing.T) {
	require := require.New(t)
	db := memdb.New()

	firstDB := prefixdb.New([]byte{}, db)
	firstVM := &VM{
		Config: *configtest.Config(configtest.DurangoFork, latestForkTime),
	}

	firstCtx, _ := configtest.Context(t, memdb.New())
	_, genesisBytes := genesistest.Genesis(t, firstCtx)

	initialClkTime := latestForkTime.Add(time.Second)
	firstVM.clock.Set(initialClkTime)
	firstCtx.Lock.Lock()

	firstMsgChan := make(chan common.Message, 1)
	require.NoError(firstVM.Initialize(
		context.Background(),
		firstCtx,
		firstDB,
		genesisBytes,
		nil,
		nil,
		firstMsgChan,
		nil,
		nil,
	))

	genesisID, err := firstVM.LastAccepted(context.Background())
	require.NoError(err)

	// include a tx to make the block be accepted
	tx := &txs.Tx{Unsigned: &txs.ImportTx{
		BaseTx: txs.BaseTx{BaseTx: avax.BaseTx{
			NetworkID:    firstVM.ctx.NetworkID,
			BlockchainID: firstVM.ctx.ChainID,
		}},
		SourceChain: firstVM.ctx.XChainID,
		ImportedInputs: []*avax.TransferableInput{{
			UTXOID: avax.UTXOID{
				TxID:        ids.Empty.Prefix(1),
				OutputIndex: 1,
			},
			Asset: avax.Asset{ID: firstVM.ctx.AVAXAssetID},
			In: &secp256k1fx.TransferInput{
				Amt: 50000,
			},
		}},
	}}
	require.NoError(tx.Initialize(txs.Codec))

	nextChainTime := initialClkTime.Add(time.Second)
	firstVM.clock.Set(initialClkTime)

	preferredID := firstVM.manager.Preferred()
	preferred, err := firstVM.manager.GetBlock(preferredID)
	require.NoError(err)
	preferredHeight := preferred.Height()

	statelessBlk, err := block.NewBanffStandardBlock(
		nextChainTime,
		preferredID,
		preferredHeight+1,
		[]*txs.Tx{tx},
	)
	require.NoError(err)

	firstAdvanceTimeBlk := firstVM.manager.NewBlock(statelessBlk)

	nextChainTime = nextChainTime.Add(2 * time.Second)
	firstVM.clock.Set(nextChainTime)
	require.NoError(firstAdvanceTimeBlk.Verify(context.Background()))
	require.NoError(firstAdvanceTimeBlk.Accept(context.Background()))

	require.NoError(firstVM.Shutdown(context.Background()))
	firstCtx.Lock.Unlock()

	secondVM := &VM{
		Config: *configtest.Config(configtest.DurangoFork, latestForkTime),
	}

	secondCtx, _ := configtest.Context(t, db)
	secondVM.clock.Set(initialClkTime)
	secondCtx.Lock.Lock()
	defer func() {
		require.NoError(secondVM.Shutdown(context.Background()))
		secondCtx.Lock.Unlock()
	}()

	secondDB := prefixdb.New([]byte{}, db)
	secondMsgChan := make(chan common.Message, 1)
	require.NoError(secondVM.Initialize(
		context.Background(),
		secondCtx,
		secondDB,
		genesisBytes,
		nil,
		nil,
		secondMsgChan,
		nil,
		nil,
	))

	lastAccepted, err := secondVM.LastAccepted(context.Background())
	require.NoError(err)
	require.Equal(genesisID, lastAccepted)
}

// test bootstrapping the node
func TestBootstrapPartiallyAccepted(t *testing.T) {
	require := require.New(t)

	baseDB := memdb.New()
	vmDB := prefixdb.New(chains.VMDBPrefix, baseDB)
	bootstrappingDB := prefixdb.New(chains.ChainBootstrappingDBPrefix, baseDB)
	blocked, err := queue.NewWithMissing(bootstrappingDB, "", prometheus.NewRegistry())
	require.NoError(err)

	vm := &VM{
		Config: *configtest.Config(configtest.DurangoFork, latestForkTime),
	}

	initialClkTime := latestForkTime.Add(time.Second)
	vm.clock.Set(initialClkTime)
	ctx, _ := configtest.Context(t, baseDB)
	_, genesisBytes := genesistest.Genesis(t, ctx)

	consensusCtx := snowtest.ConsensusContext(ctx)
	ctx.Lock.Lock()

	msgChan := make(chan common.Message, 1)
	require.NoError(vm.Initialize(
		context.Background(),
		ctx,
		vmDB,
		genesisBytes,
		nil,
		nil,
		msgChan,
		nil,
		nil,
	))

	// include a tx to make the block be accepted
	tx := &txs.Tx{Unsigned: &txs.ImportTx{
		BaseTx: txs.BaseTx{BaseTx: avax.BaseTx{
			NetworkID:    vm.ctx.NetworkID,
			BlockchainID: vm.ctx.ChainID,
		}},
		SourceChain: vm.ctx.XChainID,
		ImportedInputs: []*avax.TransferableInput{{
			UTXOID: avax.UTXOID{
				TxID:        ids.Empty.Prefix(1),
				OutputIndex: 1,
			},
			Asset: avax.Asset{ID: vm.ctx.AVAXAssetID},
			In: &secp256k1fx.TransferInput{
				Amt: 50000,
			},
		}},
	}}
	require.NoError(tx.Initialize(txs.Codec))

	nextChainTime := initialClkTime.Add(time.Second)

	preferredID := vm.manager.Preferred()
	preferred, err := vm.manager.GetBlock(preferredID)
	require.NoError(err)
	preferredHeight := preferred.Height()

	statelessBlk, err := block.NewBanffStandardBlock(
		nextChainTime,
		preferredID,
		preferredHeight+1,
		[]*txs.Tx{tx},
	)
	require.NoError(err)

	advanceTimeBlk := vm.manager.NewBlock(statelessBlk)
	require.NoError(err)

	advanceTimeBlkID := advanceTimeBlk.ID()
	advanceTimeBlkBytes := advanceTimeBlk.Bytes()

	peerID := ids.BuildTestNodeID([]byte{1, 2, 3, 4, 5, 4, 3, 2, 1})
	beacons := validators.NewManager()
	require.NoError(beacons.AddStaker(ctx.SubnetID, peerID, nil, ids.Empty, 1))

	benchlist := benchlist.NewNoBenchlist()
	timeoutManager, err := timeout.NewManager(
		&timer.AdaptiveTimeoutConfig{
			InitialTimeout:     time.Millisecond,
			MinimumTimeout:     time.Millisecond,
			MaximumTimeout:     10 * time.Second,
			TimeoutHalflife:    5 * time.Minute,
			TimeoutCoefficient: 1.25,
		},
		benchlist,
		"",
		prometheus.NewRegistry(),
	)
	require.NoError(err)

	go timeoutManager.Dispatch()
	defer timeoutManager.Stop()

	chainRouter := &router.ChainRouter{}

	metrics := prometheus.NewRegistry()
	mc, err := message.NewCreator(logging.NoLog{}, metrics, "dummyNamespace", constants.DefaultNetworkCompressionType, 10*time.Second)
	require.NoError(err)

	require.NoError(chainRouter.Initialize(
		ids.EmptyNodeID,
		logging.NoLog{},
		timeoutManager,
		time.Second,
		set.Set[ids.ID]{},
		true,
		set.Set[ids.ID]{},
		nil,
		router.HealthConfig{},
		"",
		prometheus.NewRegistry(),
	))

	externalSender := &sender.ExternalSenderTest{TB: t}
	externalSender.Default(true)

	// Passes messages from the consensus engine to the network
	gossipConfig := subnets.GossipConfig{
		AcceptedFrontierPeerSize:  1,
		OnAcceptPeerSize:          1,
		AppGossipValidatorSize:    1,
		AppGossipNonValidatorSize: 1,
	}
	sender, err := sender.New(
		consensusCtx,
		mc,
		externalSender,
		chainRouter,
		timeoutManager,
		p2p.EngineType_ENGINE_TYPE_SNOWMAN,
		subnets.New(consensusCtx.NodeID, subnets.Config{GossipConfig: gossipConfig}),
	)
	require.NoError(err)

	isBootstrapped := false
	bootstrapTracker := &common.BootstrapTrackerTest{
		T: t,
		IsBootstrappedF: func() bool {
			return isBootstrapped
		},
		BootstrappedF: func(ids.ID) {
			isBootstrapped = true
		},
	}

	peers := tracker.NewPeers()
	totalWeight, err := beacons.TotalWeight(ctx.SubnetID)
	require.NoError(err)
	startup := tracker.NewStartup(peers, (totalWeight+1)/2)
	beacons.RegisterCallbackListener(ctx.SubnetID, startup)

	// The engine handles consensus
	snowGetHandler, err := snowgetter.New(
		vm,
		sender,
		consensusCtx.Log,
		time.Second,
		2000,
		consensusCtx.Registerer,
	)
	require.NoError(err)

	bootstrapConfig := bootstrap.Config{
		AllGetsServer:                  snowGetHandler,
		Ctx:                            consensusCtx,
		Beacons:                        beacons,
		SampleK:                        beacons.Count(ctx.SubnetID),
		StartupTracker:                 startup,
		Sender:                         sender,
		BootstrapTracker:               bootstrapTracker,
		AncestorsMaxContainersReceived: 2000,
		Blocked:                        blocked,
		VM:                             vm,
	}

	// Asynchronously passes messages from the network to the consensus engine
	cpuTracker, err := timetracker.NewResourceTracker(
		prometheus.NewRegistry(),
		resource.NoUsage,
		meter.ContinuousFactory{},
		time.Second,
	)
	require.NoError(err)

	h, err := handler.New(
		bootstrapConfig.Ctx,
		beacons,
		msgChan,
		time.Hour,
		2,
		cpuTracker,
		vm,
		subnets.New(ctx.NodeID, subnets.Config{}),
		tracker.NewPeers(),
	)
	require.NoError(err)

	engineConfig := smeng.Config{
		Ctx:           bootstrapConfig.Ctx,
		AllGetsServer: snowGetHandler,
		VM:            bootstrapConfig.VM,
		Sender:        bootstrapConfig.Sender,
		Validators:    beacons,
		Params: snowball.Parameters{
			K:                     1,
			AlphaPreference:       1,
			AlphaConfidence:       1,
			BetaVirtuous:          20,
			BetaRogue:             20,
			ConcurrentRepolls:     1,
			OptimalProcessing:     1,
			MaxOutstandingItems:   1,
			MaxItemProcessingTime: 1,
		},
		Consensus: &smcon.Topological{},
	}
	engine, err := smeng.New(engineConfig)
	require.NoError(err)

	bootstrapper, err := bootstrap.New(
		bootstrapConfig,
		engine.Start,
	)
	require.NoError(err)

	h.SetEngineManager(&handler.EngineManager{
		Avalanche: &handler.Engine{
			StateSyncer:  nil,
			Bootstrapper: bootstrapper,
			Consensus:    engine,
		},
		Snowman: &handler.Engine{
			StateSyncer:  nil,
			Bootstrapper: bootstrapper,
			Consensus:    engine,
		},
	})

	consensusCtx.State.Set(snow.EngineState{
		Type:  p2p.EngineType_ENGINE_TYPE_SNOWMAN,
		State: snow.NormalOp,
	})

	// Allow incoming messages to be routed to the new chain
	chainRouter.AddChain(context.Background(), h)
	ctx.Lock.Unlock()

	h.Start(context.Background(), false)

	ctx.Lock.Lock()
	var reqID uint32
	externalSender.SendF = func(msg message.OutboundMessage, nodeIDs set.Set[ids.NodeID], _ ids.ID, _ subnets.Allower) set.Set[ids.NodeID] {
		inMsg, err := mc.Parse(msg.Bytes(), ctx.NodeID, func() {})
		require.NoError(err)
		require.Equal(message.GetAcceptedFrontierOp, inMsg.Op())

		requestID, ok := message.GetRequestID(inMsg.Message())
		require.True(ok)

		reqID = requestID
		return nodeIDs
	}

	require.NoError(bootstrapper.Connected(context.Background(), peerID, version.CurrentApp))

	externalSender.SendF = func(msg message.OutboundMessage, nodeIDs set.Set[ids.NodeID], _ ids.ID, _ subnets.Allower) set.Set[ids.NodeID] {
		inMsgIntf, err := mc.Parse(msg.Bytes(), ctx.NodeID, func() {})
		require.NoError(err)
		require.Equal(message.GetAcceptedOp, inMsgIntf.Op())
		inMsg := inMsgIntf.Message().(*p2p.GetAccepted)

		reqID = inMsg.RequestId
		return nodeIDs
	}

	require.NoError(bootstrapper.AcceptedFrontier(context.Background(), peerID, reqID, advanceTimeBlkID))

	externalSender.SendF = func(msg message.OutboundMessage, nodeIDs set.Set[ids.NodeID], _ ids.ID, _ subnets.Allower) set.Set[ids.NodeID] {
		inMsgIntf, err := mc.Parse(msg.Bytes(), ctx.NodeID, func() {})
		require.NoError(err)
		require.Equal(message.GetAncestorsOp, inMsgIntf.Op())
		inMsg := inMsgIntf.Message().(*p2p.GetAncestors)

		reqID = inMsg.RequestId

		containerID, err := ids.ToID(inMsg.ContainerId)
		require.NoError(err)
		require.Equal(advanceTimeBlkID, containerID)
		return nodeIDs
	}

	frontier := set.Of(advanceTimeBlkID)
	require.NoError(bootstrapper.Accepted(context.Background(), peerID, reqID, frontier))

	externalSender.SendF = func(msg message.OutboundMessage, nodeIDs set.Set[ids.NodeID], _ ids.ID, _ subnets.Allower) set.Set[ids.NodeID] {
		inMsg, err := mc.Parse(msg.Bytes(), ctx.NodeID, func() {})
		require.NoError(err)
		require.Equal(message.GetAcceptedFrontierOp, inMsg.Op())

		requestID, ok := message.GetRequestID(inMsg.Message())
		require.True(ok)

		reqID = requestID
		return nodeIDs
	}

	require.NoError(bootstrapper.Ancestors(context.Background(), peerID, reqID, [][]byte{advanceTimeBlkBytes}))

	externalSender.SendF = func(msg message.OutboundMessage, nodeIDs set.Set[ids.NodeID], _ ids.ID, _ subnets.Allower) set.Set[ids.NodeID] {
		inMsgIntf, err := mc.Parse(msg.Bytes(), ctx.NodeID, func() {})
		require.NoError(err)
		require.Equal(message.GetAcceptedOp, inMsgIntf.Op())
		inMsg := inMsgIntf.Message().(*p2p.GetAccepted)

		reqID = inMsg.RequestId
		return nodeIDs
	}

	require.NoError(bootstrapper.AcceptedFrontier(context.Background(), peerID, reqID, advanceTimeBlkID))

	externalSender.SendF = nil
	externalSender.CantSend = false

	require.NoError(bootstrapper.Accepted(context.Background(), peerID, reqID, frontier))
	require.Equal(advanceTimeBlk.ID(), vm.manager.Preferred())

	ctx.Lock.Unlock()
	chainRouter.Shutdown(context.Background())
}

func TestUnverifiedParent(t *testing.T) {
	require := require.New(t)
	baseDB := memdb.New()

	vm := &VM{
		Config: *configtest.Config(configtest.DurangoFork, latestForkTime),
	}

	initialClkTime := latestForkTime.Add(time.Second)
	vm.clock.Set(initialClkTime)
	ctx, _ := configtest.Context(t, baseDB)
	ctx.Lock.Lock()
	defer func() {
		require.NoError(vm.Shutdown(context.Background()))
		ctx.Lock.Unlock()
	}()

	_, genesisBytes := genesistest.Genesis(t, ctx)

	msgChan := make(chan common.Message, 1)
	require.NoError(vm.Initialize(
		context.Background(),
		ctx,
		baseDB,
		genesisBytes,
		nil,
		nil,
		msgChan,
		nil,
		nil,
	))

	// include a tx1 to make the block be accepted
	tx1 := &txs.Tx{Unsigned: &txs.ImportTx{
		BaseTx: txs.BaseTx{BaseTx: avax.BaseTx{
			NetworkID:    vm.ctx.NetworkID,
			BlockchainID: vm.ctx.ChainID,
		}},
		SourceChain: vm.ctx.XChainID,
		ImportedInputs: []*avax.TransferableInput{{
			UTXOID: avax.UTXOID{
				TxID:        ids.Empty.Prefix(1),
				OutputIndex: 1,
			},
			Asset: avax.Asset{ID: vm.ctx.AVAXAssetID},
			In: &secp256k1fx.TransferInput{
				Amt: 50000,
			},
		}},
	}}
	require.NoError(tx1.Initialize(txs.Codec))

	nextChainTime := initialClkTime.Add(time.Second)

	preferredID := vm.manager.Preferred()
	preferred, err := vm.manager.GetBlock(preferredID)
	require.NoError(err)
	preferredHeight := preferred.Height()

	statelessBlk, err := block.NewBanffStandardBlock(
		nextChainTime,
		preferredID,
		preferredHeight+1,
		[]*txs.Tx{tx1},
	)
	require.NoError(err)
	firstAdvanceTimeBlk := vm.manager.NewBlock(statelessBlk)
	require.NoError(firstAdvanceTimeBlk.Verify(context.Background()))

	// include a tx2 to make the block be accepted
	tx2 := &txs.Tx{Unsigned: &txs.ImportTx{
		BaseTx: txs.BaseTx{BaseTx: avax.BaseTx{
			NetworkID:    vm.ctx.NetworkID,
			BlockchainID: vm.ctx.ChainID,
		}},
		SourceChain: vm.ctx.XChainID,
		ImportedInputs: []*avax.TransferableInput{{
			UTXOID: avax.UTXOID{
				TxID:        ids.Empty.Prefix(2),
				OutputIndex: 2,
			},
			Asset: avax.Asset{ID: vm.ctx.AVAXAssetID},
			In: &secp256k1fx.TransferInput{
				Amt: 50000,
			},
		}},
	}}
	require.NoError(tx2.Initialize(txs.Codec))
	nextChainTime = nextChainTime.Add(time.Second)
	vm.clock.Set(nextChainTime)
	statelessSecondAdvanceTimeBlk, err := block.NewBanffStandardBlock(
		nextChainTime,
		firstAdvanceTimeBlk.ID(),
		firstAdvanceTimeBlk.Height()+1,
		[]*txs.Tx{tx2},
	)
	require.NoError(err)
	secondAdvanceTimeBlk := vm.manager.NewBlock(statelessSecondAdvanceTimeBlk)

	require.Equal(secondAdvanceTimeBlk.Parent(), firstAdvanceTimeBlk.ID())
	require.NoError(secondAdvanceTimeBlk.Verify(context.Background()))
}

func TestMaxStakeAmount(t *testing.T) {
	vm, _, _ := defaultVM(t, configtest.LatestFork)
	vm.ctx.Lock.Lock()
	defer vm.ctx.Lock.Unlock()

	nodeID := genesistest.GenesisNodeIDs[0]

	tests := []struct {
		description string
		startTime   time.Time
		endTime     time.Time
	}{
		{
			description: "[validator.StartTime] == [startTime] < [endTime] == [validator.EndTime]",
			startTime:   genesistest.ValidateStartTime,
			endTime:     genesistest.ValidateEndTime,
		},
		{
			description: "[validator.StartTime] < [startTime] < [endTime] == [validator.EndTime]",
			startTime:   genesistest.ValidateStartTime.Add(time.Minute),
			endTime:     genesistest.ValidateEndTime,
		},
		{
			description: "[validator.StartTime] == [startTime] < [endTime] < [validator.EndTime]",
			startTime:   genesistest.ValidateStartTime,
			endTime:     genesistest.ValidateEndTime.Add(-time.Minute),
		},
		{
			description: "[validator.StartTime] < [startTime] < [endTime] < [validator.EndTime]",
			startTime:   genesistest.ValidateStartTime.Add(time.Minute),
			endTime:     genesistest.ValidateEndTime.Add(-time.Minute),
		},
	}

	for _, test := range tests {
		t.Run(test.description, func(t *testing.T) {
			require := require.New(t)
			staker, err := txexecutor.GetValidator(vm.state, constants.PrimaryNetworkID, nodeID)
			require.NoError(err)

			amount, err := txexecutor.GetMaxWeight(vm.state, staker, test.startTime, test.endTime)
			require.NoError(err)
			require.Equal(configtest.Weight, amount)
		})
	}
}

func TestUptimeDisallowedWithRestart(t *testing.T) {
	require := require.New(t)
	latestForkTime = genesistest.ValidateStartTime.Add(configtest.MinStakingDuration)
	db := memdb.New()

	firstDB := prefixdb.New([]byte{}, db)
	const firstUptimePercentage = 20 // 20%
	firstCfg := configtest.Config(configtest.DurangoFork, latestForkTime)
	firstCfg.UptimePercentage = firstUptimePercentage / 100.
	firstVM := &VM{Config: *firstCfg}

	firstCtx, _ := configtest.Context(t, db)
	firstCtx.Lock.Lock()

	_, genesisBytes := genesistest.Genesis(t, firstCtx)

	firstMsgChan := make(chan common.Message, 1)
	require.NoError(firstVM.Initialize(
		context.Background(),
		firstCtx,
		firstDB,
		genesisBytes,
		nil,
		nil,
		firstMsgChan,
		nil,
		nil,
	))

	initialClkTime := latestForkTime.Add(time.Second)
	firstVM.clock.Set(initialClkTime)

	// Set VM state to NormalOp, to start tracking validators' uptime
	require.NoError(firstVM.SetState(context.Background(), snow.Bootstrapping))
	require.NoError(firstVM.SetState(context.Background(), snow.NormalOp))

	// Fast forward clock so that validators meet 20% uptime required for reward
	durationForReward := genesistest.ValidateEndTime.Sub(genesistest.ValidateStartTime) * firstUptimePercentage / 100
	vmStopTime := genesistest.ValidateStartTime.Add(durationForReward)
	firstVM.clock.Set(vmStopTime)

	// Shutdown VM to stop all genesis validator uptime.
	// At this point they have been validating for the 20% uptime needed to be rewarded
	require.NoError(firstVM.Shutdown(context.Background()))
	firstCtx.Lock.Unlock()

	// Restart the VM with a larger uptime requirement
	secondDB := prefixdb.New([]byte{}, db)

	const secondUptimePercentage = 21 // 21% > firstUptimePercentage, so uptime for reward is not met now
	secondCfg := configtest.Config(configtest.DurangoFork, latestForkTime)
	secondCfg.UptimePercentage = secondUptimePercentage / 100.
	secondVM := &VM{Config: *secondCfg}

	secondCtx, _ := configtest.Context(t, db)
	secondCtx.Lock.Lock()
	defer func() {
		require.NoError(secondVM.Shutdown(context.Background()))
		secondCtx.Lock.Unlock()
	}()

	atomicDB := prefixdb.New([]byte{1}, db)
	m := atomic.NewMemory(atomicDB)
	secondCtx.SharedMemory = m.NewSharedMemory(secondCtx.ChainID)

	secondMsgChan := make(chan common.Message, 1)
	require.NoError(secondVM.Initialize(
		context.Background(),
		secondCtx,
		secondDB,
		genesisBytes,
		nil,
		nil,
		secondMsgChan,
		nil,
		nil,
	))

	secondVM.clock.Set(vmStopTime)

	// Set VM state to NormalOp, to start tracking validators' uptime
	require.NoError(secondVM.SetState(context.Background(), snow.Bootstrapping))
	require.NoError(secondVM.SetState(context.Background(), snow.NormalOp))

	// after restart and change of uptime required for reward, push validators to their end of life
	secondVM.clock.Set(genesistest.ValidateEndTime)

	// evaluate a genesis validator for reward
	blk, err := secondVM.Builder.BuildBlock(context.Background())
	require.NoError(err)
	require.NoError(blk.Verify(context.Background()))

	// Assert preferences are correct.
	// secondVM should prefer abort since uptime requirements are not met anymore
	oracleBlk := blk.(smcon.OracleBlock)
	options, err := oracleBlk.Options(context.Background())
	require.NoError(err)

	abort := options[0].(*blockexecutor.Block)
	require.IsType(&block.BanffAbortBlock{}, abort.Block)

	commit := options[1].(*blockexecutor.Block)
	require.IsType(&block.BanffCommitBlock{}, commit.Block)

	// Assert block tries to reward a genesis validator
	rewardTx := oracleBlk.(block.Block).Txs()[0].Unsigned
	require.IsType(&txs.RewardValidatorTx{}, rewardTx)
	txID := blk.(block.Block).Txs()[0].ID()

	// Verify options and accept abort block
	require.NoError(commit.Verify(context.Background()))
	require.NoError(abort.Verify(context.Background()))
	require.NoError(blk.Accept(context.Background()))
	require.NoError(abort.Accept(context.Background()))
	require.NoError(secondVM.SetPreference(context.Background(), secondVM.manager.LastAccepted()))

	// Verify that rewarded validator has been removed.
	// Note that test genesis has multiple validators
	// terminating at the same time. The rewarded validator
	// will the first by txID. To make the test more stable
	// (txID changes every time we change any parameter
	// of the tx creating the validator), we explicitly
	//  check that rewarded validator is removed from staker set.
	_, txStatus, err := secondVM.state.GetTx(txID)
	require.NoError(err)
	require.Equal(status.Aborted, txStatus)

	tx, _, err := secondVM.state.GetTx(rewardTx.(*txs.RewardValidatorTx).TxID)
	require.NoError(err)
	require.IsType(&txs.AddValidatorTx{}, tx.Unsigned)

	valTx, _ := tx.Unsigned.(*txs.AddValidatorTx)
	_, err = secondVM.state.GetCurrentValidator(constants.PrimaryNetworkID, valTx.NodeID())
	require.ErrorIs(err, database.ErrNotFound)
}

func TestUptimeDisallowedAfterNeverConnecting(t *testing.T) {
	require := require.New(t)
	latestForkTime = genesistest.ValidateStartTime.Add(configtest.MinStakingDuration)
	db := memdb.New()

	cfg := configtest.Config(configtest.DurangoFork, latestForkTime)
	cfg.UptimePercentage = .2
	vm := &VM{
		Config: *cfg,
	}

	ctx, _ := configtest.Context(t, db)
	ctx.Lock.Lock()

	_, genesisBytes := genesistest.Genesis(t, ctx)

	atomicDB := prefixdb.New([]byte{1}, db)
	m := atomic.NewMemory(atomicDB)
	ctx.SharedMemory = m.NewSharedMemory(ctx.ChainID)

	msgChan := make(chan common.Message, 1)
	appSender := &common.SenderTest{T: t}
	require.NoError(vm.Initialize(
		context.Background(),
		ctx,
		db,
		genesisBytes,
		nil,
		nil,
		msgChan,
		nil,
		appSender,
	))

	defer func() {
		require.NoError(vm.Shutdown(context.Background()))
		ctx.Lock.Unlock()
	}()

	initialClkTime := latestForkTime.Add(time.Second)
	vm.clock.Set(initialClkTime)

	// Set VM state to NormalOp, to start tracking validators' uptime
	require.NoError(vm.SetState(context.Background(), snow.Bootstrapping))
	require.NoError(vm.SetState(context.Background(), snow.NormalOp))

	// Fast forward clock to time for genesis validators to leave
	vm.clock.Set(genesistest.ValidateEndTime)

	// evaluate a genesis validator for reward
	blk, err := vm.Builder.BuildBlock(context.Background())
	require.NoError(err)
	require.NoError(blk.Verify(context.Background()))

	// Assert preferences are correct.
	// vm should prefer abort since uptime requirements are not met.
	oracleBlk := blk.(smcon.OracleBlock)
	options, err := oracleBlk.Options(context.Background())
	require.NoError(err)

	abort := options[0].(*blockexecutor.Block)
	require.IsType(&block.BanffAbortBlock{}, abort.Block)

	commit := options[1].(*blockexecutor.Block)
	require.IsType(&block.BanffCommitBlock{}, commit.Block)

	// Assert block tries to reward a genesis validator
	rewardTx := oracleBlk.(block.Block).Txs()[0].Unsigned
	require.IsType(&txs.RewardValidatorTx{}, rewardTx)
	txID := blk.(block.Block).Txs()[0].ID()

	// Verify options and accept abort block
	require.NoError(commit.Verify(context.Background()))
	require.NoError(abort.Verify(context.Background()))
	require.NoError(blk.Accept(context.Background()))
	require.NoError(abort.Accept(context.Background()))
	require.NoError(vm.SetPreference(context.Background(), vm.manager.LastAccepted()))

	// Verify that rewarded validator has been removed.
	// Note that test genesis has multiple validators
	// terminating at the same time. The rewarded validator
	// will the first by txID. To make the test more stable
	// (txID changes every time we change any parameter
	// of the tx creating the validator), we explicitly
	//  check that rewarded validator is removed from staker set.
	_, txStatus, err := vm.state.GetTx(txID)
	require.NoError(err)
	require.Equal(status.Aborted, txStatus)

	tx, _, err := vm.state.GetTx(rewardTx.(*txs.RewardValidatorTx).TxID)
	require.NoError(err)
	require.IsType(&txs.AddValidatorTx{}, tx.Unsigned)

	valTx, _ := tx.Unsigned.(*txs.AddValidatorTx)
	_, err = vm.state.GetCurrentValidator(constants.PrimaryNetworkID, valTx.NodeID())
	require.ErrorIs(err, database.ErrNotFound)
}

func TestRemovePermissionedValidatorDuringAddPending(t *testing.T) {
	require := require.New(t)

	vm, _, _ := defaultVM(t, configtest.LatestFork)

	var (
		chainTime          = vm.state.GetTimestamp()
		validatorStartTime = chainTime.Add(txexecutor.SyncBound - time.Second)
		validatorEndTime   = validatorStartTime.Add(360 * 24 * time.Hour)
	)

	vm.ctx.Lock.Lock()
	defer vm.ctx.Lock.Unlock()

	key, err := secp256k1.NewPrivateKey()
	require.NoError(err)

	id := key.PublicKey().Address()
	nodeID := ids.GenerateTestNodeID()

	addValidatorTx, err := vm.txBuilder.NewAddValidatorTx(
		configtest.MinValidatorStake,
		uint64(validatorStartTime.Unix()),
		uint64(validatorEndTime.Unix()),
		nodeID,
		id,
		reward.PercentDenominator,
		[]*secp256k1.PrivateKey{genesistest.Keys[0]},
		genesistest.Keys[0].Address(),
	)
	require.NoError(err)

	vm.ctx.Lock.Unlock()
	require.NoError(vm.issueTx(context.Background(), addValidatorTx))
	vm.ctx.Lock.Lock()

	// trigger block creation for the validator tx
	addValidatorBlock, err := vm.Builder.BuildBlock(context.Background())
	require.NoError(err)
	require.NoError(addValidatorBlock.Verify(context.Background()))
	require.NoError(addValidatorBlock.Accept(context.Background()))
	require.NoError(vm.SetPreference(context.Background(), vm.manager.LastAccepted()))

	createSubnetTx, err := vm.txBuilder.NewCreateSubnetTx(
		1,
		[]ids.ShortID{id},
		[]*secp256k1.PrivateKey{genesistest.Keys[0]},
		genesistest.Keys[0].Address(),
	)
	require.NoError(err)

	vm.ctx.Lock.Unlock()
	require.NoError(vm.issueTx(context.Background(), createSubnetTx))
	vm.ctx.Lock.Lock()

	// trigger block creation for the subnet tx
	createSubnetBlock, err := vm.Builder.BuildBlock(context.Background())
	require.NoError(err)
	require.NoError(createSubnetBlock.Verify(context.Background()))
	require.NoError(createSubnetBlock.Accept(context.Background()))
	require.NoError(vm.SetPreference(context.Background(), vm.manager.LastAccepted()))

	addSubnetValidatorTx, err := vm.txBuilder.NewAddSubnetValidatorTx(
		configtest.MinValidatorStake,
		uint64(validatorStartTime.Unix()),
		uint64(validatorEndTime.Unix()),
		nodeID,
		createSubnetTx.ID(),
		[]*secp256k1.PrivateKey{key, genesistest.Keys[1]},
		genesistest.Keys[1].Address(),
	)
	require.NoError(err)

	removeSubnetValidatorTx, err := vm.txBuilder.NewRemoveSubnetValidatorTx(
		nodeID,
		createSubnetTx.ID(),
		[]*secp256k1.PrivateKey{key, genesistest.Keys[2]},
		genesistest.Keys[2].Address(),
	)
	require.NoError(err)

	statelessBlock, err := block.NewBanffStandardBlock(
		vm.state.GetTimestamp(),
		createSubnetBlock.ID(),
		createSubnetBlock.Height()+1,
		[]*txs.Tx{
			addSubnetValidatorTx,
			removeSubnetValidatorTx,
		},
	)
	require.NoError(err)

	blockBytes := statelessBlock.Bytes()
	block, err := vm.ParseBlock(context.Background(), blockBytes)
	require.NoError(err)
	require.NoError(block.Verify(context.Background()))
	require.NoError(block.Accept(context.Background()))
	require.NoError(vm.SetPreference(context.Background(), vm.manager.LastAccepted()))

	_, err = vm.state.GetPendingValidator(createSubnetTx.ID(), nodeID)
	require.ErrorIs(err, database.ErrNotFound)
}

func TestTransferSubnetOwnershipTx(t *testing.T) {
	require := require.New(t)
	vm, _, _ := defaultVM(t, configtest.LatestFork)
	vm.ctx.Lock.Lock()
	defer vm.ctx.Lock.Unlock()

	// Create a subnet
	createSubnetTx, err := vm.txBuilder.NewCreateSubnetTx(
		1,
		[]ids.ShortID{genesistest.SubnetControlKeys[0].PublicKey().Address()},
		[]*secp256k1.PrivateKey{genesistest.Keys[0]},
		genesistest.Keys[0].Address(),
	)
	require.NoError(err)
	subnetID := createSubnetTx.ID()

	vm.ctx.Lock.Unlock()
	require.NoError(vm.issueTx(context.Background(), createSubnetTx))
	vm.ctx.Lock.Lock()
	createSubnetBlock, err := vm.Builder.BuildBlock(context.Background())
	require.NoError(err)

	createSubnetRawBlock := createSubnetBlock.(*blockexecutor.Block).Block
	require.IsType(&block.BanffStandardBlock{}, createSubnetRawBlock)
	require.Contains(createSubnetRawBlock.Txs(), createSubnetTx)

	require.NoError(createSubnetBlock.Verify(context.Background()))
	require.NoError(createSubnetBlock.Accept(context.Background()))
	require.NoError(vm.SetPreference(context.Background(), vm.manager.LastAccepted()))

	subnetOwner, err := vm.state.GetSubnetOwner(subnetID)
	require.NoError(err)
	expectedOwner := &secp256k1fx.OutputOwners{
		Locktime:  0,
		Threshold: 1,
		Addrs: []ids.ShortID{
			genesistest.Keys[0].PublicKey().Address(),
		},
	}
	require.Equal(expectedOwner, subnetOwner)

	transferSubnetOwnershipTx, err := vm.txBuilder.NewTransferSubnetOwnershipTx(
		subnetID,
		1,
		[]ids.ShortID{genesistest.Keys[1].PublicKey().Address()},
		[]*secp256k1.PrivateKey{genesistest.Keys[0]},
		ids.ShortEmpty, // change addr
	)
	require.NoError(err)

	vm.ctx.Lock.Unlock()
	require.NoError(vm.issueTx(context.Background(), transferSubnetOwnershipTx))
	vm.ctx.Lock.Lock()
	transferSubnetOwnershipBlock, err := vm.Builder.BuildBlock(context.Background())
	require.NoError(err)

	transferSubnetOwnershipRawBlock := transferSubnetOwnershipBlock.(*blockexecutor.Block).Block
	require.IsType(&block.BanffStandardBlock{}, transferSubnetOwnershipRawBlock)
	require.Contains(transferSubnetOwnershipRawBlock.Txs(), transferSubnetOwnershipTx)

	require.NoError(transferSubnetOwnershipBlock.Verify(context.Background()))
	require.NoError(transferSubnetOwnershipBlock.Accept(context.Background()))
	require.NoError(vm.SetPreference(context.Background(), vm.manager.LastAccepted()))

	subnetOwner, err = vm.state.GetSubnetOwner(subnetID)
	require.NoError(err)
	expectedOwner = &secp256k1fx.OutputOwners{
		Locktime:  0,
		Threshold: 1,
		Addrs: []ids.ShortID{
			genesistest.Keys[1].PublicKey().Address(),
		},
	}
	require.Equal(expectedOwner, subnetOwner)
}

func TestBaseTx(t *testing.T) {
	require := require.New(t)
	vm, _, _ := defaultVM(t, configtest.LatestFork)
	vm.ctx.Lock.Lock()
	defer vm.ctx.Lock.Unlock()

	sendAmt := uint64(100000)
	changeAddr := ids.ShortEmpty

	baseTx, err := vm.txBuilder.NewBaseTx(
		sendAmt,
		secp256k1fx.OutputOwners{
			Threshold: 1,
			Addrs: []ids.ShortID{
				genesistest.Keys[1].Address(),
			},
		},
		[]*secp256k1.PrivateKey{genesistest.Keys[0]},
		changeAddr,
	)
	require.NoError(err)

	totalInputAmt := uint64(0)
	key0InputAmt := uint64(0)
	for inputID := range baseTx.Unsigned.InputIDs() {
		utxo, err := vm.state.GetUTXO(inputID)
		require.NoError(err)
		require.IsType(&secp256k1fx.TransferOutput{}, utxo.Out)
		castOut := utxo.Out.(*secp256k1fx.TransferOutput)
		if castOut.AddressesSet().Equals(set.Of(genesistest.Keys[0].Address())) {
			key0InputAmt += castOut.Amt
		}
		totalInputAmt += castOut.Amt
	}
	require.Equal(totalInputAmt, key0InputAmt)

	totalOutputAmt := uint64(0)
	key0OutputAmt := uint64(0)
	key1OutputAmt := uint64(0)
	changeAddrOutputAmt := uint64(0)
	for _, output := range baseTx.Unsigned.Outputs() {
		require.IsType(&secp256k1fx.TransferOutput{}, output.Out)
		castOut := output.Out.(*secp256k1fx.TransferOutput)
		if castOut.AddressesSet().Equals(set.Of(genesistest.Keys[0].Address())) {
			key0OutputAmt += castOut.Amt
		}
		if castOut.AddressesSet().Equals(set.Of(genesistest.Keys[1].Address())) {
			key1OutputAmt += castOut.Amt
		}
		if castOut.AddressesSet().Equals(set.Of(changeAddr)) {
			changeAddrOutputAmt += castOut.Amt
		}
		totalOutputAmt += castOut.Amt
	}
	require.Equal(totalOutputAmt, key0OutputAmt+key1OutputAmt+changeAddrOutputAmt)

	require.Equal(vm.TxFee, totalInputAmt-totalOutputAmt)
	require.Equal(sendAmt, key1OutputAmt)

	vm.ctx.Lock.Unlock()
	require.NoError(vm.issueTx(context.Background(), baseTx))
	vm.ctx.Lock.Lock()
	baseTxBlock, err := vm.Builder.BuildBlock(context.Background())
	require.NoError(err)

	baseTxRawBlock := baseTxBlock.(*blockexecutor.Block).Block
	require.IsType(&block.BanffStandardBlock{}, baseTxRawBlock)
	require.Contains(baseTxRawBlock.Txs(), baseTx)

	require.NoError(baseTxBlock.Verify(context.Background()))
	require.NoError(baseTxBlock.Accept(context.Background()))
	require.NoError(vm.SetPreference(context.Background(), vm.manager.LastAccepted()))
}

func TestPruneMempool(t *testing.T) {
	require := require.New(t)
	vm, _, _ := defaultVM(t, configtest.LatestFork)
	vm.ctx.Lock.Lock()
	defer vm.ctx.Lock.Unlock()

	// Create a tx that will be valid regardless of timestamp.
	sendAmt := uint64(100000)
	changeAddr := ids.ShortEmpty

	baseTx, err := vm.txBuilder.NewBaseTx(
		sendAmt,
		secp256k1fx.OutputOwners{
			Threshold: 1,
			Addrs: []ids.ShortID{
				genesistest.Keys[1].Address(),
			},
		},
		[]*secp256k1.PrivateKey{genesistest.Keys[0]},
		changeAddr,
	)
	require.NoError(err)

	vm.ctx.Lock.Unlock()
	require.NoError(vm.issueTx(context.Background(), baseTx))
	vm.ctx.Lock.Lock()

	// [baseTx] should be in the mempool.
	baseTxID := baseTx.ID()
	_, ok := vm.Builder.Get(baseTxID)
	require.True(ok)

	// Create a tx that will be invalid after time advancement.
	var (
		startTime = vm.clock.Time()
		endTime   = startTime.Add(vm.MinStakeDuration)
	)

	addValidatorTx, err := vm.txBuilder.NewAddValidatorTx(
		configtest.MinValidatorStake,
		uint64(startTime.Unix()),
		uint64(endTime.Unix()),
		ids.GenerateTestNodeID(),
		genesistest.Keys[2].Address(),
		20000,
		[]*secp256k1.PrivateKey{genesistest.Keys[1]},
		ids.ShortEmpty,
	)
	require.NoError(err)

	vm.ctx.Lock.Unlock()
	require.NoError(vm.issueTx(context.Background(), addValidatorTx))
	vm.ctx.Lock.Lock()

	// Advance clock to [endTime], making [addValidatorTx] invalid.
	vm.clock.Set(endTime)

	// [addValidatorTx] and [baseTx] should still be in the mempool.
	addValidatorTxID := addValidatorTx.ID()
	_, ok = vm.Builder.Get(addValidatorTxID)
	require.True(ok)
	_, ok = vm.Builder.Get(baseTxID)
	require.True(ok)

	vm.ctx.Lock.Unlock()
	require.NoError(vm.pruneMempool())
	vm.ctx.Lock.Lock()

	// [addValidatorTx] should be ejected from the mempool.
	// [baseTx] should still be in the mempool.
	_, ok = vm.Builder.Get(addValidatorTxID)
	require.False(ok)
	_, ok = vm.Builder.Get(baseTxID)
	require.True(ok)
}<|MERGE_RESOLUTION|>--- conflicted
+++ resolved
@@ -141,9 +141,6 @@
 	require.NoError(blk.Accept(context.Background()))
 	require.NoError(vm.SetPreference(context.Background(), vm.manager.LastAccepted()))
 
-<<<<<<< HEAD
-	return vm, baseDB, msm
-=======
 	t.Cleanup(func() {
 		vm.ctx.Lock.Lock()
 		defer vm.ctx.Lock.Unlock()
@@ -151,8 +148,7 @@
 		require.NoError(vm.Shutdown(context.Background()))
 	})
 
-	return vm, db, msm
->>>>>>> ded5f2e4
+	return vm, baseDB, msm
 }
 
 // Ensure genesis state is parsed from bytes and stored correctly
