// (c) 2019-2020, Ava Labs, Inc. All rights reserved.
// See the file LICENSE for licensing terms.

package common

import (
	"errors"
	"testing"

	"github.com/ava-labs/avalanchego/ids"
	"github.com/ava-labs/avalanchego/snow"
)

var (
	errTimeout                   = errors.New("unexpectedly called Timeout")
	errGossip                    = errors.New("unexpectedly called Gossip")
	errNotify                    = errors.New("unexpectedly called Notify")
	errGetAcceptedFrontier       = errors.New("unexpectedly called GetAcceptedFrontier")
	errGetAcceptedFrontierFailed = errors.New("unexpectedly called GetAcceptedFrontierFailed")
	errAcceptedFrontier          = errors.New("unexpectedly called AcceptedFrontier")
	errGetAccepted               = errors.New("unexpectedly called GetAccepted")
	errGetAcceptedFailed         = errors.New("unexpectedly called GetAcceptedFailed")
	errAccepted                  = errors.New("unexpectedly called Accepted")
	errGet                       = errors.New("unexpectedly called Get")
	errGetAncestors              = errors.New("unexpectedly called GetAncestors")
	errGetFailed                 = errors.New("unexpectedly called GetFailed")
	errGetAncestorsFailed        = errors.New("unexpectedly called GetAncestorsFailed")
	errPut                       = errors.New("unexpectedly called Put")
	errMultiPut                  = errors.New("unexpectedly called MultiPut")
	errPushQuery                 = errors.New("unexpectedly called PushQuery")
	errPullQuery                 = errors.New("unexpectedly called PullQuery")
	errQueryFailed               = errors.New("unexpectedly called QueryFailed")
	errChits                     = errors.New("unexpectedly called Chits")

	_ Engine = &EngineTest{}
)

// EngineTest is a test engine
type EngineTest struct {
	T *testing.T

	CantIsBootstrapped,
	CantTimeout,
	CantGossip,
	CantHalt,
	CantShutdown,

	CantContext,

	CantNotify,

	CantGetAcceptedFrontier,
	CantGetAcceptedFrontierFailed,
	CantAcceptedFrontier,

	CantGetAccepted,
	CantGetAcceptedFailed,
	CantAccepted,

	CantGet,
	CantGetAncestors,
	CantGetFailed,
	CantGetAncestorsFailed,
	CantPut,
	CantMultiPut,

	CantPushQuery,
	CantPullQuery,
	CantQueryFailed,
	CantChits,

	CantConnected,
	CantDisconnected,

	CantHealth,

	CantAppRequest,
	CantAppResponse,
	CantAppGossip,
	CantAppRequestFailed,
<<<<<<< HEAD
	CantGetVtx, CantGetVM bool
=======

	CantGetVM bool
>>>>>>> 61289854

	IsBootstrappedF                                    func() bool
	ContextF                                           func() *snow.Context
	HaltF                                              func()
	TimeoutF, GossipF, ShutdownF                       func() error
	NotifyF                                            func(Message) error
	GetF, GetAncestorsF, PullQueryF                    func(nodeID ids.ShortID, requestID uint32, containerID ids.ID) error
	PutF, PushQueryF                                   func(nodeID ids.ShortID, requestID uint32, containerID ids.ID, container []byte) error
	MultiPutF                                          func(nodeID ids.ShortID, requestID uint32, containers [][]byte) error
	AcceptedFrontierF, GetAcceptedF, AcceptedF, ChitsF func(nodeID ids.ShortID, requestID uint32, containerIDs []ids.ID) error
	GetAcceptedFrontierF, GetFailedF, GetAncestorsFailedF,
<<<<<<< HEAD
	QueryFailedF, GetAcceptedFrontierFailedF, GetAcceptedFailedF, AppRequestFailedF func(validatorID ids.ShortID, requestID uint32) error
	ConnectedF, DisconnectedF func(validatorID ids.ShortID) error
=======
	QueryFailedF, GetAcceptedFrontierFailedF, GetAcceptedFailedF, AppRequestFailedF func(nodeID ids.ShortID, requestID uint32) error
	ConnectedF, DisconnectedF func(nodeID ids.ShortID) error
>>>>>>> 61289854
	HealthF                   func() (interface{}, error)
	GetVMF                    func() VM
	AppRequestF, AppResponseF func(nodeID ids.ShortID, requestID uint32, msg []byte) error
	AppGossipF                func(nodeID ids.ShortID, msg []byte) error
}

func (e *EngineTest) Default(cant bool) {
	e.CantIsBootstrapped = cant
	e.CantTimeout = cant
	e.CantGossip = cant
	e.CantHalt = cant
	e.CantShutdown = cant
	e.CantContext = cant
	e.CantNotify = cant
	e.CantGetAcceptedFrontier = cant
	e.CantGetAcceptedFrontierFailed = cant
	e.CantAcceptedFrontier = cant
	e.CantGetAccepted = cant
	e.CantGetAcceptedFailed = cant
	e.CantAccepted = cant
	e.CantGet = cant
	e.CantGetAncestors = cant
	e.CantGetAncestorsFailed = cant
	e.CantGetFailed = cant
	e.CantPut = cant
	e.CantMultiPut = cant
	e.CantPushQuery = cant
	e.CantPullQuery = cant
	e.CantQueryFailed = cant
	e.CantChits = cant
	e.CantConnected = cant
	e.CantDisconnected = cant
	e.CantHealth = cant
<<<<<<< HEAD

=======
>>>>>>> 61289854
	e.CantAppRequest = cant
	e.CantAppRequestFailed = cant
	e.CantAppResponse = cant
	e.CantAppGossip = cant
<<<<<<< HEAD

	e.CantGetVtx = cant
=======
>>>>>>> 61289854
	e.CantGetVM = cant
}

func (e *EngineTest) Context() *snow.Context {
	if e.ContextF != nil {
		return e.ContextF()
	}
	if e.CantContext && e.T != nil {
		e.T.Fatalf("Unexpectedly called Context")
	}
	return nil
}

func (e *EngineTest) Timeout() error {
	if e.TimeoutF != nil {
		return e.TimeoutF()
	}
	if !e.CantTimeout {
		return nil
	}
	if e.T != nil {
		e.T.Fatal(errTimeout)
	}
	return errTimeout
}

func (e *EngineTest) Gossip() error {
	if e.GossipF != nil {
		return e.GossipF()
	}
	if !e.CantGossip {
		return nil
	}
	if e.T != nil {
		e.T.Fatal(errGossip)
	}
	return errGossip
}

func (e *EngineTest) Halt() {
	if e.HaltF != nil {
		e.HaltF()
	} else if e.CantHalt && e.T != nil {
		e.T.Fatalf("Unexpectedly called Halt")
	}
}

func (e *EngineTest) Shutdown() error {
	if e.ShutdownF != nil {
		return e.ShutdownF()
	}
	if !e.CantShutdown {
		return nil
	}
	if e.T != nil {
		e.T.Fatal(errShutdown)
	}
	return errShutdown
}

func (e *EngineTest) Notify(msg Message) error {
	if e.NotifyF != nil {
		return e.NotifyF(msg)
	}
	if !e.CantNotify {
		return nil
	}
	if e.T != nil {
		e.T.Fatal(errNotify)
	}
	return errNotify
}

func (e *EngineTest) GetAcceptedFrontier(nodeID ids.ShortID, requestID uint32) error {
	if e.GetAcceptedFrontierF != nil {
		return e.GetAcceptedFrontierF(nodeID, requestID)
	}
	if !e.CantGetAcceptedFrontier {
		return nil
	}
	if e.T != nil {
		e.T.Fatal(errGetAcceptedFrontier)
	}
	return errGetAcceptedFrontier
}

func (e *EngineTest) GetAcceptedFrontierFailed(nodeID ids.ShortID, requestID uint32) error {
	if e.GetAcceptedFrontierFailedF != nil {
		return e.GetAcceptedFrontierFailedF(nodeID, requestID)
	}
	if !e.CantGetAcceptedFrontierFailed {
		return nil
	}
	if e.T != nil {
		e.T.Fatal(errGetAcceptedFrontierFailed)
	}
	return errGetAcceptedFrontierFailed
}

func (e *EngineTest) AcceptedFrontier(nodeID ids.ShortID, requestID uint32, containerIDs []ids.ID) error {
	if e.AcceptedFrontierF != nil {
		return e.AcceptedFrontierF(nodeID, requestID, containerIDs)
	}
	if !e.CantAcceptedFrontier {
		return nil
	}
	if e.T != nil {
		e.T.Fatal(errAcceptedFrontier)
	}
	return errAcceptedFrontier
}

func (e *EngineTest) GetAccepted(nodeID ids.ShortID, requestID uint32, containerIDs []ids.ID) error {
	if e.GetAcceptedF != nil {
		return e.GetAcceptedF(nodeID, requestID, containerIDs)
	}
	if !e.CantGetAccepted {
		return nil
	}
	if e.T != nil {
		e.T.Fatal(errGetAccepted)
	}
	return errGetAccepted
}

func (e *EngineTest) GetAcceptedFailed(nodeID ids.ShortID, requestID uint32) error {
	if e.GetAcceptedFailedF != nil {
		return e.GetAcceptedFailedF(nodeID, requestID)
	}
	if !e.CantGetAcceptedFailed {
		return nil
	}
	if e.T != nil {
		e.T.Fatal(errGetAcceptedFailed)
	}
	return errGetAcceptedFailed
}

func (e *EngineTest) Accepted(nodeID ids.ShortID, requestID uint32, containerIDs []ids.ID) error {
	if e.AcceptedF != nil {
		return e.AcceptedF(nodeID, requestID, containerIDs)
	}
	if !e.CantAccepted {
		return nil
	}
	if e.T != nil {
		e.T.Fatal(errAccepted)
	}
	return errAccepted
}

func (e *EngineTest) Get(nodeID ids.ShortID, requestID uint32, containerID ids.ID) error {
	if e.GetF != nil {
		return e.GetF(nodeID, requestID, containerID)
	}
	if !e.CantGet {
		return nil
	}
	if e.T != nil {
		e.T.Fatal(errGet)
	}
	return errGet
}

func (e *EngineTest) GetAncestors(nodeID ids.ShortID, requestID uint32, containerID ids.ID) error {
	if e.GetAncestorsF != nil {
		return e.GetAncestorsF(nodeID, requestID, containerID)
	}
	if !e.CantGetAncestors {
		return nil
	}
	if e.T != nil {
		e.T.Fatal(errGetAncestors)
	}
	return errGetAncestors
}

func (e *EngineTest) GetFailed(nodeID ids.ShortID, requestID uint32) error {
	if e.GetFailedF != nil {
		return e.GetFailedF(nodeID, requestID)
	}
	if !e.CantGetFailed {
		return nil
	}
	if e.T != nil {
		e.T.Fatal(errGetFailed)
	}
	return errGetFailed
}

func (e *EngineTest) GetAncestorsFailed(nodeID ids.ShortID, requestID uint32) error {
	if e.GetAncestorsFailedF != nil {
		return e.GetAncestorsFailedF(nodeID, requestID)
	}
	if e.CantGetAncestorsFailed {
		return nil
	}
	if e.T != nil {
		e.T.Fatal(errGetAncestorsFailed)
	}
	return errGetAncestorsFailed
}

func (e *EngineTest) Put(nodeID ids.ShortID, requestID uint32, containerID ids.ID, container []byte) error {
	if e.PutF != nil {
		return e.PutF(nodeID, requestID, containerID, container)
	}
	if !e.CantPut {
		return nil
	}
	if e.T != nil {
		e.T.Fatal(errPut)
	}
	return errPut
}

func (e *EngineTest) MultiPut(nodeID ids.ShortID, requestID uint32, containers [][]byte) error {
	if e.MultiPutF != nil {
		return e.MultiPutF(nodeID, requestID, containers)
	}
	if !e.CantMultiPut {
		return nil
	}
	if e.T != nil {
		e.T.Fatal(errMultiPut)
	}
	return errMultiPut
}

func (e *EngineTest) PushQuery(nodeID ids.ShortID, requestID uint32, containerID ids.ID, container []byte) error {
	if e.PushQueryF != nil {
		return e.PushQueryF(nodeID, requestID, containerID, container)
	}
	if !e.CantPushQuery {
		return nil
	}
	if e.T != nil {
		e.T.Fatal(errPushQuery)
	}
	return errPushQuery
}

func (e *EngineTest) PullQuery(nodeID ids.ShortID, requestID uint32, containerID ids.ID) error {
	if e.PullQueryF != nil {
		return e.PullQueryF(nodeID, requestID, containerID)
	}
	if !e.CantPullQuery {
		return nil
	}
	if e.T != nil {
		e.T.Fatal(errPullQuery)
	}
	return errPullQuery
}

func (e *EngineTest) QueryFailed(nodeID ids.ShortID, requestID uint32) error {
	if e.QueryFailedF != nil {
		return e.QueryFailedF(nodeID, requestID)
	}
	if !e.CantQueryFailed {
		return nil
	}
	if e.T != nil {
		e.T.Fatal(errQueryFailed)
	}
	return errQueryFailed
}

func (e *EngineTest) AppRequest(nodeID ids.ShortID, requestID uint32, request []byte) error {
	if e.AppRequestF != nil {
		return e.AppRequestF(nodeID, requestID, request)
	}
	if !e.CantAppRequest {
		return nil
	}
	if e.T != nil {
		e.T.Fatal(errAppRequest)
	}
	return errAppRequest
}

func (e *EngineTest) AppResponse(nodeID ids.ShortID, requestID uint32, response []byte) error {
	if e.AppResponseF != nil {
		return e.AppResponseF(nodeID, requestID, response)
	}
	if !e.CantAppResponse {
		return nil
	}
	if e.T != nil {
		e.T.Fatal(errAppResponse)
	}
	return errAppResponse
}

func (e *EngineTest) AppRequestFailed(nodeID ids.ShortID, requestID uint32) error {
	if e.AppRequestFailedF != nil {
		return e.AppRequestFailedF(nodeID, requestID)
	}
	if !e.CantAppRequestFailed {
		return nil
	}
	if e.T != nil {
		e.T.Fatal(errAppRequestFailed)
	}
	return errAppRequestFailed
}

<<<<<<< HEAD
func (e *EngineTest) AppRequest(nodeID ids.ShortID, requestID uint32, request []byte) error {
	if e.AppRequestF != nil {
		return e.AppRequestF(nodeID, requestID, request)
	}
	if !e.CantAppRequest {
		return nil
	}
	if e.T != nil {
		e.T.Fatalf("Unexpectedly called AppRequest")
	}
	return errors.New("unexpectedly called AppRequest")
}

func (e *EngineTest) AppResponse(nodeID ids.ShortID, requestID uint32, response []byte) error {
	if e.AppResponseF != nil {
		return e.AppResponseF(nodeID, requestID, response)
	}
	if !e.CantAppResponse {
		return nil
	}
	if e.T != nil {
		e.T.Fatalf("Unexpectedly called AppResponse")
	}
	return errors.New("unexpectedly called AppResponse")
}

func (e *EngineTest) AppRequestFailed(nodeID ids.ShortID, requestID uint32) error {
	if e.AppRequestFailedF != nil {
		return e.AppRequestFailedF(nodeID, requestID)
	}
	if !e.CantAppRequestFailed {
		return nil
	}
	if e.T != nil {
		e.T.Fatalf("Unexpectedly called AppRequestFailed")
	}
	return errors.New("unexpectedly called AppRequestFailed")
}

=======
>>>>>>> 61289854
func (e *EngineTest) AppGossip(nodeID ids.ShortID, msg []byte) error {
	if e.AppGossipF != nil {
		return e.AppGossipF(nodeID, msg)
	}
	if !e.CantAppGossip {
		return nil
	}
	if e.T != nil {
<<<<<<< HEAD
		e.T.Fatalf("Unexpectedly called AppGossip")
	}
	return errors.New("unexpectedly called AppGossip")
}

// Chits ...
func (e *EngineTest) Chits(validatorID ids.ShortID, requestID uint32, containerIDs []ids.ID) error {
=======
		e.T.Fatal(errAppGossip)
	}
	return errAppGossip
}

func (e *EngineTest) Chits(nodeID ids.ShortID, requestID uint32, containerIDs []ids.ID) error {
>>>>>>> 61289854
	if e.ChitsF != nil {
		return e.ChitsF(nodeID, requestID, containerIDs)
	}
	if !e.CantChits {
		return nil
	}
	if e.T != nil {
		e.T.Fatal(errChits)
	}
	return errChits
}

func (e *EngineTest) Connected(nodeID ids.ShortID) error {
	if e.ConnectedF != nil {
		return e.ConnectedF(nodeID)
	}
	if !e.CantConnected {
		return nil
	}
	if e.T != nil {
		e.T.Fatal(errConnected)
	}
	return errConnected
}

func (e *EngineTest) Disconnected(nodeID ids.ShortID) error {
	if e.DisconnectedF != nil {
		return e.DisconnectedF(nodeID)
	}
	if !e.CantDisconnected {
		return nil
	}
	if e.T != nil {
		e.T.Fatal(errDisconnected)
	}
	return errDisconnected
}

func (e *EngineTest) IsBootstrapped() bool {
	if e.IsBootstrappedF != nil {
		return e.IsBootstrappedF()
	}
	if e.CantIsBootstrapped && e.T != nil {
		e.T.Fatalf("Unexpectedly called IsBootstrapped")
	}
	return false
}

func (e *EngineTest) HealthCheck() (interface{}, error) {
	if e.HealthF != nil {
		return e.HealthF()
	}
	if e.CantHealth && e.T != nil {
		e.T.Fatal(errHealthCheck)
	}
	return nil, errHealthCheck
}

func (e *EngineTest) GetVM() VM {
	if e.GetVMF != nil {
		return e.GetVMF()
	}
	if e.CantGetVM && e.T != nil {
		e.T.Fatalf("Unexpectedly called GetVM")
	}
	return nil
}<|MERGE_RESOLUTION|>--- conflicted
+++ resolved
@@ -78,30 +78,21 @@
 	CantAppResponse,
 	CantAppGossip,
 	CantAppRequestFailed,
-<<<<<<< HEAD
-	CantGetVtx, CantGetVM bool
-=======
 
 	CantGetVM bool
->>>>>>> 61289854
 
 	IsBootstrappedF                                    func() bool
 	ContextF                                           func() *snow.Context
 	HaltF                                              func()
 	TimeoutF, GossipF, ShutdownF                       func() error
 	NotifyF                                            func(Message) error
-	GetF, GetAncestorsF, PullQueryF                    func(nodeID ids.ShortID, requestID uint32, containerID ids.ID) error
-	PutF, PushQueryF                                   func(nodeID ids.ShortID, requestID uint32, containerID ids.ID, container []byte) error
-	MultiPutF                                          func(nodeID ids.ShortID, requestID uint32, containers [][]byte) error
-	AcceptedFrontierF, GetAcceptedF, AcceptedF, ChitsF func(nodeID ids.ShortID, requestID uint32, containerIDs []ids.ID) error
+	GetF, GetAncestorsF, PullQueryF                    func(validatorID ids.ShortID, requestID uint32, containerID ids.ID) error
+	PutF, PushQueryF                                   func(validatorID ids.ShortID, requestID uint32, containerID ids.ID, container []byte) error
+	MultiPutF                                          func(validatorID ids.ShortID, requestID uint32, containers [][]byte) error
+	AcceptedFrontierF, GetAcceptedF, AcceptedF, ChitsF func(validatorID ids.ShortID, requestID uint32, containerIDs []ids.ID) error
 	GetAcceptedFrontierF, GetFailedF, GetAncestorsFailedF,
-<<<<<<< HEAD
 	QueryFailedF, GetAcceptedFrontierFailedF, GetAcceptedFailedF, AppRequestFailedF func(validatorID ids.ShortID, requestID uint32) error
 	ConnectedF, DisconnectedF func(validatorID ids.ShortID) error
-=======
-	QueryFailedF, GetAcceptedFrontierFailedF, GetAcceptedFailedF, AppRequestFailedF func(nodeID ids.ShortID, requestID uint32) error
-	ConnectedF, DisconnectedF func(nodeID ids.ShortID) error
->>>>>>> 61289854
 	HealthF                   func() (interface{}, error)
 	GetVMF                    func() VM
 	AppRequestF, AppResponseF func(nodeID ids.ShortID, requestID uint32, msg []byte) error
@@ -110,44 +101,45 @@
 
 func (e *EngineTest) Default(cant bool) {
 	e.CantIsBootstrapped = cant
+
 	e.CantTimeout = cant
 	e.CantGossip = cant
 	e.CantHalt = cant
 	e.CantShutdown = cant
+
 	e.CantContext = cant
+
 	e.CantNotify = cant
+
 	e.CantGetAcceptedFrontier = cant
 	e.CantGetAcceptedFrontierFailed = cant
 	e.CantAcceptedFrontier = cant
+
 	e.CantGetAccepted = cant
 	e.CantGetAcceptedFailed = cant
 	e.CantAccepted = cant
+
 	e.CantGet = cant
 	e.CantGetAncestors = cant
 	e.CantGetAncestorsFailed = cant
 	e.CantGetFailed = cant
 	e.CantPut = cant
 	e.CantMultiPut = cant
+
 	e.CantPushQuery = cant
 	e.CantPullQuery = cant
 	e.CantQueryFailed = cant
 	e.CantChits = cant
+
 	e.CantConnected = cant
 	e.CantDisconnected = cant
+
 	e.CantHealth = cant
-<<<<<<< HEAD
-
-=======
->>>>>>> 61289854
+
 	e.CantAppRequest = cant
 	e.CantAppRequestFailed = cant
 	e.CantAppResponse = cant
 	e.CantAppGossip = cant
-<<<<<<< HEAD
-
-	e.CantGetVtx = cant
-=======
->>>>>>> 61289854
 	e.CantGetVM = cant
 }
 
@@ -221,9 +213,9 @@
 	return errNotify
 }
 
-func (e *EngineTest) GetAcceptedFrontier(nodeID ids.ShortID, requestID uint32) error {
+func (e *EngineTest) GetAcceptedFrontier(validatorID ids.ShortID, requestID uint32) error {
 	if e.GetAcceptedFrontierF != nil {
-		return e.GetAcceptedFrontierF(nodeID, requestID)
+		return e.GetAcceptedFrontierF(validatorID, requestID)
 	}
 	if !e.CantGetAcceptedFrontier {
 		return nil
@@ -234,9 +226,9 @@
 	return errGetAcceptedFrontier
 }
 
-func (e *EngineTest) GetAcceptedFrontierFailed(nodeID ids.ShortID, requestID uint32) error {
+func (e *EngineTest) GetAcceptedFrontierFailed(validatorID ids.ShortID, requestID uint32) error {
 	if e.GetAcceptedFrontierFailedF != nil {
-		return e.GetAcceptedFrontierFailedF(nodeID, requestID)
+		return e.GetAcceptedFrontierFailedF(validatorID, requestID)
 	}
 	if !e.CantGetAcceptedFrontierFailed {
 		return nil
@@ -247,9 +239,9 @@
 	return errGetAcceptedFrontierFailed
 }
 
-func (e *EngineTest) AcceptedFrontier(nodeID ids.ShortID, requestID uint32, containerIDs []ids.ID) error {
+func (e *EngineTest) AcceptedFrontier(validatorID ids.ShortID, requestID uint32, containerIDs []ids.ID) error {
 	if e.AcceptedFrontierF != nil {
-		return e.AcceptedFrontierF(nodeID, requestID, containerIDs)
+		return e.AcceptedFrontierF(validatorID, requestID, containerIDs)
 	}
 	if !e.CantAcceptedFrontier {
 		return nil
@@ -260,9 +252,9 @@
 	return errAcceptedFrontier
 }
 
-func (e *EngineTest) GetAccepted(nodeID ids.ShortID, requestID uint32, containerIDs []ids.ID) error {
+func (e *EngineTest) GetAccepted(validatorID ids.ShortID, requestID uint32, containerIDs []ids.ID) error {
 	if e.GetAcceptedF != nil {
-		return e.GetAcceptedF(nodeID, requestID, containerIDs)
+		return e.GetAcceptedF(validatorID, requestID, containerIDs)
 	}
 	if !e.CantGetAccepted {
 		return nil
@@ -273,9 +265,9 @@
 	return errGetAccepted
 }
 
-func (e *EngineTest) GetAcceptedFailed(nodeID ids.ShortID, requestID uint32) error {
+func (e *EngineTest) GetAcceptedFailed(validatorID ids.ShortID, requestID uint32) error {
 	if e.GetAcceptedFailedF != nil {
-		return e.GetAcceptedFailedF(nodeID, requestID)
+		return e.GetAcceptedFailedF(validatorID, requestID)
 	}
 	if !e.CantGetAcceptedFailed {
 		return nil
@@ -286,9 +278,9 @@
 	return errGetAcceptedFailed
 }
 
-func (e *EngineTest) Accepted(nodeID ids.ShortID, requestID uint32, containerIDs []ids.ID) error {
+func (e *EngineTest) Accepted(validatorID ids.ShortID, requestID uint32, containerIDs []ids.ID) error {
 	if e.AcceptedF != nil {
-		return e.AcceptedF(nodeID, requestID, containerIDs)
+		return e.AcceptedF(validatorID, requestID, containerIDs)
 	}
 	if !e.CantAccepted {
 		return nil
@@ -299,9 +291,9 @@
 	return errAccepted
 }
 
-func (e *EngineTest) Get(nodeID ids.ShortID, requestID uint32, containerID ids.ID) error {
+func (e *EngineTest) Get(validatorID ids.ShortID, requestID uint32, containerID ids.ID) error {
 	if e.GetF != nil {
-		return e.GetF(nodeID, requestID, containerID)
+		return e.GetF(validatorID, requestID, containerID)
 	}
 	if !e.CantGet {
 		return nil
@@ -312,9 +304,9 @@
 	return errGet
 }
 
-func (e *EngineTest) GetAncestors(nodeID ids.ShortID, requestID uint32, containerID ids.ID) error {
+func (e *EngineTest) GetAncestors(validatorID ids.ShortID, requestID uint32, containerID ids.ID) error {
 	if e.GetAncestorsF != nil {
-		return e.GetAncestorsF(nodeID, requestID, containerID)
+		return e.GetAncestorsF(validatorID, requestID, containerID)
 	}
 	if !e.CantGetAncestors {
 		return nil
@@ -325,9 +317,9 @@
 	return errGetAncestors
 }
 
-func (e *EngineTest) GetFailed(nodeID ids.ShortID, requestID uint32) error {
+func (e *EngineTest) GetFailed(validatorID ids.ShortID, requestID uint32) error {
 	if e.GetFailedF != nil {
-		return e.GetFailedF(nodeID, requestID)
+		return e.GetFailedF(validatorID, requestID)
 	}
 	if !e.CantGetFailed {
 		return nil
@@ -338,9 +330,9 @@
 	return errGetFailed
 }
 
-func (e *EngineTest) GetAncestorsFailed(nodeID ids.ShortID, requestID uint32) error {
+func (e *EngineTest) GetAncestorsFailed(validatorID ids.ShortID, requestID uint32) error {
 	if e.GetAncestorsFailedF != nil {
-		return e.GetAncestorsFailedF(nodeID, requestID)
+		return e.GetAncestorsFailedF(validatorID, requestID)
 	}
 	if e.CantGetAncestorsFailed {
 		return nil
@@ -351,9 +343,9 @@
 	return errGetAncestorsFailed
 }
 
-func (e *EngineTest) Put(nodeID ids.ShortID, requestID uint32, containerID ids.ID, container []byte) error {
+func (e *EngineTest) Put(validatorID ids.ShortID, requestID uint32, containerID ids.ID, container []byte) error {
 	if e.PutF != nil {
-		return e.PutF(nodeID, requestID, containerID, container)
+		return e.PutF(validatorID, requestID, containerID, container)
 	}
 	if !e.CantPut {
 		return nil
@@ -364,9 +356,9 @@
 	return errPut
 }
 
-func (e *EngineTest) MultiPut(nodeID ids.ShortID, requestID uint32, containers [][]byte) error {
+func (e *EngineTest) MultiPut(validatorID ids.ShortID, requestID uint32, containers [][]byte) error {
 	if e.MultiPutF != nil {
-		return e.MultiPutF(nodeID, requestID, containers)
+		return e.MultiPutF(validatorID, requestID, containers)
 	}
 	if !e.CantMultiPut {
 		return nil
@@ -377,9 +369,9 @@
 	return errMultiPut
 }
 
-func (e *EngineTest) PushQuery(nodeID ids.ShortID, requestID uint32, containerID ids.ID, container []byte) error {
+func (e *EngineTest) PushQuery(validatorID ids.ShortID, requestID uint32, containerID ids.ID, container []byte) error {
 	if e.PushQueryF != nil {
-		return e.PushQueryF(nodeID, requestID, containerID, container)
+		return e.PushQueryF(validatorID, requestID, containerID, container)
 	}
 	if !e.CantPushQuery {
 		return nil
@@ -390,9 +382,9 @@
 	return errPushQuery
 }
 
-func (e *EngineTest) PullQuery(nodeID ids.ShortID, requestID uint32, containerID ids.ID) error {
+func (e *EngineTest) PullQuery(validatorID ids.ShortID, requestID uint32, containerID ids.ID) error {
 	if e.PullQueryF != nil {
-		return e.PullQueryF(nodeID, requestID, containerID)
+		return e.PullQueryF(validatorID, requestID, containerID)
 	}
 	if !e.CantPullQuery {
 		return nil
@@ -403,9 +395,9 @@
 	return errPullQuery
 }
 
-func (e *EngineTest) QueryFailed(nodeID ids.ShortID, requestID uint32) error {
+func (e *EngineTest) QueryFailed(validatorID ids.ShortID, requestID uint32) error {
 	if e.QueryFailedF != nil {
-		return e.QueryFailedF(nodeID, requestID)
+		return e.QueryFailedF(validatorID, requestID)
 	}
 	if !e.CantQueryFailed {
 		return nil
@@ -455,48 +447,6 @@
 	return errAppRequestFailed
 }
 
-<<<<<<< HEAD
-func (e *EngineTest) AppRequest(nodeID ids.ShortID, requestID uint32, request []byte) error {
-	if e.AppRequestF != nil {
-		return e.AppRequestF(nodeID, requestID, request)
-	}
-	if !e.CantAppRequest {
-		return nil
-	}
-	if e.T != nil {
-		e.T.Fatalf("Unexpectedly called AppRequest")
-	}
-	return errors.New("unexpectedly called AppRequest")
-}
-
-func (e *EngineTest) AppResponse(nodeID ids.ShortID, requestID uint32, response []byte) error {
-	if e.AppResponseF != nil {
-		return e.AppResponseF(nodeID, requestID, response)
-	}
-	if !e.CantAppResponse {
-		return nil
-	}
-	if e.T != nil {
-		e.T.Fatalf("Unexpectedly called AppResponse")
-	}
-	return errors.New("unexpectedly called AppResponse")
-}
-
-func (e *EngineTest) AppRequestFailed(nodeID ids.ShortID, requestID uint32) error {
-	if e.AppRequestFailedF != nil {
-		return e.AppRequestFailedF(nodeID, requestID)
-	}
-	if !e.CantAppRequestFailed {
-		return nil
-	}
-	if e.T != nil {
-		e.T.Fatalf("Unexpectedly called AppRequestFailed")
-	}
-	return errors.New("unexpectedly called AppRequestFailed")
-}
-
-=======
->>>>>>> 61289854
 func (e *EngineTest) AppGossip(nodeID ids.ShortID, msg []byte) error {
 	if e.AppGossipF != nil {
 		return e.AppGossipF(nodeID, msg)
@@ -505,22 +455,12 @@
 		return nil
 	}
 	if e.T != nil {
-<<<<<<< HEAD
-		e.T.Fatalf("Unexpectedly called AppGossip")
-	}
-	return errors.New("unexpectedly called AppGossip")
-}
-
-// Chits ...
-func (e *EngineTest) Chits(validatorID ids.ShortID, requestID uint32, containerIDs []ids.ID) error {
-=======
 		e.T.Fatal(errAppGossip)
 	}
 	return errAppGossip
 }
 
 func (e *EngineTest) Chits(nodeID ids.ShortID, requestID uint32, containerIDs []ids.ID) error {
->>>>>>> 61289854
 	if e.ChitsF != nil {
 		return e.ChitsF(nodeID, requestID, containerIDs)
 	}
@@ -533,9 +473,9 @@
 	return errChits
 }
 
-func (e *EngineTest) Connected(nodeID ids.ShortID) error {
+func (e *EngineTest) Connected(validatorID ids.ShortID) error {
 	if e.ConnectedF != nil {
-		return e.ConnectedF(nodeID)
+		return e.ConnectedF(validatorID)
 	}
 	if !e.CantConnected {
 		return nil
@@ -546,9 +486,9 @@
 	return errConnected
 }
 
-func (e *EngineTest) Disconnected(nodeID ids.ShortID) error {
+func (e *EngineTest) Disconnected(validatorID ids.ShortID) error {
 	if e.DisconnectedF != nil {
-		return e.DisconnectedF(nodeID)
+		return e.DisconnectedF(validatorID)
 	}
 	if !e.CantDisconnected {
 		return nil
