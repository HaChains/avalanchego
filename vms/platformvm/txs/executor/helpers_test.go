// Copyright (C) 2019-2023, Ava Labs, Inc. All rights reserved.
// See the file LICENSE for licensing terms.

package executor

import (
	"math"
	"testing"

	"github.com/prometheus/client_golang/prometheus"

	"github.com/stretchr/testify/require"

	"github.com/ava-labs/avalanchego/codec"
	"github.com/ava-labs/avalanchego/codec/linearcodec"
	"github.com/ava-labs/avalanchego/database"
	"github.com/ava-labs/avalanchego/database/memdb"
	"github.com/ava-labs/avalanchego/database/versiondb"
	"github.com/ava-labs/avalanchego/ids"
	"github.com/ava-labs/avalanchego/snow"
	"github.com/ava-labs/avalanchego/snow/uptime"
	"github.com/ava-labs/avalanchego/utils"
	"github.com/ava-labs/avalanchego/utils/constants"
	"github.com/ava-labs/avalanchego/utils/crypto/secp256k1"
	"github.com/ava-labs/avalanchego/utils/logging"
	"github.com/ava-labs/avalanchego/utils/timer/mockable"
	"github.com/ava-labs/avalanchego/vms/components/avax"
	"github.com/ava-labs/avalanchego/vms/platformvm/config"
	"github.com/ava-labs/avalanchego/vms/platformvm/fx"
	"github.com/ava-labs/avalanchego/vms/platformvm/metrics"
	"github.com/ava-labs/avalanchego/vms/platformvm/reward"
	"github.com/ava-labs/avalanchego/vms/platformvm/state"
	"github.com/ava-labs/avalanchego/vms/platformvm/status"
	"github.com/ava-labs/avalanchego/vms/platformvm/txs"
	"github.com/ava-labs/avalanchego/vms/platformvm/txs/builder"
	"github.com/ava-labs/avalanchego/vms/platformvm/utxo"
	"github.com/ava-labs/avalanchego/vms/secp256k1fx"

	ts "github.com/ava-labs/avalanchego/vms/platformvm/testsetup"
)

var (
	lastAcceptedID = ids.GenerateTestID()

	testSubnet1 *txs.Tx
)

type environment struct {
	isBootstrapped *utils.Atomic[bool]
	config         *config.Config
	clk            *mockable.Clock
	baseDB         *versiondb.Database
	ctx            *snow.Context
	msm            *ts.MutableSharedMemory
	fx             fx.Fx
	state          state.State
	states         map[ids.ID]state.Chain
	atomicUTXOs    avax.AtomicUTXOManager
	uptimes        uptime.Manager
	utxosHandler   utxo.Handler
	txBuilder      builder.Builder
	backend        Backend
}

func (e *environment) GetState(blkID ids.ID) (state.Chain, bool) {
	if blkID == lastAcceptedID {
		return e.state, true
	}
	chainState, ok := e.states[blkID]
	return chainState, ok
}

func (e *environment) SetState(blkID ids.ID, chainState state.Chain) {
	e.states[blkID] = chainState
}

<<<<<<< HEAD
func newEnvironment(t *testing.T, fork ts.ActiveFork) *environment {
	r := require.New(t)

=======
func newEnvironment(t *testing.T, postBanff, postCortina, postDurango bool) *environment {
>>>>>>> 0add8c6b
	var isBootstrapped utils.Atomic[bool]
	isBootstrapped.Set(true)

	forkTime := ts.ValidateStartTime
	config := ts.Config(fork, forkTime)
	clk := ts.Clock(forkTime)

	baseDB := versiondb.New(memdb.New())
	ctx, msm := ts.Context(t, baseDB)

	fx := defaultFx(clk, ctx.Log, isBootstrapped.Get())

	rewards := reward.NewCalculator(config.RewardConfig)
	baseState := defaultState(config, ctx, baseDB, rewards)

	atomicUTXOs := avax.NewAtomicUTXOManager(ctx.SharedMemory, txs.Codec)
	uptimes := uptime.NewManager(baseState, clk)
	utxoHandler := utxo.NewHandler(ctx, clk, fx)

	txBuilder := builder.New(
		ctx,
		config,
		clk,
		fx,
		baseState,
		atomicUTXOs,
		utxoHandler,
	)

	backend := Backend{
		Config:       config,
		Ctx:          ctx,
		Clk:          clk,
		Bootstrapped: &isBootstrapped,
		Fx:           fx,
		FlowChecker:  utxoHandler,
		Uptimes:      uptimes,
		Rewards:      rewards,
	}

	env := &environment{
		isBootstrapped: &isBootstrapped,
		config:         config,
		clk:            clk,
		baseDB:         baseDB,
		ctx:            ctx,
		msm:            msm,
		fx:             fx,
		state:          baseState,
		states:         make(map[ids.ID]state.Chain),
		atomicUTXOs:    atomicUTXOs,
		uptimes:        uptimes,
		utxosHandler:   utxoHandler,
		txBuilder:      txBuilder,
		backend:        backend,
	}

	addSubnet(t, env, txBuilder)

	return env
}

func addSubnet(
	t *testing.T,
	env *environment,
	txBuilder builder.Builder,
) {
	require := require.New(t)

	// Create a subnet
	var err error
	testSubnet1, err = txBuilder.NewCreateSubnetTx(
		2, // threshold; 2 sigs from keys[0], keys[1], keys[2] needed to add validator to this subnet
		[]ids.ShortID{ // control keys
			ts.SubnetControlKeys[0].PublicKey().Address(),
			ts.SubnetControlKeys[1].PublicKey().Address(),
			ts.SubnetControlKeys[2].PublicKey().Address(),
		},
		[]*secp256k1.PrivateKey{ts.Keys[4]},
		ts.Keys[4].PublicKey().Address(),
	)
	require.NoError(err)

	// store it
	stateDiff, err := state.NewDiff(lastAcceptedID, env)
	require.NoError(err)

	executor := StandardTxExecutor{
		Backend: &env.backend,
		State:   stateDiff,
		Tx:      testSubnet1,
	}
	require.NoError(testSubnet1.Unsigned.Visit(&executor))

	stateDiff.AddTx(testSubnet1, status.Committed)
	require.NoError(stateDiff.Apply(env.state))
	require.NoError(env.state.Commit())
}

func defaultState(
	cfg *config.Config,
	ctx *snow.Context,
	db database.Database,
	rewards reward.Calculator,
) state.State {
	genesis, err := ts.BuildGenesis(ctx)
	if err != nil {
		panic(err)
	}

	execCfg, _ := config.GetExecutionConfig(nil)
	state, err := state.New(
		db,
		genesis,
		prometheus.NewRegistry(),
		cfg,
		execCfg,
		ctx,
		metrics.Noop,
		rewards,
	)
	if err != nil {
		panic(err)
	}

	// persist and reload to init a bunch of in-memory stuff
	state.SetHeight(0)
	if err := state.Commit(); err != nil {
		panic(err)
	}
	lastAcceptedID = state.GetLastAccepted()
	return state
}

type fxVMInt struct {
	registry codec.Registry
	clk      *mockable.Clock
	log      logging.Logger
}

func (fvi *fxVMInt) CodecRegistry() codec.Registry {
	return fvi.registry
}

func (fvi *fxVMInt) Clock() *mockable.Clock {
	return fvi.clk
}

func (fvi *fxVMInt) Logger() logging.Logger {
	return fvi.log
}

func defaultFx(clk *mockable.Clock, log logging.Logger, isBootstrapped bool) fx.Fx {
	fxVMInt := &fxVMInt{
		registry: linearcodec.NewDefault(),
		clk:      clk,
		log:      log,
	}
	res := &secp256k1fx.Fx{}
	if err := res.Initialize(fxVMInt); err != nil {
		panic(err)
	}
	if isBootstrapped {
		if err := res.Bootstrapped(); err != nil {
			panic(err)
		}
	}
	return res
}

func shutdownEnvironment(env *environment) error {
	if env.isBootstrapped.Get() {
		validatorIDs := env.config.Validators.GetValidatorIDs(constants.PrimaryNetworkID)

		if err := env.uptimes.StopTracking(validatorIDs, constants.PrimaryNetworkID); err != nil {
			return err
		}

		for subnetID := range env.config.TrackedSubnets {
			validatorIDs := env.config.Validators.GetValidatorIDs(subnetID)

			if err := env.uptimes.StopTracking(validatorIDs, subnetID); err != nil {
				return err
			}
		}
		env.state.SetHeight( /*height*/ math.MaxUint64)
		if err := env.state.Commit(); err != nil {
			return err
		}
	}

	return utils.Err(
		env.state.Close(),
		env.baseDB.Close(),
	)
}<|MERGE_RESOLUTION|>--- conflicted
+++ resolved
@@ -74,13 +74,7 @@
 	e.states[blkID] = chainState
 }
 
-<<<<<<< HEAD
 func newEnvironment(t *testing.T, fork ts.ActiveFork) *environment {
-	r := require.New(t)
-
-=======
-func newEnvironment(t *testing.T, postBanff, postCortina, postDurango bool) *environment {
->>>>>>> 0add8c6b
 	var isBootstrapped utils.Atomic[bool]
 	isBootstrapped.Set(true)
 
