// (c) 2019-2020, Ava Labs, Inc. All rights reserved.
// See the file LICENSE for licensing terms.

package platformvm

import (
	"errors"
	"fmt"
	"time"

	"github.com/gorilla/rpc/v2"

	"github.com/ava-labs/avalanchego/cache"
	"github.com/ava-labs/avalanchego/chains"
	"github.com/ava-labs/avalanchego/codec"
	"github.com/ava-labs/avalanchego/codec/linearcodec"
	"github.com/ava-labs/avalanchego/database/manager"
	"github.com/ava-labs/avalanchego/ids"
	"github.com/ava-labs/avalanchego/snow"
	"github.com/ava-labs/avalanchego/snow/choices"
	"github.com/ava-labs/avalanchego/snow/consensus/snowman"
	"github.com/ava-labs/avalanchego/snow/engine/common"
	"github.com/ava-labs/avalanchego/snow/engine/snowman/block"
	"github.com/ava-labs/avalanchego/snow/validators"
	"github.com/ava-labs/avalanchego/utils/constants"
	"github.com/ava-labs/avalanchego/utils/crypto"
	"github.com/ava-labs/avalanchego/utils/json"
	"github.com/ava-labs/avalanchego/utils/logging"
	"github.com/ava-labs/avalanchego/utils/timer"
	"github.com/ava-labs/avalanchego/utils/units"
	"github.com/ava-labs/avalanchego/utils/wrappers"
	"github.com/ava-labs/avalanchego/vms/components/avax"
	"github.com/ava-labs/avalanchego/vms/platformvm/uptime"
	"github.com/ava-labs/avalanchego/vms/secp256k1fx"

	safemath "github.com/ava-labs/avalanchego/utils/math"
)

const (
	// PercentDenominator is the denominator used to calculate percentages
	PercentDenominator = 1000000

	droppedTxCacheSize = 50

	maxUTXOsToFetch = 1024

	// TODO: Turn these constants into governable parameters

	// MaxSubMinConsumptionRate is the % consumption that incentivizes staking
	// longer
	MaxSubMinConsumptionRate = 20000 // 2%
	// MinConsumptionRate is the minimum % consumption of the remaining tokens
	// to be minted
	MinConsumptionRate = 100000 // 10%

	// The maximum amount of weight on a validator is required to be no more
	// than [MaxValidatorWeightFactor] * the validator's stake amount.
	MaxValidatorWeightFactor uint64 = 5

	// SupplyCap is the maximum amount of AVAX that should ever exist
	SupplyCap = 720 * units.MegaAvax

	// Maximum future start time for staking/delegating
	maxFutureStartTime = 24 * 7 * 2 * time.Hour
)

var (
<<<<<<< HEAD
	timestampKey     = ids.ID{'t', 'i', 'm', 'e'}
	chainsKey        = ids.ID{'c', 'h', 'a', 'i', 'n', 's'}
	subnetsKey       = ids.ID{'s', 'u', 'b', 'n', 'e', 't', 's'}
	currentSupplyKey = ids.ID{'c', 'u', 'r', 'r', 'e', 't', ' ', 's', 'u', 'p', 'p', 'l', 'y'}
	migratedKey      = []byte("migrated")

	errRegisteringType          = errors.New("error registering type with database")
	errInvalidLastAcceptedBlock = errors.New("last accepted block must be a decision block")
	errInvalidID                = errors.New("invalid ID")
	errDSCantValidate           = errors.New("new blockchain can't be validated by primary network")
	errStartTimeTooLate         = errors.New("start time is too far in the future")
	errStartTimeTooEarly        = errors.New("start time is before the current chain time")
	errStartAfterEndTime        = errors.New("start time is after the end time")
=======
	errInvalidID         = errors.New("invalid ID")
	errDSCantValidate    = errors.New("new blockchain can't be validated by primary network")
	errStartTimeTooLate  = errors.New("start time is too far in the future")
	errStartTimeTooEarly = errors.New("start time is before the current chain time")
	errStartAfterEndTime = errors.New("start time is after the end time")
>>>>>>> 633485bb

	_ block.ChainVM        = &VM{}
	_ validators.Connector = &VM{}
	_ common.StaticVM      = &VM{}
	_ secp256k1fx.VM       = &VM{}
)

// VM implements the snowman.ChainVM interface
type VM struct {
	Factory
	metrics
	avax.AddressManager
	avax.AtomicUTXOManager
	uptime.Manager

	// Used to get time. Useful for faking time during tests.
	clock timer.Clock

	// Used to create and use keys.
	factory crypto.FactorySECP256K1R

	mempool Mempool

	// The context of this vm
	ctx       *snow.Context
	dbManager manager.Manager

	// channel to send messages to the consensus engine
	toEngine chan<- common.Message

	internalState InternalState

	// ID of the preferred block
	preferred ids.ID

	// ID of the last accepted block
	lastAcceptedID ids.ID

	fx            Fx
	codec         codec.Manager
	codecRegistry codec.Registry

	// Bootstrapped remembers if this chain has finished bootstrapping or not
	bootstrapped bool

	// Contains the IDs of transactions recently dropped because they failed verification.
	// These txs may be re-issued and put into accepted blocks, so check the database
	// to see if it was later committed/aborted before reporting that it's dropped.
	// Key: Tx ID
	// Value: String repr. of the verification error
	droppedTxCache cache.LRU

	// Key: block ID
	// Value: the block
	currentBlocks map[ids.ID]Block
}

// Initialize this blockchain.
// [vm.ChainManager] and [vm.vdrMgr] must be set before this function is called.
func (vm *VM) Initialize(
	ctx *snow.Context,
	dbManager manager.Manager,
	genesisBytes []byte,
	upgradebytes []byte,
	configBytes []byte,
	msgs chan<- common.Message,
	_ []*common.Fx,
) error {
	ctx.Log.Verbo("initializing platform chain")

	// Initialize metrics as soon as possible
	if err := vm.metrics.Initialize(ctx.Namespace, ctx.Metrics); err != nil {
		return err
	}

	// Initialize the utility to parse addresses
	vm.AddressManager = avax.NewAddressManager(ctx)

	// Initialize the utility to fetch atomic UTXOs
	vm.AtomicUTXOManager = avax.NewAtomicUTXOManager(ctx.SharedMemory, Codec)

	vm.fx = &secp256k1fx.Fx{}

	vm.ctx = ctx
	vm.dbManager = dbManager
	vm.toEngine = msgs

	vm.codec = Codec
	vm.codecRegistry = linearcodec.NewDefault()

	if err := vm.fx.Initialize(vm); err != nil {
		return err
	}

	vm.droppedTxCache = cache.LRU{Size: droppedTxCacheSize}
	vm.currentBlocks = make(map[ids.ID]Block)

	vm.mempool.Initialize(vm)

	is, err := newInternalState(vm, vm.dbManager.Current().Database, genesisBytes)
	if err != nil {
		return err
	}
	vm.internalState = is

	// Initialize the utility to track validator uptimes
	vm.Manager = uptime.NewManager(is)

	if err := vm.updateValidators(true); err != nil {
		return fmt.Errorf(
			"failed to initialize validator sets: %w",
			err,
		)
	}

	// Create all of the chains that the database says exist
	if err := vm.initBlockchains(); err != nil {
		return fmt.Errorf(
			"failed to initialize blockchains: %w",
			err,
		)
	}

	vm.lastAcceptedID = is.GetLastAccepted()

	ctx.Log.Info("initializing last accepted block as %s", vm.lastAcceptedID)

	// Build off the most recently accepted block
	return vm.SetPreference(vm.lastAcceptedID)
}

// Create all chains that exist that this node validates.
func (vm *VM) initBlockchains() error {
	chains, err := vm.internalState.GetChains(constants.PrimaryNetworkID)
	if err != nil {
		return err
	}
	for _, chain := range chains {
		if err := vm.createChain(chain); err != nil {
			return err
		}
	}

	for subnetID := range vm.WhitelistedSubnets {
		chains, err := vm.internalState.GetChains(subnetID)
		if err != nil {
			return err
		}
		for _, chain := range chains {
			if err := vm.createChain(chain); err != nil {
				return err
			}
		}
	}
	return nil
}

// Create the blockchain described in [tx], but only if this node is a member of
// the subnet that validates the chain
func (vm *VM) createChain(tx *Tx) error {
	unsignedTx, ok := tx.UnsignedTx.(*UnsignedCreateChainTx)
	if !ok {
		return errWrongTxType
	}

	if vm.StakingEnabled && // Staking is enabled, so nodes might not validate all chains
		constants.PrimaryNetworkID != unsignedTx.SubnetID && // All nodes must validate the primary network
		!vm.WhitelistedSubnets.Contains(unsignedTx.SubnetID) { // This node doesn't validate this blockchain
		return nil
	}

	chainParams := chains.ChainParameters{
		ID:          tx.ID(),
		SubnetID:    unsignedTx.SubnetID,
		GenesisData: unsignedTx.GenesisData,
		VMAlias:     unsignedTx.VMID.String(),
	}
	for _, fxID := range unsignedTx.FxIDs {
		chainParams.FxAliases = append(chainParams.FxAliases, fxID.String())
	}
	vm.Chains.CreateChain(chainParams)
	return nil
}

// Bootstrapping marks this VM as bootstrapping
func (vm *VM) Bootstrapping() error {
	vm.bootstrapped = false
	return vm.fx.Bootstrapping()
}

// Bootstrapped marks this VM as bootstrapped
func (vm *VM) Bootstrapped() error {
	if vm.bootstrapped {
		return nil
	}
	vm.bootstrapped = true

	errs := wrappers.Errs{}
	errs.Add(
		vm.updateValidators(false),
		vm.fx.Bootstrapped(),
	)
	if errs.Errored() {
		return errs.Err
	}

<<<<<<< HEAD
	err := vm.migrate()
	if err != nil {
		return err
	}

	stopPrefix := []byte(fmt.Sprintf("%s%s", constants.PrimaryNetworkID, stopDBPrefix))
	stopDB := prefixdb.NewNested(stopPrefix, vm.DB)
	defer stopDB.Close()

	stopIter := stopDB.NewIterator()
	defer stopIter.Release()

	for stopIter.Next() { // Iterates in order of increasing stop time
		txBytes := stopIter.Value()

		tx := rewardTx{}
		if _, err := vm.codec.Unmarshal(txBytes, &tx); err != nil {
			return fmt.Errorf("couldn't unmarshal validator tx: %w", err)
		}
		if err := tx.Tx.Sign(vm.codec, nil); err != nil {
			return err
		}

		unsignedTx, ok := tx.Tx.UnsignedTx.(*UnsignedAddValidatorTx)
		if !ok {
			continue
		}

		nodeID := unsignedTx.Validator.ID()

		uptime, err := vm.uptime(vm.DB, nodeID)
		switch {
		case err == database.ErrNotFound:
			uptime = &validatorUptime{
				LastUpdated: uint64(unsignedTx.StartTime().Unix()),
			}
		case err != nil:
			return err
		}

		lastUpdated := time.Unix(int64(uptime.LastUpdated), 0)
		if !vm.bootstrappedTime.After(lastUpdated) {
			continue
		}

		durationOffline := vm.bootstrappedTime.Sub(lastUpdated)
		uptime.UpDuration += uint64(durationOffline / time.Second)
		uptime.LastUpdated = uint64(vm.bootstrappedTime.Unix())
		if err := vm.setUptime(vm.DB, nodeID, uptime); err != nil {
			return err
		}
	}
	if err := stopIter.Error(); err != nil {
		return err
	}

	errs.Add(
		vm.DB.Commit(),
		stopDB.Close(),
	)
	return errs.Err
=======
	primaryValidatorSet, exist := vm.Validators.GetValidators(constants.PrimaryNetworkID)
	if !exist {
		return errNoPrimaryValidators
	}
	primaryValidators := primaryValidatorSet.List()

	validatorIDs := make([]ids.ShortID, len(primaryValidators))
	for i, vdr := range primaryValidators {
		validatorIDs[i] = vdr.ID()
	}

	if err := vm.StartTracking(validatorIDs); err != nil {
		return err
	}
	return vm.internalState.Commit()
>>>>>>> 633485bb
}

// Shutdown this blockchain
func (vm *VM) Shutdown() error {
	if vm.dbManager == nil {
		return nil
	}

	vm.mempool.Shutdown()

	if vm.bootstrapped {
		primaryValidatorSet, exist := vm.Validators.GetValidators(constants.PrimaryNetworkID)
		if !exist {
			return errNoPrimaryValidators
		}
		primaryValidators := primaryValidatorSet.List()

		validatorIDs := make([]ids.ShortID, len(primaryValidators))
		for i, vdr := range primaryValidators {
			validatorIDs[i] = vdr.ID()
		}
<<<<<<< HEAD
		nodeID := staker.Validator.ID()
		startTime := staker.StartTime()
		uptime, err := vm.uptime(vm.DB, nodeID)
		switch {
		case err == database.ErrNotFound:
			uptime = &validatorUptime{
				LastUpdated: uint64(startTime.Unix()),
			}
		case err != nil:
			return err
		}

		now := vm.clock.Time()
		timeConnected := now
		if realTimeConnected, isConnected := vm.connections[nodeID]; isConnected {
			timeConnected = realTimeConnected
		}
		if timeConnected.Before(vm.bootstrappedTime) {
			timeConnected = vm.bootstrappedTime
		}
		lastUpdated := time.Unix(int64(uptime.LastUpdated), 0)
		if timeConnected.Before(lastUpdated) {
			timeConnected = lastUpdated
		}

		// If the current local time is before the time this peer
		// was marked as connnected skip updating its uptime.
		if now.Before(timeConnected) {
			continue
		}

		uptime.UpDuration += uint64(now.Sub(timeConnected) / time.Second)
		uptime.LastUpdated = uint64(now.Unix())
		if err := vm.setUptime(vm.DB, nodeID, uptime); err != nil {
			vm.Ctx.Log.Error("failed to write back uptime data")
=======

		if err := vm.Manager.Shutdown(validatorIDs); err != nil {
			return err
		}
		if err := vm.internalState.Commit(); err != nil {
			return err
>>>>>>> 633485bb
		}
	}

	errs := wrappers.Errs{}
	errs.Add(
		vm.internalState.Close(),
		vm.dbManager.Close(),
	)
	return errs.Err
}

// BuildBlock builds a block to be added to consensus
func (vm *VM) BuildBlock() (snowman.Block, error) { return vm.mempool.BuildBlock() }

// ParseBlock implements the snowman.ChainVM interface
func (vm *VM) ParseBlock(b []byte) (snowman.Block, error) {
	var blk Block
	if _, err := GenesisCodec.Unmarshal(b, &blk); err != nil {
		return nil, err
	}
	if err := blk.initialize(vm, b, choices.Processing, blk); err != nil {
		return nil, err
	}

	if block, err := vm.GetBlock(blk.ID()); err == nil {
		// If we have seen this block before, return it with the most up-to-date
		// info
		return block, nil
	}

	vm.internalState.AddBlock(blk)
	return blk, vm.internalState.Commit()
}

// GetBlock implements the snowman.ChainVM interface
func (vm *VM) GetBlock(blkID ids.ID) (snowman.Block, error) { return vm.getBlock(blkID) }

func (vm *VM) getBlock(blkID ids.ID) (Block, error) {
	// If block is in memory, return it.
	if blk, exists := vm.currentBlocks[blkID]; exists {
		return blk, nil
	}
	return vm.internalState.GetBlock(blkID)
}

// LastAccepted returns the block most recently accepted
func (vm *VM) LastAccepted() (ids.ID, error) {
	return vm.lastAcceptedID, nil
}

// SetPreference sets the preferred block to be the one with ID [blkID]
func (vm *VM) SetPreference(blkID ids.ID) error {
	if blkID == vm.preferred {
		// If the preference didn't change, then this is a noop
		return nil
	}
	vm.preferred = blkID
	vm.mempool.ResetTimer()
	return nil
}

func (vm *VM) Preferred() (Block, error) {
	return vm.getBlock(vm.preferred)
}

func (vm *VM) PreferredHeight() (uint64, error) {
	blk, err := vm.getBlock(vm.preferred)
	if err != nil {
		return 0, err
	}
	return blk.Height(), nil
}

// NotifyBlockReady tells the consensus engine that a new block is ready to be
// created
func (vm *VM) NotifyBlockReady() {
	select {
	case vm.toEngine <- common.PendingTxs:
	default:
		vm.ctx.Log.Debug("dropping message to consensus engine")
	}
}

// CreateHandlers returns a map where:
// * keys are API endpoint extensions
// * values are API handlers
func (vm *VM) CreateHandlers() (map[string]*common.HTTPHandler, error) {
	server := rpc.NewServer()
	server.RegisterCodec(json.NewCodec(), "application/json")
	server.RegisterCodec(json.NewCodec(), "application/json;charset=UTF-8")
	if err := server.RegisterService(&Service{vm: vm}, "platform"); err != nil {
		return nil, err
	}

	return map[string]*common.HTTPHandler{
		"": {
			Handler: server,
		},
	}, nil
}

// CreateStaticHandlers returns a map where:
// * keys are API endpoint extensions
// * values are API handlers
func (vm *VM) CreateStaticHandlers() (map[string]*common.HTTPHandler, error) {
	server := rpc.NewServer()
	server.RegisterCodec(json.NewCodec(), "application/json")
	server.RegisterCodec(json.NewCodec(), "application/json;charset=UTF-8")
	if err := server.RegisterService(&StaticService{}, "platform"); err != nil {
		return nil, err
	}

	return map[string]*common.HTTPHandler{
		"": {
			LockOptions: common.NoLock,
			Handler:     server,
		},
	}, nil
}

// Connected implements validators.Connector
func (vm *VM) Connected(vdrID ids.ShortID) error {
	return vm.Connect(vdrID)
}

// Disconnected implements validators.Connector
func (vm *VM) Disconnected(vdrID ids.ShortID) error {
	if err := vm.Disconnect(vdrID); err != nil {
		return err
	}
	return vm.internalState.Commit()
}

func (vm *VM) updateValidators(force bool) error {
	if !force && !vm.bootstrapped {
		return nil
	}

	currentValidators := vm.internalState.CurrentStakerChainState()
	primaryValidators, err := currentValidators.ValidatorSet(constants.PrimaryNetworkID)
	if err != nil {
		return err
	}
	if err := vm.Validators.Set(constants.PrimaryNetworkID, primaryValidators); err != nil {
		return err
	}

	for subnetID := range vm.WhitelistedSubnets {
		subnetValidators, err := currentValidators.ValidatorSet(subnetID)
		if err != nil {
			return err
		}
		if err := vm.Validators.Set(subnetID, subnetValidators); err != nil {
			return err
		}
	}
	return nil
}

// Returns the time when the next staker of any subnet starts/stops staking
// after the current timestamp
func (vm *VM) nextStakerChangeTime(vs MutableState) (time.Time, error) {
	currentStakers := vs.CurrentStakerChainState()
	pendingStakers := vs.PendingStakerChainState()

	earliest := timer.MaxTime
	if currentStakers := currentStakers.Stakers(); len(currentStakers) > 0 {
		nextStakerToRemove := currentStakers[0]
		staker, ok := nextStakerToRemove.UnsignedTx.(TimedTx)
		if !ok {
			return time.Time{}, errWrongTxType
		}
		endTime := staker.EndTime()
		if endTime.Before(earliest) {
			earliest = endTime
		}
	}
	if pendingStakers := pendingStakers.Stakers(); len(pendingStakers) > 0 {
		nextStakerToAdd := pendingStakers[0]
		staker, ok := nextStakerToAdd.UnsignedTx.(TimedTx)
		if !ok {
			return time.Time{}, errWrongTxType
		}
		startTime := staker.StartTime()
		if startTime.Before(earliest) {
			earliest = startTime
		}
	}
	return earliest, nil
}

func (vm *VM) Codec() codec.Manager { return vm.codec }

func (vm *VM) CodecRegistry() codec.Registry { return vm.codecRegistry }

func (vm *VM) Clock() *timer.Clock { return &vm.clock }

func (vm *VM) Logger() logging.Logger { return vm.ctx.Log }

// Returns the percentage of the total stake on the Primary Network of nodes
// connected to this node.
func (vm *VM) getPercentConnected() (float64, error) {
	vdrSet, exists := vm.Validators.GetValidators(constants.PrimaryNetworkID)
	if !exists {
		return 0, errNoPrimaryValidators
	}

	vdrs := vdrSet.List()

	var (
		connectedStake uint64
		err            error
	)
	for _, vdr := range vdrs {
		if !vm.IsConnected(vdr.ID()) {
			continue // not connected to us --> don't include
		}
		connectedStake, err = safemath.Add64(connectedStake, vdr.Weight())
		if err != nil {
			return 0, err
		}
	}
	return float64(connectedStake) / float64(vdrSet.Weight()), nil
}<|MERGE_RESOLUTION|>--- conflicted
+++ resolved
@@ -65,27 +65,11 @@
 )
 
 var (
-<<<<<<< HEAD
-	timestampKey     = ids.ID{'t', 'i', 'm', 'e'}
-	chainsKey        = ids.ID{'c', 'h', 'a', 'i', 'n', 's'}
-	subnetsKey       = ids.ID{'s', 'u', 'b', 'n', 'e', 't', 's'}
-	currentSupplyKey = ids.ID{'c', 'u', 'r', 'r', 'e', 't', ' ', 's', 'u', 'p', 'p', 'l', 'y'}
-	migratedKey      = []byte("migrated")
-
-	errRegisteringType          = errors.New("error registering type with database")
-	errInvalidLastAcceptedBlock = errors.New("last accepted block must be a decision block")
-	errInvalidID                = errors.New("invalid ID")
-	errDSCantValidate           = errors.New("new blockchain can't be validated by primary network")
-	errStartTimeTooLate         = errors.New("start time is too far in the future")
-	errStartTimeTooEarly        = errors.New("start time is before the current chain time")
-	errStartAfterEndTime        = errors.New("start time is after the end time")
-=======
 	errInvalidID         = errors.New("invalid ID")
 	errDSCantValidate    = errors.New("new blockchain can't be validated by primary network")
 	errStartTimeTooLate  = errors.New("start time is too far in the future")
 	errStartTimeTooEarly = errors.New("start time is before the current chain time")
 	errStartAfterEndTime = errors.New("start time is after the end time")
->>>>>>> 633485bb
 
 	_ block.ChainVM        = &VM{}
 	_ validators.Connector = &VM{}
@@ -292,69 +276,6 @@
 		return errs.Err
 	}
 
-<<<<<<< HEAD
-	err := vm.migrate()
-	if err != nil {
-		return err
-	}
-
-	stopPrefix := []byte(fmt.Sprintf("%s%s", constants.PrimaryNetworkID, stopDBPrefix))
-	stopDB := prefixdb.NewNested(stopPrefix, vm.DB)
-	defer stopDB.Close()
-
-	stopIter := stopDB.NewIterator()
-	defer stopIter.Release()
-
-	for stopIter.Next() { // Iterates in order of increasing stop time
-		txBytes := stopIter.Value()
-
-		tx := rewardTx{}
-		if _, err := vm.codec.Unmarshal(txBytes, &tx); err != nil {
-			return fmt.Errorf("couldn't unmarshal validator tx: %w", err)
-		}
-		if err := tx.Tx.Sign(vm.codec, nil); err != nil {
-			return err
-		}
-
-		unsignedTx, ok := tx.Tx.UnsignedTx.(*UnsignedAddValidatorTx)
-		if !ok {
-			continue
-		}
-
-		nodeID := unsignedTx.Validator.ID()
-
-		uptime, err := vm.uptime(vm.DB, nodeID)
-		switch {
-		case err == database.ErrNotFound:
-			uptime = &validatorUptime{
-				LastUpdated: uint64(unsignedTx.StartTime().Unix()),
-			}
-		case err != nil:
-			return err
-		}
-
-		lastUpdated := time.Unix(int64(uptime.LastUpdated), 0)
-		if !vm.bootstrappedTime.After(lastUpdated) {
-			continue
-		}
-
-		durationOffline := vm.bootstrappedTime.Sub(lastUpdated)
-		uptime.UpDuration += uint64(durationOffline / time.Second)
-		uptime.LastUpdated = uint64(vm.bootstrappedTime.Unix())
-		if err := vm.setUptime(vm.DB, nodeID, uptime); err != nil {
-			return err
-		}
-	}
-	if err := stopIter.Error(); err != nil {
-		return err
-	}
-
-	errs.Add(
-		vm.DB.Commit(),
-		stopDB.Close(),
-	)
-	return errs.Err
-=======
 	primaryValidatorSet, exist := vm.Validators.GetValidators(constants.PrimaryNetworkID)
 	if !exist {
 		return errNoPrimaryValidators
@@ -370,7 +291,6 @@
 		return err
 	}
 	return vm.internalState.Commit()
->>>>>>> 633485bb
 }
 
 // Shutdown this blockchain
@@ -392,50 +312,12 @@
 		for i, vdr := range primaryValidators {
 			validatorIDs[i] = vdr.ID()
 		}
-<<<<<<< HEAD
-		nodeID := staker.Validator.ID()
-		startTime := staker.StartTime()
-		uptime, err := vm.uptime(vm.DB, nodeID)
-		switch {
-		case err == database.ErrNotFound:
-			uptime = &validatorUptime{
-				LastUpdated: uint64(startTime.Unix()),
-			}
-		case err != nil:
-			return err
-		}
-
-		now := vm.clock.Time()
-		timeConnected := now
-		if realTimeConnected, isConnected := vm.connections[nodeID]; isConnected {
-			timeConnected = realTimeConnected
-		}
-		if timeConnected.Before(vm.bootstrappedTime) {
-			timeConnected = vm.bootstrappedTime
-		}
-		lastUpdated := time.Unix(int64(uptime.LastUpdated), 0)
-		if timeConnected.Before(lastUpdated) {
-			timeConnected = lastUpdated
-		}
-
-		// If the current local time is before the time this peer
-		// was marked as connnected skip updating its uptime.
-		if now.Before(timeConnected) {
-			continue
-		}
-
-		uptime.UpDuration += uint64(now.Sub(timeConnected) / time.Second)
-		uptime.LastUpdated = uint64(now.Unix())
-		if err := vm.setUptime(vm.DB, nodeID, uptime); err != nil {
-			vm.Ctx.Log.Error("failed to write back uptime data")
-=======
 
 		if err := vm.Manager.Shutdown(validatorIDs); err != nil {
 			return err
 		}
 		if err := vm.internalState.Commit(); err != nil {
 			return err
->>>>>>> 633485bb
 		}
 	}
 
