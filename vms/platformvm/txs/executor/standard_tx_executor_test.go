// Copyright (C) 2019-2024, Ava Labs, Inc. All rights reserved.
// See the file LICENSE for licensing terms.

package executor

import (
	"errors"
	"math"
	"testing"
	"time"

	"github.com/stretchr/testify/require"
	"go.uber.org/mock/gomock"

	"github.com/ava-labs/avalanchego/database"
	"github.com/ava-labs/avalanchego/ids"
	"github.com/ava-labs/avalanchego/snow"
	"github.com/ava-labs/avalanchego/utils"
	"github.com/ava-labs/avalanchego/utils/constants"
	"github.com/ava-labs/avalanchego/utils/crypto/bls"
	"github.com/ava-labs/avalanchego/utils/crypto/secp256k1"
	"github.com/ava-labs/avalanchego/utils/hashing"
	"github.com/ava-labs/avalanchego/utils/timer/mockable"
	"github.com/ava-labs/avalanchego/utils/units"
	"github.com/ava-labs/avalanchego/vms/components/avax"
	"github.com/ava-labs/avalanchego/vms/components/verify"
	"github.com/ava-labs/avalanchego/vms/platformvm/config"
	"github.com/ava-labs/avalanchego/vms/platformvm/fx"
	"github.com/ava-labs/avalanchego/vms/platformvm/reward"
	"github.com/ava-labs/avalanchego/vms/platformvm/signer"
	"github.com/ava-labs/avalanchego/vms/platformvm/state"
	"github.com/ava-labs/avalanchego/vms/platformvm/status"
	"github.com/ava-labs/avalanchego/vms/platformvm/txs"
	"github.com/ava-labs/avalanchego/vms/platformvm/utxo"
	"github.com/ava-labs/avalanchego/vms/secp256k1fx"
)

// This tests that the math performed during TransformSubnetTx execution can
// never overflow
const _ time.Duration = math.MaxUint32 * time.Second

var errTest = errors.New("non-nil error")

func TestStandardTxExecutorAddValidatorTxEmptyID(t *testing.T) {
	require := require.New(t)
	env := newEnvironment(t, apricotPhase5)
	env.ctx.Lock.Lock()
	defer env.ctx.Lock.Unlock()

	chainTime := env.state.GetTimestamp()
	startTime := defaultValidateStartTime.Add(1 * time.Second)

	tests := []struct {
		banffTime     time.Time
		expectedError error
	}{
		{ // Case: Before banff
			banffTime:     chainTime.Add(1),
			expectedError: errEmptyNodeID,
		},
		{ // Case: At banff
			banffTime:     chainTime,
			expectedError: errEmptyNodeID,
		},
		{ // Case: After banff
			banffTime:     chainTime.Add(-1),
			expectedError: errEmptyNodeID,
		},
	}
	for _, test := range tests {
		// Case: Empty validator node ID after banff
		env.config.BanffTime = test.banffTime

		tx, err := env.txBuilder.NewAddValidatorTx( // create the tx
			env.config.MinValidatorStake,
			uint64(startTime.Unix()),
			uint64(defaultValidateEndTime.Unix()),
			ids.EmptyNodeID,
			ids.GenerateTestShortID(),
			reward.PercentDenominator,
			[]*secp256k1.PrivateKey{preFundedKeys[0]},
			ids.ShortEmpty, // change addr
			nil,
		)
		require.NoError(err)

		stateDiff, err := state.NewDiff(lastAcceptedID, env)
		require.NoError(err)

		executor := StandardTxExecutor{
			Backend: &env.backend,
			State:   stateDiff,
			Tx:      tx,
		}
		err = tx.Unsigned.Visit(&executor)
		require.ErrorIs(err, test.expectedError)
	}
}

func TestStandardTxExecutorAddDelegator(t *testing.T) {
	dummyHeight := uint64(1)
	rewardAddress := preFundedKeys[0].PublicKey().Address()
	nodeID := genesisNodeIDs[0]

	newValidatorID := ids.GenerateTestNodeID()
	newValidatorStartTime := defaultValidateStartTime.Add(5 * time.Second)
	newValidatorEndTime := defaultValidateEndTime.Add(-5 * time.Second)

	// [addMinStakeValidator] adds a new validator to the primary network's
	// pending validator set with the minimum staking amount
	addMinStakeValidator := func(target *environment) {
		tx, err := target.txBuilder.NewAddValidatorTx(
			target.config.MinValidatorStake,      // stake amount
			uint64(newValidatorStartTime.Unix()), // start time
			uint64(newValidatorEndTime.Unix()),   // end time
			newValidatorID,                       // node ID
			rewardAddress,                        // Reward Address
			reward.PercentDenominator,            // Shares
			[]*secp256k1.PrivateKey{preFundedKeys[0]},
			ids.ShortEmpty,
			nil,
		)
		require.NoError(t, err)

		addValTx := tx.Unsigned.(*txs.AddValidatorTx)
		staker, err := state.NewCurrentStaker(
			tx.ID(),
			addValTx,
			newValidatorStartTime,
			0,
		)
		require.NoError(t, err)

		target.state.PutCurrentValidator(staker)
		target.state.AddTx(tx, status.Committed)
		target.state.SetHeight(dummyHeight)
		require.NoError(t, target.state.Commit())
	}

	// [addMaxStakeValidator] adds a new validator to the primary network's
	// pending validator set with the maximum staking amount
	addMaxStakeValidator := func(target *environment) {
		tx, err := target.txBuilder.NewAddValidatorTx(
			target.config.MaxValidatorStake,      // stake amount
			uint64(newValidatorStartTime.Unix()), // start time
			uint64(newValidatorEndTime.Unix()),   // end time
			newValidatorID,                       // node ID
			rewardAddress,                        // Reward Address
			reward.PercentDenominator,            // Shared
			[]*secp256k1.PrivateKey{preFundedKeys[0]},
			ids.ShortEmpty,
			nil,
		)
		require.NoError(t, err)

		addValTx := tx.Unsigned.(*txs.AddValidatorTx)
		staker, err := state.NewCurrentStaker(
			tx.ID(),
			addValTx,
			newValidatorStartTime,
			0,
		)
		require.NoError(t, err)

		target.state.PutCurrentValidator(staker)
		target.state.AddTx(tx, status.Committed)
		target.state.SetHeight(dummyHeight)
		require.NoError(t, target.state.Commit())
	}

	dummyH := newEnvironment(t, apricotPhase5)
	currentTimestamp := dummyH.state.GetTimestamp()

	type test struct {
		description          string
		stakeAmount          uint64
		startTime            time.Time
		endTime              time.Time
		nodeID               ids.NodeID
		rewardAddress        ids.ShortID
		feeKeys              []*secp256k1.PrivateKey
		setup                func(*environment)
		AP3Time              time.Time
		expectedExecutionErr error
	}

	tests := []test{
		{
			description:          "validator stops validating earlier than delegator",
			stakeAmount:          dummyH.config.MinDelegatorStake,
			startTime:            defaultValidateStartTime.Add(time.Second),
			endTime:              defaultValidateEndTime.Add(time.Second),
			nodeID:               nodeID,
			rewardAddress:        rewardAddress,
			feeKeys:              []*secp256k1.PrivateKey{preFundedKeys[0]},
			setup:                nil,
			AP3Time:              defaultGenesisTime,
			expectedExecutionErr: ErrPeriodMismatch,
		},
		{
			description:          "validator not in the current or pending validator sets",
			stakeAmount:          dummyH.config.MinDelegatorStake,
			startTime:            defaultValidateStartTime.Add(5 * time.Second),
			endTime:              defaultValidateEndTime.Add(-5 * time.Second),
			nodeID:               newValidatorID,
			rewardAddress:        rewardAddress,
			feeKeys:              []*secp256k1.PrivateKey{preFundedKeys[0]},
			setup:                nil,
			AP3Time:              defaultGenesisTime,
			expectedExecutionErr: database.ErrNotFound,
		},
		{
			description:          "delegator starts before validator",
			stakeAmount:          dummyH.config.MinDelegatorStake,
			startTime:            newValidatorStartTime.Add(-1 * time.Second), // start validating subnet before primary network
			endTime:              newValidatorEndTime,
			nodeID:               newValidatorID,
			rewardAddress:        rewardAddress,
			feeKeys:              []*secp256k1.PrivateKey{preFundedKeys[0]},
			setup:                addMinStakeValidator,
			AP3Time:              defaultGenesisTime,
			expectedExecutionErr: ErrPeriodMismatch,
		},
		{
			description:          "delegator stops before validator",
			stakeAmount:          dummyH.config.MinDelegatorStake,
			startTime:            newValidatorStartTime,
			endTime:              newValidatorEndTime.Add(time.Second), // stop validating subnet after stopping validating primary network
			nodeID:               newValidatorID,
			rewardAddress:        rewardAddress,
			feeKeys:              []*secp256k1.PrivateKey{preFundedKeys[0]},
			setup:                addMinStakeValidator,
			AP3Time:              defaultGenesisTime,
			expectedExecutionErr: ErrPeriodMismatch,
		},
		{
			description:          "valid",
			stakeAmount:          dummyH.config.MinDelegatorStake,
			startTime:            newValidatorStartTime, // same start time as for primary network
			endTime:              newValidatorEndTime,   // same end time as for primary network
			nodeID:               newValidatorID,
			rewardAddress:        rewardAddress,
			feeKeys:              []*secp256k1.PrivateKey{preFundedKeys[0]},
			setup:                addMinStakeValidator,
			AP3Time:              defaultGenesisTime,
			expectedExecutionErr: nil,
		},
		{
			description:          "starts delegating at current timestamp",
			stakeAmount:          dummyH.config.MinDelegatorStake,           // weight
			startTime:            currentTimestamp,                          // start time
			endTime:              defaultValidateEndTime,                    // end time
			nodeID:               nodeID,                                    // node ID
			rewardAddress:        rewardAddress,                             // Reward Address
			feeKeys:              []*secp256k1.PrivateKey{preFundedKeys[0]}, // tx fee payer
			setup:                nil,
			AP3Time:              defaultGenesisTime,
			expectedExecutionErr: ErrTimestampNotBeforeStartTime,
		},
		{
			description:   "tx fee paying key has no funds",
			stakeAmount:   dummyH.config.MinDelegatorStake,           // weight
			startTime:     defaultValidateStartTime.Add(time.Second), // start time
			endTime:       defaultValidateEndTime,                    // end time
			nodeID:        nodeID,                                    // node ID
			rewardAddress: rewardAddress,                             // Reward Address
			feeKeys:       []*secp256k1.PrivateKey{preFundedKeys[1]}, // tx fee payer
			setup: func(target *environment) { // Remove all UTXOs owned by keys[1]
				utxoIDs, err := target.state.UTXOIDs(
					preFundedKeys[1].PublicKey().Address().Bytes(),
					ids.Empty,
					math.MaxInt32)
				require.NoError(t, err)

				for _, utxoID := range utxoIDs {
					target.state.DeleteUTXO(utxoID)
				}
				target.state.SetHeight(dummyHeight)
				require.NoError(t, target.state.Commit())
			},
			AP3Time:              defaultGenesisTime,
			expectedExecutionErr: ErrFlowCheckFailed,
		},
		{
			description:          "over delegation before AP3",
			stakeAmount:          dummyH.config.MinDelegatorStake,
			startTime:            newValidatorStartTime, // same start time as for primary network
			endTime:              newValidatorEndTime,   // same end time as for primary network
			nodeID:               newValidatorID,
			rewardAddress:        rewardAddress,
			feeKeys:              []*secp256k1.PrivateKey{preFundedKeys[0]},
			setup:                addMaxStakeValidator,
			AP3Time:              defaultValidateEndTime,
			expectedExecutionErr: nil,
		},
		{
			description:          "over delegation after AP3",
			stakeAmount:          dummyH.config.MinDelegatorStake,
			startTime:            newValidatorStartTime, // same start time as for primary network
			endTime:              newValidatorEndTime,   // same end time as for primary network
			nodeID:               newValidatorID,
			rewardAddress:        rewardAddress,
			feeKeys:              []*secp256k1.PrivateKey{preFundedKeys[0]},
			setup:                addMaxStakeValidator,
			AP3Time:              defaultGenesisTime,
			expectedExecutionErr: ErrOverDelegated,
		},
	}

	for _, tt := range tests {
		t.Run(tt.description, func(t *testing.T) {
			require := require.New(t)
			freshTH := newEnvironment(t, apricotPhase5)
			freshTH.config.ApricotPhase3Time = tt.AP3Time

			tx, err := freshTH.txBuilder.NewAddDelegatorTx(
				tt.stakeAmount,
				uint64(tt.startTime.Unix()),
				uint64(tt.endTime.Unix()),
				tt.nodeID,
				tt.rewardAddress,
				tt.feeKeys,
				ids.ShortEmpty,
				nil,
			)
			require.NoError(err)

			if tt.setup != nil {
				tt.setup(freshTH)
			}

			onAcceptState, err := state.NewDiff(lastAcceptedID, freshTH)
			require.NoError(err)

			freshTH.config.BanffTime = onAcceptState.GetTimestamp()

			executor := StandardTxExecutor{
				Backend: &freshTH.backend,
				State:   onAcceptState,
				Tx:      tx,
			}
			err = tx.Unsigned.Visit(&executor)
			require.ErrorIs(err, tt.expectedExecutionErr)
		})
	}
}

func TestApricotStandardTxExecutorAddSubnetValidator(t *testing.T) {
	require := require.New(t)
	env := newEnvironment(t, apricotPhase5)
	env.ctx.Lock.Lock()
	defer env.ctx.Lock.Unlock()

	nodeID := genesisNodeIDs[0]

	{
		// Case: Proposed validator currently validating primary network
		// but stops validating subnet after stops validating primary network
		// (note that keys[0] is a genesis validator)
		startTime := defaultValidateStartTime.Add(time.Second)
		tx, err := env.txBuilder.NewAddSubnetValidatorTx(
			defaultWeight,
			uint64(startTime.Unix()),
			uint64(defaultValidateEndTime.Unix())+1,
			nodeID,
			testSubnet1.ID(),
			[]*secp256k1.PrivateKey{testSubnet1ControlKeys[0], testSubnet1ControlKeys[1]},
			ids.ShortEmpty, // change addr
			nil,
		)
		require.NoError(err)

		onAcceptState, err := state.NewDiff(lastAcceptedID, env)
		require.NoError(err)

		executor := StandardTxExecutor{
			Backend: &env.backend,
			State:   onAcceptState,
			Tx:      tx,
		}
		err = tx.Unsigned.Visit(&executor)
		require.ErrorIs(err, ErrPeriodMismatch)
	}

	{
		// Case: Proposed validator currently validating primary network
		// and proposed subnet validation period is subset of
		// primary network validation period
		// (note that keys[0] is a genesis validator)
		tx, err := env.txBuilder.NewAddSubnetValidatorTx(
			defaultWeight,
			uint64(defaultValidateStartTime.Unix()+1),
			uint64(defaultValidateEndTime.Unix()),
			nodeID,
			testSubnet1.ID(),
			[]*secp256k1.PrivateKey{testSubnet1ControlKeys[0], testSubnet1ControlKeys[1]},
			ids.ShortEmpty, // change addr
			nil,
		)
		require.NoError(err)

		onAcceptState, err := state.NewDiff(lastAcceptedID, env)
		require.NoError(err)

		executor := StandardTxExecutor{
			Backend: &env.backend,
			State:   onAcceptState,
			Tx:      tx,
		}
		require.NoError(tx.Unsigned.Visit(&executor))
	}

	// Add a validator to pending validator set of primary network
	// Starts validating primary network 10 seconds after genesis
	pendingDSValidatorID := ids.GenerateTestNodeID()
	dsStartTime := defaultGenesisTime.Add(10 * time.Second)
	dsEndTime := dsStartTime.Add(5 * defaultMinStakingDuration)

	addDSTx, err := env.txBuilder.NewAddValidatorTx(
		env.config.MinValidatorStake, // stake amount
		uint64(dsStartTime.Unix()),   // start time
		uint64(dsEndTime.Unix()),     // end time
		pendingDSValidatorID,         // node ID
		ids.GenerateTestShortID(),    // reward address
		reward.PercentDenominator,    // shares
		[]*secp256k1.PrivateKey{preFundedKeys[0]},
		ids.ShortEmpty,
		nil,
	)
	require.NoError(err)

	{
		// Case: Proposed validator isn't in pending or current validator sets
		tx, err := env.txBuilder.NewAddSubnetValidatorTx(
			defaultWeight,
			uint64(dsStartTime.Unix()), // start validating subnet before primary network
			uint64(dsEndTime.Unix()),
			pendingDSValidatorID,
			testSubnet1.ID(),
			[]*secp256k1.PrivateKey{testSubnet1ControlKeys[0], testSubnet1ControlKeys[1]},
			ids.ShortEmpty, // change addr
			nil,
		)
		require.NoError(err)

		onAcceptState, err := state.NewDiff(lastAcceptedID, env)
		require.NoError(err)

		executor := StandardTxExecutor{
			Backend: &env.backend,
			State:   onAcceptState,
			Tx:      tx,
		}
		err = tx.Unsigned.Visit(&executor)
		require.ErrorIs(err, ErrNotValidator)
	}

	addValTx := addDSTx.Unsigned.(*txs.AddValidatorTx)
	staker, err := state.NewCurrentStaker(
		addDSTx.ID(),
		addValTx,
		dsStartTime,
		0,
	)
	require.NoError(err)

	env.state.PutCurrentValidator(staker)
	env.state.AddTx(addDSTx, status.Committed)
	dummyHeight := uint64(1)
	env.state.SetHeight(dummyHeight)
	require.NoError(env.state.Commit())

	// Node with ID key.PublicKey().Address() now a pending validator for primary network

	{
		// Case: Proposed validator is pending validator of primary network
		// but starts validating subnet before primary network
		tx, err := env.txBuilder.NewAddSubnetValidatorTx(
			defaultWeight,
			uint64(dsStartTime.Unix())-1, // start validating subnet before primary network
			uint64(dsEndTime.Unix()),
			pendingDSValidatorID,
			testSubnet1.ID(),
			[]*secp256k1.PrivateKey{testSubnet1ControlKeys[0], testSubnet1ControlKeys[1]},
			ids.ShortEmpty, // change addr
			nil,
		)
		require.NoError(err)

		onAcceptState, err := state.NewDiff(lastAcceptedID, env)
		require.NoError(err)

		executor := StandardTxExecutor{
			Backend: &env.backend,
			State:   onAcceptState,
			Tx:      tx,
		}
		err = tx.Unsigned.Visit(&executor)
		require.ErrorIs(err, ErrPeriodMismatch)
	}

	{
		// Case: Proposed validator is pending validator of primary network
		// but stops validating subnet after primary network
		tx, err := env.txBuilder.NewAddSubnetValidatorTx(
			defaultWeight,
			uint64(dsStartTime.Unix()),
			uint64(dsEndTime.Unix())+1, // stop validating subnet after stopping validating primary network
			pendingDSValidatorID,
			testSubnet1.ID(),
			[]*secp256k1.PrivateKey{testSubnet1ControlKeys[0], testSubnet1ControlKeys[1]},
			ids.ShortEmpty, // change addr
			nil,
		)
		require.NoError(err)

		onAcceptState, err := state.NewDiff(lastAcceptedID, env)
		require.NoError(err)

		executor := StandardTxExecutor{
			Backend: &env.backend,
			State:   onAcceptState,
			Tx:      tx,
		}
		err = tx.Unsigned.Visit(&executor)
		require.ErrorIs(err, ErrPeriodMismatch)
	}

	{
		// Case: Proposed validator is pending validator of primary network and
		// period validating subnet is subset of time validating primary network
		tx, err := env.txBuilder.NewAddSubnetValidatorTx(
			defaultWeight,
			uint64(dsStartTime.Unix()), // same start time as for primary network
			uint64(dsEndTime.Unix()),   // same end time as for primary network
			pendingDSValidatorID,
			testSubnet1.ID(),
			[]*secp256k1.PrivateKey{testSubnet1ControlKeys[0], testSubnet1ControlKeys[1]},
			ids.ShortEmpty, // change addr
			nil,
		)
		require.NoError(err)

		onAcceptState, err := state.NewDiff(lastAcceptedID, env)
		require.NoError(err)
		executor := StandardTxExecutor{
			Backend: &env.backend,
			State:   onAcceptState,
			Tx:      tx,
		}
		require.NoError(tx.Unsigned.Visit(&executor))
	}

	// Case: Proposed validator start validating at/before current timestamp
	// First, advance the timestamp
	newTimestamp := defaultGenesisTime.Add(2 * time.Second)
	env.state.SetTimestamp(newTimestamp)

	{
		tx, err := env.txBuilder.NewAddSubnetValidatorTx(
			defaultWeight,               // weight
			uint64(newTimestamp.Unix()), // start time
			uint64(newTimestamp.Add(defaultMinStakingDuration).Unix()), // end time
			nodeID,           // node ID
			testSubnet1.ID(), // subnet ID
			[]*secp256k1.PrivateKey{testSubnet1ControlKeys[0], testSubnet1ControlKeys[1]},
			ids.ShortEmpty, // change addr
			nil,
		)
		require.NoError(err)

		onAcceptState, err := state.NewDiff(lastAcceptedID, env)
		require.NoError(err)

		executor := StandardTxExecutor{
			Backend: &env.backend,
			State:   onAcceptState,
			Tx:      tx,
		}
		err = tx.Unsigned.Visit(&executor)
		require.ErrorIs(err, ErrTimestampNotBeforeStartTime)
	}

	// reset the timestamp
	env.state.SetTimestamp(defaultGenesisTime)

	// Case: Proposed validator already validating the subnet
	// First, add validator as validator of subnet
	subnetTx, err := env.txBuilder.NewAddSubnetValidatorTx(
		defaultWeight,                           // weight
		uint64(defaultValidateStartTime.Unix()), // start time
		uint64(defaultValidateEndTime.Unix()),   // end time
		nodeID,                                  // node ID
		testSubnet1.ID(),                        // subnet ID
		[]*secp256k1.PrivateKey{testSubnet1ControlKeys[0], testSubnet1ControlKeys[1]},
		ids.ShortEmpty,
		nil,
	)
	require.NoError(err)

	addSubnetValTx := subnetTx.Unsigned.(*txs.AddSubnetValidatorTx)
	staker, err = state.NewCurrentStaker(
		subnetTx.ID(),
		addSubnetValTx,
		defaultValidateStartTime,
		0,
	)
	require.NoError(err)

	env.state.PutCurrentValidator(staker)
	env.state.AddTx(subnetTx, status.Committed)
	env.state.SetHeight(dummyHeight)
	require.NoError(env.state.Commit())

	{
		// Node with ID nodeIDKey.PublicKey().Address() now validating subnet with ID testSubnet1.ID
		startTime := defaultValidateStartTime.Add(time.Second)
		duplicateSubnetTx, err := env.txBuilder.NewAddSubnetValidatorTx(
			defaultWeight,                         // weight
			uint64(startTime.Unix()),              // start time
			uint64(defaultValidateEndTime.Unix()), // end time
			nodeID,                                // node ID
			testSubnet1.ID(),                      // subnet ID
			[]*secp256k1.PrivateKey{testSubnet1ControlKeys[0], testSubnet1ControlKeys[1]},
			ids.ShortEmpty, // change addr
			nil,
		)
		require.NoError(err)

		onAcceptState, err := state.NewDiff(lastAcceptedID, env)
		require.NoError(err)

		executor := StandardTxExecutor{
			Backend: &env.backend,
			State:   onAcceptState,
			Tx:      duplicateSubnetTx,
		}
		err = duplicateSubnetTx.Unsigned.Visit(&executor)
		require.ErrorIs(err, ErrDuplicateValidator)
	}

	env.state.DeleteCurrentValidator(staker)
	env.state.SetHeight(dummyHeight)
	require.NoError(env.state.Commit())

	{
		// Case: Duplicate signatures
		startTime := defaultValidateStartTime.Add(time.Second)
		tx, err := env.txBuilder.NewAddSubnetValidatorTx(
			defaultWeight,            // weight
			uint64(startTime.Unix()), // start time
			uint64(startTime.Add(defaultMinStakingDuration).Unix())+1, // end time
			nodeID,           // node ID
			testSubnet1.ID(), // subnet ID
			[]*secp256k1.PrivateKey{testSubnet1ControlKeys[0], testSubnet1ControlKeys[1], testSubnet1ControlKeys[2]},
			ids.ShortEmpty, // change addr
			nil,
		)
		require.NoError(err)

		// Duplicate a signature
		addSubnetValidatorTx := tx.Unsigned.(*txs.AddSubnetValidatorTx)
		input := addSubnetValidatorTx.SubnetAuth.(*secp256k1fx.Input)
		input.SigIndices = append(input.SigIndices, input.SigIndices[0])
		// This tx was syntactically verified when it was created...pretend it wasn't so we don't use cache
		addSubnetValidatorTx.SyntacticallyVerified = false

		onAcceptState, err := state.NewDiff(lastAcceptedID, env)
		require.NoError(err)

		executor := StandardTxExecutor{
			Backend: &env.backend,
			State:   onAcceptState,
			Tx:      tx,
		}
		err = tx.Unsigned.Visit(&executor)
		require.ErrorIs(err, secp256k1fx.ErrInputIndicesNotSortedUnique)
	}

	{
		// Case: Too few signatures
		startTime := defaultValidateStartTime.Add(time.Second)
		tx, err := env.txBuilder.NewAddSubnetValidatorTx(
			defaultWeight,            // weight
			uint64(startTime.Unix()), // start time
			uint64(startTime.Add(defaultMinStakingDuration).Unix()), // end time
			nodeID,           // node ID
			testSubnet1.ID(), // subnet ID
			[]*secp256k1.PrivateKey{testSubnet1ControlKeys[0], testSubnet1ControlKeys[2]},
			ids.ShortEmpty, // change addr
			nil,
		)
		require.NoError(err)

		// Remove a signature
		addSubnetValidatorTx := tx.Unsigned.(*txs.AddSubnetValidatorTx)
		input := addSubnetValidatorTx.SubnetAuth.(*secp256k1fx.Input)
		input.SigIndices = input.SigIndices[1:]
		// This tx was syntactically verified when it was created...pretend it wasn't so we don't use cache
		addSubnetValidatorTx.SyntacticallyVerified = false

		onAcceptState, err := state.NewDiff(lastAcceptedID, env)
		require.NoError(err)

		executor := StandardTxExecutor{
			Backend: &env.backend,
			State:   onAcceptState,
			Tx:      tx,
		}
		err = tx.Unsigned.Visit(&executor)
		require.ErrorIs(err, errUnauthorizedSubnetModification)
	}

	{
		// Case: Control Signature from invalid key (keys[3] is not a control key)
		startTime := defaultValidateStartTime.Add(time.Second)
		tx, err := env.txBuilder.NewAddSubnetValidatorTx(
			defaultWeight,            // weight
			uint64(startTime.Unix()), // start time
			uint64(startTime.Add(defaultMinStakingDuration).Unix()), // end time
			nodeID,           // node ID
			testSubnet1.ID(), // subnet ID
			[]*secp256k1.PrivateKey{testSubnet1ControlKeys[0], preFundedKeys[1]},
			ids.ShortEmpty, // change addr
			nil,
		)
		require.NoError(err)

		// Replace a valid signature with one from keys[3]
		sig, err := preFundedKeys[3].SignHash(hashing.ComputeHash256(tx.Unsigned.Bytes()))
		require.NoError(err)
		copy(tx.Creds[1].(*secp256k1fx.Credential).Sigs[0][:], sig)

		onAcceptState, err := state.NewDiff(lastAcceptedID, env)
		require.NoError(err)

		executor := StandardTxExecutor{
			Backend: &env.backend,
			State:   onAcceptState,
			Tx:      tx,
		}
		err = tx.Unsigned.Visit(&executor)
		require.ErrorIs(err, errUnauthorizedSubnetModification)
	}

	{
		// Case: Proposed validator in pending validator set for subnet
		// First, add validator to pending validator set of subnet
		startTime := defaultValidateStartTime.Add(time.Second)
		tx, err := env.txBuilder.NewAddSubnetValidatorTx(
			defaultWeight,              // weight
			uint64(startTime.Unix())+1, // start time
			uint64(startTime.Add(defaultMinStakingDuration).Unix())+1, // end time
			nodeID,           // node ID
			testSubnet1.ID(), // subnet ID
			[]*secp256k1.PrivateKey{testSubnet1ControlKeys[0], testSubnet1ControlKeys[1]},
			ids.ShortEmpty, // change addr
			nil,
		)
		require.NoError(err)

		addSubnetValTx := subnetTx.Unsigned.(*txs.AddSubnetValidatorTx)
		staker, err = state.NewCurrentStaker(
			subnetTx.ID(),
			addSubnetValTx,
			defaultValidateStartTime,
			0,
		)
		require.NoError(err)

		env.state.PutCurrentValidator(staker)
		env.state.AddTx(tx, status.Committed)
		env.state.SetHeight(dummyHeight)
		require.NoError(env.state.Commit())

		onAcceptState, err := state.NewDiff(lastAcceptedID, env)
		require.NoError(err)

		executor := StandardTxExecutor{
			Backend: &env.backend,
			State:   onAcceptState,
			Tx:      tx,
		}
		err = tx.Unsigned.Visit(&executor)
		require.ErrorIs(err, ErrDuplicateValidator)
	}
}

func TestBanffStandardTxExecutorAddValidator(t *testing.T) {
	require := require.New(t)
	env := newEnvironment(t, banff)
	env.ctx.Lock.Lock()
	defer env.ctx.Lock.Unlock()

	nodeID := ids.GenerateTestNodeID()

	{
		// Case: Validator's start time too early
		tx, err := env.txBuilder.NewAddValidatorTx(
			env.config.MinValidatorStake,
			uint64(defaultValidateStartTime.Unix())-1,
			uint64(defaultValidateEndTime.Unix()),
			nodeID,
			ids.ShortEmpty,
			reward.PercentDenominator,
			[]*secp256k1.PrivateKey{preFundedKeys[0]},
			ids.ShortEmpty, // change addr
			nil,
		)
		require.NoError(err)

		onAcceptState, err := state.NewDiff(lastAcceptedID, env)
		require.NoError(err)

		executor := StandardTxExecutor{
			Backend: &env.backend,
			State:   onAcceptState,
			Tx:      tx,
		}
		err = tx.Unsigned.Visit(&executor)
		require.ErrorIs(err, ErrTimestampNotBeforeStartTime)
	}

	{
		// Case: Validator in current validator set of primary network
		startTime := defaultValidateStartTime.Add(1 * time.Second)
		tx, err := env.txBuilder.NewAddValidatorTx(
			env.config.MinValidatorStake,                            // stake amount
			uint64(startTime.Unix()),                                // start time
			uint64(startTime.Add(defaultMinStakingDuration).Unix()), // end time
			nodeID,
			ids.ShortEmpty,
			reward.PercentDenominator, // shares
			[]*secp256k1.PrivateKey{preFundedKeys[0]},
			ids.ShortEmpty, // change addr
			nil,
		)
		require.NoError(err)

		addValTx := tx.Unsigned.(*txs.AddValidatorTx)
		staker, err := state.NewCurrentStaker(
			tx.ID(),
			addValTx,
			startTime,
			0,
		)
		require.NoError(err)

		onAcceptState, err := state.NewDiff(lastAcceptedID, env)
		require.NoError(err)

		onAcceptState.PutCurrentValidator(staker)
		onAcceptState.AddTx(tx, status.Committed)

		executor := StandardTxExecutor{
			Backend: &env.backend,
			State:   onAcceptState,
			Tx:      tx,
		}
		err = tx.Unsigned.Visit(&executor)
		require.ErrorIs(err, ErrAlreadyValidator)
	}

	{
		// Case: Validator in pending validator set of primary network
		startTime := defaultValidateStartTime.Add(1 * time.Second)
		tx, err := env.txBuilder.NewAddValidatorTx(
			env.config.MinValidatorStake,                            // stake amount
			uint64(startTime.Unix()),                                // start time
			uint64(startTime.Add(defaultMinStakingDuration).Unix()), // end time
			nodeID,
			ids.ShortEmpty,
			reward.PercentDenominator, // shares
			[]*secp256k1.PrivateKey{preFundedKeys[0]},
			ids.ShortEmpty, // change addr
			nil,
		)
		require.NoError(err)

		staker, err := state.NewPendingStaker(
			tx.ID(),
			tx.Unsigned.(*txs.AddValidatorTx),
		)
		require.NoError(err)

		onAcceptState, err := state.NewDiff(lastAcceptedID, env)
		require.NoError(err)

		onAcceptState.PutPendingValidator(staker)
		onAcceptState.AddTx(tx, status.Committed)

		executor := StandardTxExecutor{
			Backend: &env.backend,
			State:   onAcceptState,
			Tx:      tx,
		}
		err = tx.Unsigned.Visit(&executor)
		require.ErrorIs(err, ErrAlreadyValidator)
	}

	{
		// Case: Validator doesn't have enough tokens to cover stake amount
		startTime := defaultValidateStartTime.Add(1 * time.Second)
		tx, err := env.txBuilder.NewAddValidatorTx( // create the tx
			env.config.MinValidatorStake,
			uint64(startTime.Unix()),
			uint64(startTime.Add(defaultMinStakingDuration).Unix()),
			nodeID,
			ids.ShortEmpty,
			reward.PercentDenominator,
			[]*secp256k1.PrivateKey{preFundedKeys[0]},
			ids.ShortEmpty, // change addr
			nil,
		)
		require.NoError(err)

		// Remove all UTXOs owned by preFundedKeys[0]
		utxoIDs, err := env.state.UTXOIDs(preFundedKeys[0].PublicKey().Address().Bytes(), ids.Empty, math.MaxInt32)
		require.NoError(err)

		onAcceptState, err := state.NewDiff(lastAcceptedID, env)
		require.NoError(err)

		for _, utxoID := range utxoIDs {
			onAcceptState.DeleteUTXO(utxoID)
		}

		executor := StandardTxExecutor{
			Backend: &env.backend,
			State:   onAcceptState,
			Tx:      tx,
		}
		err = tx.Unsigned.Visit(&executor)
		require.ErrorIs(err, ErrFlowCheckFailed)
	}
}

// Verifies that [AddValidatorTx] and [AddDelegatorTx] are disabled post-Durango
func TestDurangoDisabledTransactions(t *testing.T) {
	type test struct {
		name        string
		buildTx     func(*environment) *txs.Tx
		expectedErr error
	}

	tests := []test{
		{
			name: "AddValidatorTx",
			buildTx: func(env *environment) *txs.Tx {
				var (
					nodeID    = ids.GenerateTestNodeID()
					chainTime = env.state.GetTimestamp()
					endTime   = chainTime.Add(defaultMaxStakingDuration)
				)

				tx, err := env.txBuilder.NewAddValidatorTx(
					defaultMinValidatorStake,
					0, // startTime
					uint64(endTime.Unix()),
					nodeID,
					ids.ShortEmpty,            // reward address,
					reward.PercentDenominator, // shares
					preFundedKeys,
					ids.ShortEmpty, // change address
					nil,            // memo
				)
				require.NoError(t, err)

				return tx
			},
			expectedErr: ErrAddValidatorTxPostDurango,
		},
		{
			name: "AddDelegatorTx",
			buildTx: func(env *environment) *txs.Tx {
				var primaryValidator *state.Staker
				it, err := env.state.GetCurrentStakerIterator()
				require.NoError(t, err)
				for it.Next() {
					staker := it.Value()
					if staker.Priority != txs.PrimaryNetworkValidatorCurrentPriority {
						continue
					}
					primaryValidator = staker
					break
				}
				it.Release()

				tx, err := env.txBuilder.NewAddDelegatorTx(
					defaultMinValidatorStake,
					0, // startTime
					uint64(primaryValidator.EndTime.Unix()),
					primaryValidator.NodeID,
					ids.ShortEmpty, // reward address,
					preFundedKeys,
					ids.ShortEmpty, // change address
					nil,            // memo
				)
				require.NoError(t, err)

				return tx
			},
			expectedErr: ErrAddDelegatorTxPostDurango,
		},
	}

	for _, tt := range tests {
		t.Run(tt.name, func(t *testing.T) {
			require := require.New(t)

			env := newEnvironment(t, durango)
			env.ctx.Lock.Lock()
			defer env.ctx.Lock.Unlock()

			onAcceptState, err := state.NewDiff(env.state.GetLastAccepted(), env)
			require.NoError(err)

			tx := tt.buildTx(env)

			err = tx.Unsigned.Visit(&StandardTxExecutor{
				Backend: &env.backend,
				State:   onAcceptState,
				Tx:      tx,
			})
			require.ErrorIs(err, tt.expectedErr)
		})
	}
}

// Verifies that the Memo field is required to be empty post-Durango
func TestDurangoMemoField(t *testing.T) {
	type test struct {
		name      string
		setupTest func(env *environment, memoField []byte) (*txs.Tx, state.Diff)
	}

	tests := []test{
		{
			name: "AddSubnetValidatorTx",
			setupTest: func(env *environment, memoField []byte) (*txs.Tx, state.Diff) {
				var primaryValidator *state.Staker
				it, err := env.state.GetCurrentStakerIterator()
				require.NoError(t, err)
				for it.Next() {
					staker := it.Value()
					if staker.Priority != txs.PrimaryNetworkValidatorCurrentPriority {
						continue
					}
					primaryValidator = staker
					break
				}
				it.Release()

				tx, err := env.txBuilder.NewAddSubnetValidatorTx(
					defaultMinValidatorStake,
					0, // startTime
					uint64(primaryValidator.EndTime.Unix()),
					primaryValidator.NodeID,
					testSubnet1.TxID,
					preFundedKeys,
					ids.ShortEmpty,
					memoField,
				)
				require.NoError(t, err)

				onAcceptState, err := state.NewDiff(env.state.GetLastAccepted(), env)
				require.NoError(t, err)
				return tx, onAcceptState
			},
		},
		{
			name: "CreateChainTx",
			setupTest: func(env *environment, memoField []byte) (*txs.Tx, state.Diff) {
				tx, err := env.txBuilder.NewCreateChainTx(
					testSubnet1.TxID,
					[]byte{},             // genesisData
					ids.GenerateTestID(), // vmID
					[]ids.ID{},           // fxIDs
					"aaa",                // chain name
					preFundedKeys,
					ids.ShortEmpty,
					memoField,
				)
				require.NoError(t, err)

				onAcceptState, err := state.NewDiff(env.state.GetLastAccepted(), env)
				require.NoError(t, err)

				return tx, onAcceptState
			},
		},
		{
			name: "CreateSubnetTx",
			setupTest: func(env *environment, memoField []byte) (*txs.Tx, state.Diff) {
				tx, err := env.txBuilder.NewCreateSubnetTx(
					1,
					[]ids.ShortID{ids.GenerateTestShortID()},
					preFundedKeys,
					ids.ShortEmpty,
					memoField,
				)
				require.NoError(t, err)

				onAcceptState, err := state.NewDiff(env.state.GetLastAccepted(), env)
				require.NoError(t, err)

				return tx, onAcceptState
			},
		},
		{
			name: "ImportTx",
			setupTest: func(env *environment, memoField []byte) (*txs.Tx, state.Diff) {
				// Skip shared memory checks
				env.backend.Bootstrapped.Set(false)

				var (
					sourceChain  = env.ctx.XChainID
					sourceKey    = preFundedKeys[1]
					sourceAmount = 10 * units.Avax
				)

				sharedMemory := fundedSharedMemory(
					t,
					env,
					sourceKey,
					sourceChain,
					map[ids.ID]uint64{
						env.ctx.AVAXAssetID: sourceAmount,
					},
				)
				env.msm.SharedMemory = sharedMemory

				tx, err := env.txBuilder.NewImportTx(
					sourceChain,
					sourceKey.PublicKey().Address(),
					preFundedKeys,
					ids.ShortEmpty, // change address
					memoField,
				)
				require.NoError(t, err)

				onAcceptState, err := state.NewDiff(env.state.GetLastAccepted(), env)
				require.NoError(t, err)

				return tx, onAcceptState
			},
		},
		{
			name: "ExportTx",
			setupTest: func(env *environment, memoField []byte) (*txs.Tx, state.Diff) {
				tx, err := env.txBuilder.NewExportTx(
					units.Avax,                // amount
					env.ctx.XChainID,          // destination chain
					ids.GenerateTestShortID(), // destination address
					preFundedKeys,
					ids.ShortEmpty, // change address
					memoField,
				)
				require.NoError(t, err)

				onAcceptState, err := state.NewDiff(env.state.GetLastAccepted(), env)
				require.NoError(t, err)

				return tx, onAcceptState
			},
		},
		{
			name: "RemoveSubnetValidatorTx",
			setupTest: func(env *environment, memoField []byte) (*txs.Tx, state.Diff) {
				var primaryValidator *state.Staker
				it, err := env.state.GetCurrentStakerIterator()
				require.NoError(t, err)
				for it.Next() {
					staker := it.Value()
					if staker.Priority != txs.PrimaryNetworkValidatorCurrentPriority {
						continue
					}
					primaryValidator = staker
					break
				}
				it.Release()

				endTime := primaryValidator.EndTime
				subnetValTx, err := env.txBuilder.NewAddSubnetValidatorTx(
					defaultWeight,
					0,
					uint64(endTime.Unix()),
					primaryValidator.NodeID,
					testSubnet1.ID(),
					[]*secp256k1.PrivateKey{testSubnet1ControlKeys[0], testSubnet1ControlKeys[1]},
					ids.ShortEmpty,
					nil,
				)
				require.NoError(t, err)

				onAcceptState, err := state.NewDiff(env.state.GetLastAccepted(), env)
				require.NoError(t, err)

				require.NoError(t, subnetValTx.Unsigned.Visit(&StandardTxExecutor{
					Backend: &env.backend,
					State:   onAcceptState,
					Tx:      subnetValTx,
				}))

				tx, err := env.txBuilder.NewRemoveSubnetValidatorTx(
					primaryValidator.NodeID,
					testSubnet1.ID(),
					preFundedKeys,
					ids.ShortEmpty,
					memoField,
				)
				require.NoError(t, err)

				return tx, onAcceptState
			},
		},
		{
			name: "TransformSubnetTx",
			setupTest: func(env *environment, memoField []byte) (*txs.Tx, state.Diff) {
				tx, err := env.txBuilder.NewTransformSubnetTx(
					testSubnet1.TxID,          // subnetID
					ids.GenerateTestID(),      // assetID
					10,                        // initial supply
					10,                        // max supply
					0,                         // min consumption rate
					reward.PercentDenominator, // max consumption rate
					2,                         // min validator stake
					10,                        // max validator stake
					time.Minute,               // min stake duration
					time.Hour,                 // max stake duration
					1,                         // min delegation fees
					10,                        // min delegator stake
					1,                         // max validator weight factor
					80,                        // uptime requirement
					preFundedKeys,
					ids.ShortEmpty, // change address
					memoField,
				)
				require.NoError(t, err)

				onAcceptState, err := state.NewDiff(env.state.GetLastAccepted(), env)
				require.NoError(t, err)

				return tx, onAcceptState
			},
		},
		{
			name: "AddPermissionlessValidatorTx",
			setupTest: func(env *environment, memoField []byte) (*txs.Tx, state.Diff) {
				var (
					nodeID    = ids.GenerateTestNodeID()
					chainTime = env.state.GetTimestamp()
					endTime   = chainTime.Add(defaultMaxStakingDuration)
				)
				sk, err := bls.NewSecretKey()
				require.NoError(t, err)

				tx, err := env.txBuilder.NewAddPermissionlessValidatorTx(
					env.config.MinValidatorStake,
					0, // start Time
					uint64(endTime.Unix()),
					nodeID,
					signer.NewProofOfPossession(sk),
					ids.ShortEmpty,            // reward address
					reward.PercentDenominator, // shares
					preFundedKeys,
					ids.ShortEmpty, // change address
					memoField,
				)
				require.NoError(t, err)

				onAcceptState, err := state.NewDiff(env.state.GetLastAccepted(), env)
				require.NoError(t, err)

				return tx, onAcceptState
			},
		},
		{
			name: "AddPermissionlessDelegatorTx",
			setupTest: func(env *environment, memoField []byte) (*txs.Tx, state.Diff) {
				var primaryValidator *state.Staker
				it, err := env.state.GetCurrentStakerIterator()
				require.NoError(t, err)
				for it.Next() {
					staker := it.Value()
					if staker.Priority != txs.PrimaryNetworkValidatorCurrentPriority {
						continue
					}
					primaryValidator = staker
					break
				}
				it.Release()

				tx, err := env.txBuilder.NewAddPermissionlessDelegatorTx(
					defaultMinValidatorStake,
					0, // start Time
					uint64(primaryValidator.EndTime.Unix()),
					primaryValidator.NodeID,
					ids.ShortEmpty, // reward address
					preFundedKeys,
					ids.ShortEmpty, // change address
					memoField,
				)
				require.NoError(t, err)

				onAcceptState, err := state.NewDiff(env.state.GetLastAccepted(), env)
				require.NoError(t, err)

				return tx, onAcceptState
			},
		},
		{
			name: "TransferSubnetOwnershipTx",
			setupTest: func(env *environment, memoField []byte) (*txs.Tx, state.Diff) {
				tx, err := env.txBuilder.NewTransferSubnetOwnershipTx(
					testSubnet1.TxID,
					1,
					[]ids.ShortID{ids.ShortEmpty},
					preFundedKeys,
					ids.ShortEmpty, // change address
					memoField,
				)
				require.NoError(t, err)

				onAcceptState, err := state.NewDiff(env.state.GetLastAccepted(), env)
				require.NoError(t, err)

				return tx, onAcceptState
			},
		},
		{
			name: "BaseTx",
			setupTest: func(env *environment, memoField []byte) (*txs.Tx, state.Diff) {
				tx, err := env.txBuilder.NewBaseTx(
					1,
					secp256k1fx.OutputOwners{
						Threshold: 1,
						Addrs:     []ids.ShortID{ids.ShortEmpty},
					},
					preFundedKeys,
					ids.ShortEmpty,
					memoField,
				)
				require.NoError(t, err)

				onAcceptState, err := state.NewDiff(env.state.GetLastAccepted(), env)
				require.NoError(t, err)

				return tx, onAcceptState
			},
		},
	}

	for _, tt := range tests {
		t.Run(tt.name, func(t *testing.T) {
			require := require.New(t)

			env := newEnvironment(t, durango)
			env.ctx.Lock.Lock()
			defer env.ctx.Lock.Unlock()

			// Populated memo field should error
			tx, onAcceptState := tt.setupTest(env, []byte{'m', 'e', 'm', 'o'})
			err := tx.Unsigned.Visit(&StandardTxExecutor{
				Backend: &env.backend,
				State:   onAcceptState,
				Tx:      tx,
			})
			require.ErrorIs(err, avax.ErrMemoTooLarge)

			// Empty memo field should not error
			tx, onAcceptState = tt.setupTest(env, []byte{})
			require.NoError(tx.Unsigned.Visit(&StandardTxExecutor{
				Backend: &env.backend,
				State:   onAcceptState,
				Tx:      tx,
			}))
		})
	}
}

// Returns a RemoveSubnetValidatorTx that passes syntactic verification.
// Memo field is empty as required post Durango activation
func newRemoveSubnetValidatorTx(t *testing.T) (*txs.RemoveSubnetValidatorTx, *txs.Tx) {
	t.Helper()

	creds := []verify.Verifiable{
		&secp256k1fx.Credential{
			Sigs: make([][65]byte, 1),
		},
		&secp256k1fx.Credential{
			Sigs: make([][65]byte, 1),
		},
	}
	unsignedTx := &txs.RemoveSubnetValidatorTx{
		BaseTx: txs.BaseTx{
			BaseTx: avax.BaseTx{
				Ins: []*avax.TransferableInput{{
					UTXOID: avax.UTXOID{
						TxID: ids.GenerateTestID(),
					},
					Asset: avax.Asset{
						ID: ids.GenerateTestID(),
					},
					In: &secp256k1fx.TransferInput{
						Amt: 1,
						Input: secp256k1fx.Input{
							SigIndices: []uint32{0, 1},
						},
					},
				}},
				Outs: []*avax.TransferableOutput{
					{
						Asset: avax.Asset{
							ID: ids.GenerateTestID(),
						},
						Out: &secp256k1fx.TransferOutput{
							Amt: 1,
							OutputOwners: secp256k1fx.OutputOwners{
								Threshold: 1,
								Addrs:     []ids.ShortID{ids.GenerateTestShortID()},
							},
						},
					},
				},
			},
		},
		Subnet: ids.GenerateTestID(),
		NodeID: ids.GenerateTestNodeID(),
		SubnetAuth: &secp256k1fx.Credential{
			Sigs: make([][65]byte, 1),
		},
	}
	tx := &txs.Tx{
		Unsigned: unsignedTx,
		Creds:    creds,
	}
	require.NoError(t, tx.Initialize(txs.Codec))
	return unsignedTx, tx
}

// mock implementations that can be used in tests
// for verifying RemoveSubnetValidatorTx.
type removeSubnetValidatorTxVerifyEnv struct {
	latestForkTime time.Time
	fx             *fx.MockFx
	flowChecker    *utxo.MockVerifier
	unsignedTx     *txs.RemoveSubnetValidatorTx
	tx             *txs.Tx
	state          *state.MockDiff
	staker         *state.Staker
}

// Returns mock implementations that can be used in tests
// for verifying RemoveSubnetValidatorTx.
func newValidRemoveSubnetValidatorTxVerifyEnv(t *testing.T, ctrl *gomock.Controller) removeSubnetValidatorTxVerifyEnv {
	t.Helper()

	now := time.Now()
	mockFx := fx.NewMockFx(ctrl)
	mockFlowChecker := utxo.NewMockVerifier(ctrl)
	unsignedTx, tx := newRemoveSubnetValidatorTx(t)
	mockState := state.NewMockDiff(ctrl)
	return removeSubnetValidatorTxVerifyEnv{
		latestForkTime: now,
		fx:             mockFx,
		flowChecker:    mockFlowChecker,
		unsignedTx:     unsignedTx,
		tx:             tx,
		state:          mockState,
		staker: &state.Staker{
			TxID:     ids.GenerateTestID(),
			NodeID:   ids.GenerateTestNodeID(),
			Priority: txs.SubnetPermissionedValidatorCurrentPriority,
		},
	}
}

func TestStandardExecutorRemoveSubnetValidatorTx(t *testing.T) {
	type test struct {
		name        string
		newExecutor func(*gomock.Controller) (*txs.RemoveSubnetValidatorTx, *StandardTxExecutor)
		expectedErr error
	}

	tests := []test{
		{
			name: "valid tx",
			newExecutor: func(ctrl *gomock.Controller) (*txs.RemoveSubnetValidatorTx, *StandardTxExecutor) {
				env := newValidRemoveSubnetValidatorTxVerifyEnv(t, ctrl)

				// Set dependency expectations.
				env.state.EXPECT().GetTimestamp().Return(env.latestForkTime).AnyTimes()
				env.state.EXPECT().GetCurrentValidator(env.unsignedTx.Subnet, env.unsignedTx.NodeID).Return(env.staker, nil).Times(1)
				subnetOwner := fx.NewMockOwner(ctrl)
				env.state.EXPECT().GetSubnetOwner(env.unsignedTx.Subnet).Return(subnetOwner, nil).Times(1)
				env.fx.EXPECT().VerifyPermission(env.unsignedTx, env.unsignedTx.SubnetAuth, env.tx.Creds[len(env.tx.Creds)-1], subnetOwner).Return(nil).Times(1)
				env.flowChecker.EXPECT().VerifySpend(
					env.unsignedTx, env.state, env.unsignedTx.Ins, env.unsignedTx.Outs, env.tx.Creds[:len(env.tx.Creds)-1], gomock.Any(),
				).Return(nil).Times(1)
				env.state.EXPECT().DeleteCurrentValidator(env.staker)
				env.state.EXPECT().DeleteUTXO(gomock.Any()).Times(len(env.unsignedTx.Ins))
				env.state.EXPECT().AddUTXO(gomock.Any()).Times(len(env.unsignedTx.Outs))
				e := &StandardTxExecutor{
					Backend: &Backend{
<<<<<<< HEAD
						Config: &config.Config{
							BanffTime:    env.latestForkTime,
							CortinaTime:  env.latestForkTime,
							DurangoTime:  env.latestForkTime,
							EUpgradeTime: mockable.MaxTime,
						},
=======
						Config:       defaultTestConfig(t, durango, env.latestForkTime),
>>>>>>> 0cd1353e
						Bootstrapped: &utils.Atomic[bool]{},
						Fx:           env.fx,
						FlowChecker:  env.flowChecker,
						Ctx:          &snow.Context{},
					},
					Tx:    env.tx,
					State: env.state,
				}
				e.Bootstrapped.Set(true)
				return env.unsignedTx, e
			},
			expectedErr: nil,
		},
		{
			name: "tx fails syntactic verification",
			newExecutor: func(ctrl *gomock.Controller) (*txs.RemoveSubnetValidatorTx, *StandardTxExecutor) {
				env := newValidRemoveSubnetValidatorTxVerifyEnv(t, ctrl)
				// Setting the subnet ID to the Primary Network ID makes the tx fail syntactic verification
				env.tx.Unsigned.(*txs.RemoveSubnetValidatorTx).Subnet = constants.PrimaryNetworkID
				env.state = state.NewMockDiff(ctrl)
				e := &StandardTxExecutor{
					Backend: &Backend{
<<<<<<< HEAD
						Config: &config.Config{
							BanffTime:    env.latestForkTime,
							CortinaTime:  env.latestForkTime,
							DurangoTime:  env.latestForkTime,
							EUpgradeTime: mockable.MaxTime,
						},
=======
						Config:       defaultTestConfig(t, durango, env.latestForkTime),
>>>>>>> 0cd1353e
						Bootstrapped: &utils.Atomic[bool]{},
						Fx:           env.fx,
						FlowChecker:  env.flowChecker,
						Ctx:          &snow.Context{},
					},
					Tx:    env.tx,
					State: env.state,
				}
				e.Bootstrapped.Set(true)
				return env.unsignedTx, e
			},
			expectedErr: txs.ErrRemovePrimaryNetworkValidator,
		},
		{
			name: "node isn't a validator of the subnet",
			newExecutor: func(ctrl *gomock.Controller) (*txs.RemoveSubnetValidatorTx, *StandardTxExecutor) {
				env := newValidRemoveSubnetValidatorTxVerifyEnv(t, ctrl)
				env.state = state.NewMockDiff(ctrl)
				env.state.EXPECT().GetTimestamp().Return(env.latestForkTime)
				env.state.EXPECT().GetCurrentValidator(env.unsignedTx.Subnet, env.unsignedTx.NodeID).Return(nil, database.ErrNotFound)
				env.state.EXPECT().GetPendingValidator(env.unsignedTx.Subnet, env.unsignedTx.NodeID).Return(nil, database.ErrNotFound)
				e := &StandardTxExecutor{
					Backend: &Backend{
<<<<<<< HEAD
						Config: &config.Config{
							BanffTime:    env.latestForkTime,
							CortinaTime:  env.latestForkTime,
							DurangoTime:  env.latestForkTime,
							EUpgradeTime: mockable.MaxTime,
						},
=======
						Config:       defaultTestConfig(t, durango, env.latestForkTime),
>>>>>>> 0cd1353e
						Bootstrapped: &utils.Atomic[bool]{},
						Fx:           env.fx,
						FlowChecker:  env.flowChecker,
						Ctx:          &snow.Context{},
					},
					Tx:    env.tx,
					State: env.state,
				}
				e.Bootstrapped.Set(true)
				return env.unsignedTx, e
			},
			expectedErr: ErrNotValidator,
		},
		{
			name: "validator is permissionless",
			newExecutor: func(ctrl *gomock.Controller) (*txs.RemoveSubnetValidatorTx, *StandardTxExecutor) {
				env := newValidRemoveSubnetValidatorTxVerifyEnv(t, ctrl)

				staker := *env.staker
				staker.Priority = txs.SubnetPermissionlessValidatorCurrentPriority

				// Set dependency expectations.
				env.state.EXPECT().GetTimestamp().Return(env.latestForkTime)
				env.state.EXPECT().GetCurrentValidator(env.unsignedTx.Subnet, env.unsignedTx.NodeID).Return(&staker, nil).Times(1)
				e := &StandardTxExecutor{
					Backend: &Backend{
<<<<<<< HEAD
						Config: &config.Config{
							BanffTime:    env.latestForkTime,
							CortinaTime:  env.latestForkTime,
							DurangoTime:  env.latestForkTime,
							EUpgradeTime: mockable.MaxTime,
						},
=======
						Config:       defaultTestConfig(t, durango, env.latestForkTime),
>>>>>>> 0cd1353e
						Bootstrapped: &utils.Atomic[bool]{},
						Fx:           env.fx,
						FlowChecker:  env.flowChecker,
						Ctx:          &snow.Context{},
					},
					Tx:    env.tx,
					State: env.state,
				}
				e.Bootstrapped.Set(true)
				return env.unsignedTx, e
			},
			expectedErr: ErrRemovePermissionlessValidator,
		},
		{
			name: "tx has no credentials",
			newExecutor: func(ctrl *gomock.Controller) (*txs.RemoveSubnetValidatorTx, *StandardTxExecutor) {
				env := newValidRemoveSubnetValidatorTxVerifyEnv(t, ctrl)
				// Remove credentials
				env.tx.Creds = nil
				env.state = state.NewMockDiff(ctrl)
				env.state.EXPECT().GetTimestamp().Return(env.latestForkTime)
				env.state.EXPECT().GetCurrentValidator(env.unsignedTx.Subnet, env.unsignedTx.NodeID).Return(env.staker, nil)
				e := &StandardTxExecutor{
					Backend: &Backend{
<<<<<<< HEAD
						Config: &config.Config{
							BanffTime:    env.latestForkTime,
							CortinaTime:  env.latestForkTime,
							DurangoTime:  env.latestForkTime,
							EUpgradeTime: mockable.MaxTime,
						},
=======
						Config:       defaultTestConfig(t, durango, env.latestForkTime),
>>>>>>> 0cd1353e
						Bootstrapped: &utils.Atomic[bool]{},
						Fx:           env.fx,
						FlowChecker:  env.flowChecker,
						Ctx:          &snow.Context{},
					},
					Tx:    env.tx,
					State: env.state,
				}
				e.Bootstrapped.Set(true)
				return env.unsignedTx, e
			},
			expectedErr: errWrongNumberOfCredentials,
		},
		{
			name: "can't find subnet",
			newExecutor: func(ctrl *gomock.Controller) (*txs.RemoveSubnetValidatorTx, *StandardTxExecutor) {
				env := newValidRemoveSubnetValidatorTxVerifyEnv(t, ctrl)
				env.state = state.NewMockDiff(ctrl)
				env.state.EXPECT().GetTimestamp().Return(env.latestForkTime)
				env.state.EXPECT().GetCurrentValidator(env.unsignedTx.Subnet, env.unsignedTx.NodeID).Return(env.staker, nil)
				env.state.EXPECT().GetSubnetOwner(env.unsignedTx.Subnet).Return(nil, database.ErrNotFound)
				e := &StandardTxExecutor{
					Backend: &Backend{
<<<<<<< HEAD
						Config: &config.Config{
							BanffTime:    env.latestForkTime,
							CortinaTime:  env.latestForkTime,
							DurangoTime:  env.latestForkTime,
							EUpgradeTime: mockable.MaxTime,
						},
=======
						Config:       defaultTestConfig(t, durango, env.latestForkTime),
>>>>>>> 0cd1353e
						Bootstrapped: &utils.Atomic[bool]{},
						Fx:           env.fx,
						FlowChecker:  env.flowChecker,
						Ctx:          &snow.Context{},
					},
					Tx:    env.tx,
					State: env.state,
				}
				e.Bootstrapped.Set(true)
				return env.unsignedTx, e
			},
			expectedErr: database.ErrNotFound,
		},
		{
			name: "no permission to remove validator",
			newExecutor: func(ctrl *gomock.Controller) (*txs.RemoveSubnetValidatorTx, *StandardTxExecutor) {
				env := newValidRemoveSubnetValidatorTxVerifyEnv(t, ctrl)
				env.state = state.NewMockDiff(ctrl)
				env.state.EXPECT().GetTimestamp().Return(env.latestForkTime)
				env.state.EXPECT().GetCurrentValidator(env.unsignedTx.Subnet, env.unsignedTx.NodeID).Return(env.staker, nil)
				subnetOwner := fx.NewMockOwner(ctrl)
				env.state.EXPECT().GetSubnetOwner(env.unsignedTx.Subnet).Return(subnetOwner, nil)
				env.fx.EXPECT().VerifyPermission(gomock.Any(), env.unsignedTx.SubnetAuth, env.tx.Creds[len(env.tx.Creds)-1], subnetOwner).Return(errTest)
				e := &StandardTxExecutor{
					Backend: &Backend{
<<<<<<< HEAD
						Config: &config.Config{
							BanffTime:    env.latestForkTime,
							CortinaTime:  env.latestForkTime,
							DurangoTime:  env.latestForkTime,
							EUpgradeTime: mockable.MaxTime,
						},
=======
						Config:       defaultTestConfig(t, durango, env.latestForkTime),
>>>>>>> 0cd1353e
						Bootstrapped: &utils.Atomic[bool]{},
						Fx:           env.fx,
						FlowChecker:  env.flowChecker,
						Ctx:          &snow.Context{},
					},
					Tx:    env.tx,
					State: env.state,
				}
				e.Bootstrapped.Set(true)
				return env.unsignedTx, e
			},
			expectedErr: errUnauthorizedSubnetModification,
		},
		{
			name: "flow checker failed",
			newExecutor: func(ctrl *gomock.Controller) (*txs.RemoveSubnetValidatorTx, *StandardTxExecutor) {
				env := newValidRemoveSubnetValidatorTxVerifyEnv(t, ctrl)
				env.state = state.NewMockDiff(ctrl)
				env.state.EXPECT().GetTimestamp().Return(env.latestForkTime)
				env.state.EXPECT().GetCurrentValidator(env.unsignedTx.Subnet, env.unsignedTx.NodeID).Return(env.staker, nil)
				subnetOwner := fx.NewMockOwner(ctrl)
				env.state.EXPECT().GetSubnetOwner(env.unsignedTx.Subnet).Return(subnetOwner, nil)
				env.fx.EXPECT().VerifyPermission(gomock.Any(), env.unsignedTx.SubnetAuth, env.tx.Creds[len(env.tx.Creds)-1], subnetOwner).Return(nil)
				env.flowChecker.EXPECT().VerifySpend(
					gomock.Any(), gomock.Any(), gomock.Any(), gomock.Any(), gomock.Any(), gomock.Any(),
				).Return(errTest)
				e := &StandardTxExecutor{
					Backend: &Backend{
<<<<<<< HEAD
						Config: &config.Config{
							BanffTime:    env.latestForkTime,
							CortinaTime:  env.latestForkTime,
							DurangoTime:  env.latestForkTime,
							EUpgradeTime: mockable.MaxTime,
						},
=======
						Config:       defaultTestConfig(t, durango, env.latestForkTime),
>>>>>>> 0cd1353e
						Bootstrapped: &utils.Atomic[bool]{},
						Fx:           env.fx,
						FlowChecker:  env.flowChecker,
						Ctx:          &snow.Context{},
					},
					Tx:    env.tx,
					State: env.state,
				}
				e.Bootstrapped.Set(true)
				return env.unsignedTx, e
			},
			expectedErr: ErrFlowCheckFailed,
		},
	}

	for _, tt := range tests {
		t.Run(tt.name, func(t *testing.T) {
			require := require.New(t)
			ctrl := gomock.NewController(t)

			unsignedTx, executor := tt.newExecutor(ctrl)
			err := executor.RemoveSubnetValidatorTx(unsignedTx)
			require.ErrorIs(err, tt.expectedErr)
		})
	}
}

// Returns a TransformSubnetTx that passes syntactic verification.
// Memo field is empty as required post Durango activation
func newTransformSubnetTx(t *testing.T) (*txs.TransformSubnetTx, *txs.Tx) {
	t.Helper()

	creds := []verify.Verifiable{
		&secp256k1fx.Credential{
			Sigs: make([][65]byte, 1),
		},
		&secp256k1fx.Credential{
			Sigs: make([][65]byte, 1),
		},
	}
	unsignedTx := &txs.TransformSubnetTx{
		BaseTx: txs.BaseTx{
			BaseTx: avax.BaseTx{
				Ins: []*avax.TransferableInput{{
					UTXOID: avax.UTXOID{
						TxID: ids.GenerateTestID(),
					},
					Asset: avax.Asset{
						ID: ids.GenerateTestID(),
					},
					In: &secp256k1fx.TransferInput{
						Amt: 1,
						Input: secp256k1fx.Input{
							SigIndices: []uint32{0, 1},
						},
					},
				}},
				Outs: []*avax.TransferableOutput{
					{
						Asset: avax.Asset{
							ID: ids.GenerateTestID(),
						},
						Out: &secp256k1fx.TransferOutput{
							Amt: 1,
							OutputOwners: secp256k1fx.OutputOwners{
								Threshold: 1,
								Addrs:     []ids.ShortID{ids.GenerateTestShortID()},
							},
						},
					},
				},
			},
		},
		Subnet:                   ids.GenerateTestID(),
		AssetID:                  ids.GenerateTestID(),
		InitialSupply:            10,
		MaximumSupply:            10,
		MinConsumptionRate:       0,
		MaxConsumptionRate:       reward.PercentDenominator,
		MinValidatorStake:        2,
		MaxValidatorStake:        10,
		MinStakeDuration:         1,
		MaxStakeDuration:         2,
		MinDelegationFee:         reward.PercentDenominator,
		MinDelegatorStake:        1,
		MaxValidatorWeightFactor: 1,
		UptimeRequirement:        reward.PercentDenominator,
		SubnetAuth: &secp256k1fx.Credential{
			Sigs: make([][65]byte, 1),
		},
	}
	tx := &txs.Tx{
		Unsigned: unsignedTx,
		Creds:    creds,
	}
	require.NoError(t, tx.Initialize(txs.Codec))
	return unsignedTx, tx
}

// mock implementations that can be used in tests
// for verifying TransformSubnetTx.
type transformSubnetTxVerifyEnv struct {
	latestForkTime time.Time
	fx             *fx.MockFx
	flowChecker    *utxo.MockVerifier
	unsignedTx     *txs.TransformSubnetTx
	tx             *txs.Tx
	state          *state.MockDiff
	staker         *state.Staker
}

// Returns mock implementations that can be used in tests
// for verifying TransformSubnetTx.
func newValidTransformSubnetTxVerifyEnv(t *testing.T, ctrl *gomock.Controller) transformSubnetTxVerifyEnv {
	t.Helper()

	now := time.Now()
	mockFx := fx.NewMockFx(ctrl)
	mockFlowChecker := utxo.NewMockVerifier(ctrl)
	unsignedTx, tx := newTransformSubnetTx(t)
	mockState := state.NewMockDiff(ctrl)
	return transformSubnetTxVerifyEnv{
		latestForkTime: now,
		fx:             mockFx,
		flowChecker:    mockFlowChecker,
		unsignedTx:     unsignedTx,
		tx:             tx,
		state:          mockState,
		staker: &state.Staker{
			TxID:   ids.GenerateTestID(),
			NodeID: ids.GenerateTestNodeID(),
		},
	}
}

func TestStandardExecutorTransformSubnetTx(t *testing.T) {
	type test struct {
		name        string
		newExecutor func(*gomock.Controller) (*txs.TransformSubnetTx, *StandardTxExecutor)
		err         error
	}

	tests := []test{
		{
			name: "tx fails syntactic verification",
			newExecutor: func(ctrl *gomock.Controller) (*txs.TransformSubnetTx, *StandardTxExecutor) {
				env := newValidTransformSubnetTxVerifyEnv(t, ctrl)
				// Setting the tx to nil makes the tx fail syntactic verification
				env.tx.Unsigned = (*txs.TransformSubnetTx)(nil)
				env.state = state.NewMockDiff(ctrl)
				e := &StandardTxExecutor{
					Backend: &Backend{
<<<<<<< HEAD
						Config: &config.Config{
							BanffTime:    env.latestForkTime,
							CortinaTime:  env.latestForkTime,
							DurangoTime:  env.latestForkTime,
							EUpgradeTime: mockable.MaxTime,
						},
=======
						Config:       defaultTestConfig(t, durango, env.latestForkTime),
>>>>>>> 0cd1353e
						Bootstrapped: &utils.Atomic[bool]{},
						Fx:           env.fx,
						FlowChecker:  env.flowChecker,
						Ctx:          &snow.Context{},
					},
					Tx:    env.tx,
					State: env.state,
				}
				e.Bootstrapped.Set(true)
				return env.unsignedTx, e
			},
			err: txs.ErrNilTx,
		},
		{
			name: "max stake duration too large",
			newExecutor: func(ctrl *gomock.Controller) (*txs.TransformSubnetTx, *StandardTxExecutor) {
				env := newValidTransformSubnetTxVerifyEnv(t, ctrl)
				env.unsignedTx.MaxStakeDuration = math.MaxUint32
				env.state = state.NewMockDiff(ctrl)
				env.state.EXPECT().GetTimestamp().Return(env.latestForkTime)
				e := &StandardTxExecutor{
					Backend: &Backend{
<<<<<<< HEAD
						Config: &config.Config{
							BanffTime:    env.latestForkTime,
							CortinaTime:  env.latestForkTime,
							DurangoTime:  env.latestForkTime,
							EUpgradeTime: mockable.MaxTime,
						},
=======
						Config:       defaultTestConfig(t, durango, env.latestForkTime),
>>>>>>> 0cd1353e
						Bootstrapped: &utils.Atomic[bool]{},
						Fx:           env.fx,
						FlowChecker:  env.flowChecker,
						Ctx:          &snow.Context{},
					},
					Tx:    env.tx,
					State: env.state,
				}
				e.Bootstrapped.Set(true)
				return env.unsignedTx, e
			},
			err: errMaxStakeDurationTooLarge,
		},
		{
			name: "fail subnet authorization",
			newExecutor: func(ctrl *gomock.Controller) (*txs.TransformSubnetTx, *StandardTxExecutor) {
				env := newValidTransformSubnetTxVerifyEnv(t, ctrl)
				// Remove credentials
				env.tx.Creds = nil
				env.state = state.NewMockDiff(ctrl)
				env.state.EXPECT().GetTimestamp().Return(env.latestForkTime)

				cfg := defaultTestConfig(t, durango, env.latestForkTime)
				cfg.MaxStakeDuration = math.MaxInt64

				e := &StandardTxExecutor{
					Backend: &Backend{
<<<<<<< HEAD
						Config: &config.Config{
							BanffTime:        env.latestForkTime,
							CortinaTime:      env.latestForkTime,
							DurangoTime:      env.latestForkTime,
							MaxStakeDuration: math.MaxInt64,
							EUpgradeTime:     mockable.MaxTime,
						},
=======
						Config:       cfg,
>>>>>>> 0cd1353e
						Bootstrapped: &utils.Atomic[bool]{},
						Fx:           env.fx,
						FlowChecker:  env.flowChecker,
						Ctx:          &snow.Context{},
					},
					Tx:    env.tx,
					State: env.state,
				}
				e.Bootstrapped.Set(true)
				return env.unsignedTx, e
			},
			err: errWrongNumberOfCredentials,
		},
		{
			name: "flow checker failed",
			newExecutor: func(ctrl *gomock.Controller) (*txs.TransformSubnetTx, *StandardTxExecutor) {
				env := newValidTransformSubnetTxVerifyEnv(t, ctrl)
				env.state = state.NewMockDiff(ctrl)
				subnetOwner := fx.NewMockOwner(ctrl)
				env.state.EXPECT().GetTimestamp().Return(env.latestForkTime)
				env.state.EXPECT().GetSubnetOwner(env.unsignedTx.Subnet).Return(subnetOwner, nil)
				env.state.EXPECT().GetSubnetTransformation(env.unsignedTx.Subnet).Return(nil, database.ErrNotFound).Times(1)
				env.fx.EXPECT().VerifyPermission(gomock.Any(), env.unsignedTx.SubnetAuth, env.tx.Creds[len(env.tx.Creds)-1], subnetOwner).Return(nil)
				env.flowChecker.EXPECT().VerifySpend(
					gomock.Any(), gomock.Any(), gomock.Any(), gomock.Any(), gomock.Any(), gomock.Any(),
				).Return(ErrFlowCheckFailed)

				cfg := defaultTestConfig(t, durango, env.latestForkTime)
				cfg.MaxStakeDuration = math.MaxInt64

				e := &StandardTxExecutor{
					Backend: &Backend{
<<<<<<< HEAD
						Config: &config.Config{
							BanffTime:        env.latestForkTime,
							CortinaTime:      env.latestForkTime,
							DurangoTime:      env.latestForkTime,
							EUpgradeTime:     mockable.MaxTime,
							MaxStakeDuration: math.MaxInt64,
						},
=======
						Config:       cfg,
>>>>>>> 0cd1353e
						Bootstrapped: &utils.Atomic[bool]{},
						Fx:           env.fx,
						FlowChecker:  env.flowChecker,
						Ctx:          &snow.Context{},
					},
					Tx:    env.tx,
					State: env.state,
				}
				e.Bootstrapped.Set(true)
				return env.unsignedTx, e
			},
			err: ErrFlowCheckFailed,
		},
		{
			name: "valid tx",
			newExecutor: func(ctrl *gomock.Controller) (*txs.TransformSubnetTx, *StandardTxExecutor) {
				env := newValidTransformSubnetTxVerifyEnv(t, ctrl)

				// Set dependency expectations.
				subnetOwner := fx.NewMockOwner(ctrl)
				env.state.EXPECT().GetTimestamp().Return(env.latestForkTime)
				env.state.EXPECT().GetSubnetOwner(env.unsignedTx.Subnet).Return(subnetOwner, nil).Times(1)
				env.state.EXPECT().GetSubnetTransformation(env.unsignedTx.Subnet).Return(nil, database.ErrNotFound).Times(1)
				env.fx.EXPECT().VerifyPermission(env.unsignedTx, env.unsignedTx.SubnetAuth, env.tx.Creds[len(env.tx.Creds)-1], subnetOwner).Return(nil).Times(1)
				env.flowChecker.EXPECT().VerifySpend(
					env.unsignedTx, env.state, env.unsignedTx.Ins, env.unsignedTx.Outs, env.tx.Creds[:len(env.tx.Creds)-1], gomock.Any(),
				).Return(nil).Times(1)
				env.state.EXPECT().AddSubnetTransformation(env.tx)
				env.state.EXPECT().SetCurrentSupply(env.unsignedTx.Subnet, env.unsignedTx.InitialSupply)
				env.state.EXPECT().DeleteUTXO(gomock.Any()).Times(len(env.unsignedTx.Ins))
				env.state.EXPECT().AddUTXO(gomock.Any()).Times(len(env.unsignedTx.Outs))

				cfg := defaultTestConfig(t, durango, env.latestForkTime)
				cfg.MaxStakeDuration = math.MaxInt64

				e := &StandardTxExecutor{
					Backend: &Backend{
<<<<<<< HEAD
						Config: &config.Config{
							BanffTime:        env.latestForkTime,
							CortinaTime:      env.latestForkTime,
							DurangoTime:      env.latestForkTime,
							EUpgradeTime:     mockable.MaxTime,
							MaxStakeDuration: math.MaxInt64,
						},
=======
						Config:       cfg,
>>>>>>> 0cd1353e
						Bootstrapped: &utils.Atomic[bool]{},
						Fx:           env.fx,
						FlowChecker:  env.flowChecker,
						Ctx:          &snow.Context{},
					},
					Tx:    env.tx,
					State: env.state,
				}
				e.Bootstrapped.Set(true)
				return env.unsignedTx, e
			},
			err: nil,
		},
	}

	for _, tt := range tests {
		t.Run(tt.name, func(t *testing.T) {
			ctrl := gomock.NewController(t)

			unsignedTx, executor := tt.newExecutor(ctrl)
			err := executor.TransformSubnetTx(unsignedTx)
			require.ErrorIs(t, err, tt.err)
		})
	}
}

func defaultTestConfig(t *testing.T, f fork, tm time.Time) *config.Config {
	c := &config.Config{
		ApricotPhase3Time: mockable.MaxTime,
		ApricotPhase5Time: mockable.MaxTime,
		BanffTime:         mockable.MaxTime,
		CortinaTime:       mockable.MaxTime,
		DurangoTime:       mockable.MaxTime,
		EUpgradeTime:      mockable.MaxTime,
	}

	switch f {
	case eUpgrade:
		c.EUpgradeTime = tm
		fallthrough
	case durango:
		c.DurangoTime = tm
		fallthrough
	case cortina:
		c.CortinaTime = tm
		fallthrough
	case banff:
		c.BanffTime = tm
		fallthrough
	case apricotPhase5:
		c.ApricotPhase5Time = tm
		fallthrough
	case apricotPhase3:
		c.ApricotPhase3Time = tm
	default:
		require.FailNow(t, "unhandled fork", f)
	}

	return c
}<|MERGE_RESOLUTION|>--- conflicted
+++ resolved
@@ -1503,16 +1503,7 @@
 				env.state.EXPECT().AddUTXO(gomock.Any()).Times(len(env.unsignedTx.Outs))
 				e := &StandardTxExecutor{
 					Backend: &Backend{
-<<<<<<< HEAD
-						Config: &config.Config{
-							BanffTime:    env.latestForkTime,
-							CortinaTime:  env.latestForkTime,
-							DurangoTime:  env.latestForkTime,
-							EUpgradeTime: mockable.MaxTime,
-						},
-=======
 						Config:       defaultTestConfig(t, durango, env.latestForkTime),
->>>>>>> 0cd1353e
 						Bootstrapped: &utils.Atomic[bool]{},
 						Fx:           env.fx,
 						FlowChecker:  env.flowChecker,
@@ -1535,16 +1526,7 @@
 				env.state = state.NewMockDiff(ctrl)
 				e := &StandardTxExecutor{
 					Backend: &Backend{
-<<<<<<< HEAD
-						Config: &config.Config{
-							BanffTime:    env.latestForkTime,
-							CortinaTime:  env.latestForkTime,
-							DurangoTime:  env.latestForkTime,
-							EUpgradeTime: mockable.MaxTime,
-						},
-=======
 						Config:       defaultTestConfig(t, durango, env.latestForkTime),
->>>>>>> 0cd1353e
 						Bootstrapped: &utils.Atomic[bool]{},
 						Fx:           env.fx,
 						FlowChecker:  env.flowChecker,
@@ -1568,16 +1550,7 @@
 				env.state.EXPECT().GetPendingValidator(env.unsignedTx.Subnet, env.unsignedTx.NodeID).Return(nil, database.ErrNotFound)
 				e := &StandardTxExecutor{
 					Backend: &Backend{
-<<<<<<< HEAD
-						Config: &config.Config{
-							BanffTime:    env.latestForkTime,
-							CortinaTime:  env.latestForkTime,
-							DurangoTime:  env.latestForkTime,
-							EUpgradeTime: mockable.MaxTime,
-						},
-=======
 						Config:       defaultTestConfig(t, durango, env.latestForkTime),
->>>>>>> 0cd1353e
 						Bootstrapped: &utils.Atomic[bool]{},
 						Fx:           env.fx,
 						FlowChecker:  env.flowChecker,
@@ -1604,16 +1577,7 @@
 				env.state.EXPECT().GetCurrentValidator(env.unsignedTx.Subnet, env.unsignedTx.NodeID).Return(&staker, nil).Times(1)
 				e := &StandardTxExecutor{
 					Backend: &Backend{
-<<<<<<< HEAD
-						Config: &config.Config{
-							BanffTime:    env.latestForkTime,
-							CortinaTime:  env.latestForkTime,
-							DurangoTime:  env.latestForkTime,
-							EUpgradeTime: mockable.MaxTime,
-						},
-=======
 						Config:       defaultTestConfig(t, durango, env.latestForkTime),
->>>>>>> 0cd1353e
 						Bootstrapped: &utils.Atomic[bool]{},
 						Fx:           env.fx,
 						FlowChecker:  env.flowChecker,
@@ -1638,16 +1602,7 @@
 				env.state.EXPECT().GetCurrentValidator(env.unsignedTx.Subnet, env.unsignedTx.NodeID).Return(env.staker, nil)
 				e := &StandardTxExecutor{
 					Backend: &Backend{
-<<<<<<< HEAD
-						Config: &config.Config{
-							BanffTime:    env.latestForkTime,
-							CortinaTime:  env.latestForkTime,
-							DurangoTime:  env.latestForkTime,
-							EUpgradeTime: mockable.MaxTime,
-						},
-=======
 						Config:       defaultTestConfig(t, durango, env.latestForkTime),
->>>>>>> 0cd1353e
 						Bootstrapped: &utils.Atomic[bool]{},
 						Fx:           env.fx,
 						FlowChecker:  env.flowChecker,
@@ -1671,16 +1626,7 @@
 				env.state.EXPECT().GetSubnetOwner(env.unsignedTx.Subnet).Return(nil, database.ErrNotFound)
 				e := &StandardTxExecutor{
 					Backend: &Backend{
-<<<<<<< HEAD
-						Config: &config.Config{
-							BanffTime:    env.latestForkTime,
-							CortinaTime:  env.latestForkTime,
-							DurangoTime:  env.latestForkTime,
-							EUpgradeTime: mockable.MaxTime,
-						},
-=======
 						Config:       defaultTestConfig(t, durango, env.latestForkTime),
->>>>>>> 0cd1353e
 						Bootstrapped: &utils.Atomic[bool]{},
 						Fx:           env.fx,
 						FlowChecker:  env.flowChecker,
@@ -1706,16 +1652,7 @@
 				env.fx.EXPECT().VerifyPermission(gomock.Any(), env.unsignedTx.SubnetAuth, env.tx.Creds[len(env.tx.Creds)-1], subnetOwner).Return(errTest)
 				e := &StandardTxExecutor{
 					Backend: &Backend{
-<<<<<<< HEAD
-						Config: &config.Config{
-							BanffTime:    env.latestForkTime,
-							CortinaTime:  env.latestForkTime,
-							DurangoTime:  env.latestForkTime,
-							EUpgradeTime: mockable.MaxTime,
-						},
-=======
 						Config:       defaultTestConfig(t, durango, env.latestForkTime),
->>>>>>> 0cd1353e
 						Bootstrapped: &utils.Atomic[bool]{},
 						Fx:           env.fx,
 						FlowChecker:  env.flowChecker,
@@ -1744,16 +1681,7 @@
 				).Return(errTest)
 				e := &StandardTxExecutor{
 					Backend: &Backend{
-<<<<<<< HEAD
-						Config: &config.Config{
-							BanffTime:    env.latestForkTime,
-							CortinaTime:  env.latestForkTime,
-							DurangoTime:  env.latestForkTime,
-							EUpgradeTime: mockable.MaxTime,
-						},
-=======
 						Config:       defaultTestConfig(t, durango, env.latestForkTime),
->>>>>>> 0cd1353e
 						Bootstrapped: &utils.Atomic[bool]{},
 						Fx:           env.fx,
 						FlowChecker:  env.flowChecker,
@@ -1906,16 +1834,7 @@
 				env.state = state.NewMockDiff(ctrl)
 				e := &StandardTxExecutor{
 					Backend: &Backend{
-<<<<<<< HEAD
-						Config: &config.Config{
-							BanffTime:    env.latestForkTime,
-							CortinaTime:  env.latestForkTime,
-							DurangoTime:  env.latestForkTime,
-							EUpgradeTime: mockable.MaxTime,
-						},
-=======
 						Config:       defaultTestConfig(t, durango, env.latestForkTime),
->>>>>>> 0cd1353e
 						Bootstrapped: &utils.Atomic[bool]{},
 						Fx:           env.fx,
 						FlowChecker:  env.flowChecker,
@@ -1938,16 +1857,7 @@
 				env.state.EXPECT().GetTimestamp().Return(env.latestForkTime)
 				e := &StandardTxExecutor{
 					Backend: &Backend{
-<<<<<<< HEAD
-						Config: &config.Config{
-							BanffTime:    env.latestForkTime,
-							CortinaTime:  env.latestForkTime,
-							DurangoTime:  env.latestForkTime,
-							EUpgradeTime: mockable.MaxTime,
-						},
-=======
 						Config:       defaultTestConfig(t, durango, env.latestForkTime),
->>>>>>> 0cd1353e
 						Bootstrapped: &utils.Atomic[bool]{},
 						Fx:           env.fx,
 						FlowChecker:  env.flowChecker,
@@ -1975,17 +1885,7 @@
 
 				e := &StandardTxExecutor{
 					Backend: &Backend{
-<<<<<<< HEAD
-						Config: &config.Config{
-							BanffTime:        env.latestForkTime,
-							CortinaTime:      env.latestForkTime,
-							DurangoTime:      env.latestForkTime,
-							MaxStakeDuration: math.MaxInt64,
-							EUpgradeTime:     mockable.MaxTime,
-						},
-=======
 						Config:       cfg,
->>>>>>> 0cd1353e
 						Bootstrapped: &utils.Atomic[bool]{},
 						Fx:           env.fx,
 						FlowChecker:  env.flowChecker,
@@ -2018,17 +1918,7 @@
 
 				e := &StandardTxExecutor{
 					Backend: &Backend{
-<<<<<<< HEAD
-						Config: &config.Config{
-							BanffTime:        env.latestForkTime,
-							CortinaTime:      env.latestForkTime,
-							DurangoTime:      env.latestForkTime,
-							EUpgradeTime:     mockable.MaxTime,
-							MaxStakeDuration: math.MaxInt64,
-						},
-=======
 						Config:       cfg,
->>>>>>> 0cd1353e
 						Bootstrapped: &utils.Atomic[bool]{},
 						Fx:           env.fx,
 						FlowChecker:  env.flowChecker,
@@ -2066,17 +1956,7 @@
 
 				e := &StandardTxExecutor{
 					Backend: &Backend{
-<<<<<<< HEAD
-						Config: &config.Config{
-							BanffTime:        env.latestForkTime,
-							CortinaTime:      env.latestForkTime,
-							DurangoTime:      env.latestForkTime,
-							EUpgradeTime:     mockable.MaxTime,
-							MaxStakeDuration: math.MaxInt64,
-						},
-=======
 						Config:       cfg,
->>>>>>> 0cd1353e
 						Bootstrapped: &utils.Atomic[bool]{},
 						Fx:           env.fx,
 						FlowChecker:  env.flowChecker,
