--- conflicted
+++ resolved
@@ -82,11 +82,7 @@
 	require := require.New(t)
 	ctrl := gomock.NewController(t)
 
-<<<<<<< HEAD
-	env := newEnvironment(t, ctrl, banffFork)
-=======
 	env := newEnvironment(t, ctrl, banff)
->>>>>>> 1c92a173
 	now := env.clk.Time()
 	env.clk.Set(now)
 
@@ -293,12 +289,7 @@
 func TestBanffStandardBlockUpdatePrimaryNetworkStakers(t *testing.T) {
 	require := require.New(t)
 
-<<<<<<< HEAD
-	env := newEnvironment(t, nil, banffFork)
-	env.config.BanffTime = time.Time{} // activate Banff
-=======
 	env := newEnvironment(t, nil, banff)
->>>>>>> 1c92a173
 
 	// Case: Timestamp is after next validator start time
 	// Add a pending validator
@@ -499,12 +490,7 @@
 	for _, test := range tests {
 		t.Run(test.description, func(t *testing.T) {
 			require := require.New(t)
-<<<<<<< HEAD
-			env := newEnvironment(t, nil, banffFork)
-			env.config.BanffTime = time.Time{} // activate Banff
-=======
 			env := newEnvironment(t, nil, banff)
->>>>>>> 1c92a173
 
 			subnetID := testSubnet1.ID()
 			env.config.TrackedSubnets.Add(subnetID)
@@ -603,12 +589,7 @@
 // is after the new timestamp
 func TestBanffStandardBlockRemoveSubnetValidator(t *testing.T) {
 	require := require.New(t)
-<<<<<<< HEAD
-	env := newEnvironment(t, nil, banffFork)
-	env.config.BanffTime = time.Time{} // activate Banff
-=======
 	env := newEnvironment(t, nil, banff)
->>>>>>> 1c92a173
 
 	subnetID := testSubnet1.ID()
 	env.config.TrackedSubnets.Add(subnetID)
@@ -705,12 +686,7 @@
 	for _, tracked := range []bool{true, false} {
 		t.Run(fmt.Sprintf("tracked %t", tracked), func(t *testing.T) {
 			require := require.New(t)
-<<<<<<< HEAD
-			env := newEnvironment(t, nil, banffFork)
-			env.config.BanffTime = time.Time{} // activate Banff
-=======
 			env := newEnvironment(t, nil, banff)
->>>>>>> 1c92a173
 
 			subnetID := testSubnet1.ID()
 			if tracked {
@@ -770,12 +746,7 @@
 
 func TestBanffStandardBlockDelegatorStakerWeight(t *testing.T) {
 	require := require.New(t)
-<<<<<<< HEAD
-	env := newEnvironment(t, nil, banffFork)
-	env.config.BanffTime = time.Time{} // activate Banff
-=======
 	env := newEnvironment(t, nil, banff)
->>>>>>> 1c92a173
 
 	// Case: Timestamp is after next validator start time
 	// Add a pending validator
