// Copyright (C) 2019-2023, Ava Labs, Inc. All rights reserved.
// See the file LICENSE for licensing terms.

package builder

import (
	"context"
	"testing"

	"github.com/stretchr/testify/require"

	"github.com/ava-labs/avalanchego/ids"
	"github.com/ava-labs/avalanchego/utils/constants"
	"github.com/ava-labs/avalanchego/utils/crypto/secp256k1"
	"github.com/ava-labs/avalanchego/vms/components/message"
	"github.com/ava-labs/avalanchego/vms/platformvm/txs"

	txbuilder "github.com/ava-labs/avalanchego/vms/platformvm/txs/builder"
)

func getValidTx(txBuilder txbuilder.Builder, t *testing.T) *txs.Tx {
	tx, err := txBuilder.NewCreateChainTx(
		testSubnet1.ID(),
		nil,
		constants.AVMID,
		nil,
		"chain name",
		[]*secp256k1.PrivateKey{testSubnet1ControlKeys[0], testSubnet1ControlKeys[1]},
		ids.ShortEmpty,
	)
	require.NoError(t, err)
	return tx
}

// show that a tx learned from gossip is validated and added to mempool
func TestMempoolValidGossipedTxIsAddedToMempool(t *testing.T) {
	require := require.New(t)

	env := newEnvironment(t, latestFork)
	env.ctx.Lock.Lock()
	defer func() {
		require.NoError(shutdownEnvironment(env))
	}()

	var gossipedBytes []byte
	env.sender.SendAppGossipF = func(_ context.Context, b []byte) error {
		gossipedBytes = b
		return nil
	}

	nodeID := ids.GenerateTestNodeID()

	// create a tx
	tx := getValidTx(env.txBuilder, t)
	txID := tx.ID()

	msg := message.Tx{Tx: tx.Bytes()}
	msgBytes, err := message.Build(&msg)
	require.NoError(err)
	// Free lock because [AppGossip] waits for the context lock
	env.ctx.Lock.Unlock()
	// show that unknown tx is added to mempool
	require.NoError(env.AppGossip(context.Background(), nodeID, msgBytes))
	require.True(env.Builder.Has(txID))
	// Grab lock back
	env.ctx.Lock.Lock()

	// and gossiped if it has just been discovered
	require.NotNil(gossipedBytes)

	// show gossiped bytes can be decoded to the original tx
	replyIntf, err := message.Parse(gossipedBytes)
	require.NoError(err)

	reply := replyIntf.(*message.Tx)
	retrivedTx, err := txs.Parse(txs.Codec, reply.Tx)
	require.NoError(err)

	require.Equal(txID, retrivedTx.ID())
}

// show that txs already marked as invalid are not re-requested on gossiping
func TestMempoolInvalidGossipedTxIsNotAddedToMempool(t *testing.T) {
	require := require.New(t)

	env := newEnvironment(t, latestFork)
	env.ctx.Lock.Lock()
	defer func() {
		require.NoError(shutdownEnvironment(env))
	}()

	// create a tx and mark as invalid
	tx := getValidTx(env.txBuilder, t)
	txID := tx.ID()
	env.Builder.MarkDropped(txID, errTestingDropped)

	// show that the invalid tx is not requested
	nodeID := ids.GenerateTestNodeID()
	msg := message.Tx{Tx: tx.Bytes()}
	msgBytes, err := message.Build(&msg)
	require.NoError(err)
	env.ctx.Lock.Unlock()
	require.NoError(env.AppGossip(context.Background(), nodeID, msgBytes))
	env.ctx.Lock.Lock()
	require.False(env.Builder.Has(txID))
}

// show that locally generated txs are gossiped
func TestMempoolNewLocaTxIsGossiped(t *testing.T) {
	require := require.New(t)

	env := newEnvironment(t, latestFork)
	env.ctx.Lock.Lock()
	defer func() {
		require.NoError(shutdownEnvironment(env))
	}()

	var gossipedBytes []byte
	env.sender.SendAppGossipF = func(_ context.Context, b []byte) error {
		gossipedBytes = b
		return nil
	}

	// add a tx to the mempool and show it gets gossiped
	tx := getValidTx(env.txBuilder, t)
	txID := tx.ID()

	require.NoError(env.Builder.AddUnverifiedTx(tx))
	require.NotNil(gossipedBytes)

	// show gossiped bytes can be decoded to the original tx
	replyIntf, err := message.Parse(gossipedBytes)
	require.NoError(err)

	reply := replyIntf.(*message.Tx)
	retrivedTx, err := txs.Parse(txs.Codec, reply.Tx)
	require.NoError(err)

	require.Equal(txID, retrivedTx.ID())

	// show that transaction is not re-gossiped is recently added to mempool
	gossipedBytes = nil
	env.Builder.Remove([]*txs.Tx{tx})
<<<<<<< HEAD
	err = env.Builder.Add(tx, env.state.GetTimestamp())
	require.NoError(err)
=======
	require.NoError(env.Builder.Add(tx))
>>>>>>> 97d9253f

	require.Nil(gossipedBytes)
}<|MERGE_RESOLUTION|>--- conflicted
+++ resolved
@@ -141,12 +141,7 @@
 	// show that transaction is not re-gossiped is recently added to mempool
 	gossipedBytes = nil
 	env.Builder.Remove([]*txs.Tx{tx})
-<<<<<<< HEAD
-	err = env.Builder.Add(tx, env.state.GetTimestamp())
-	require.NoError(err)
-=======
-	require.NoError(env.Builder.Add(tx))
->>>>>>> 97d9253f
+	require.NoError(env.Builder.Add(tx, env.state.GetTimestamp()))
 
 	require.Nil(gossipedBytes)
 }