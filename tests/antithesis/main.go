--- conflicted
+++ resolved
@@ -32,11 +32,7 @@
 
 	xtxs "github.com/ava-labs/avalanchego/vms/avm/txs"
 	ptxs "github.com/ava-labs/avalanchego/vms/platformvm/txs"
-<<<<<<< HEAD
-	xbackends "github.com/ava-labs/avalanchego/wallet/chain/x/backends"
-=======
 	xbuilder "github.com/ava-labs/avalanchego/wallet/chain/x/builder"
->>>>>>> f2d8c8c5
 )
 
 const NumKeys = 5
@@ -595,11 +591,7 @@
 			ctx,
 			utxos,
 			client,
-<<<<<<< HEAD
-			xbackends.Parser.Codec(),
-=======
 			xbuilder.Parser.Codec(),
->>>>>>> f2d8c8c5
 			chainID,
 			chainID,
 			w.addrs.List(),
