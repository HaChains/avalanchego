--- conflicted
+++ resolved
@@ -7,217 +7,6 @@
 	"fmt"
 
 	"github.com/ava-labs/avalanchego/ids"
-<<<<<<< HEAD
-	"github.com/ava-labs/avalanchego/utils/math"
-	"github.com/ava-labs/avalanchego/vms/components/avax"
-	"github.com/ava-labs/avalanchego/vms/platformvm/api"
-	"github.com/ava-labs/avalanchego/vms/platformvm/state"
-	"github.com/ava-labs/avalanchego/vms/platformvm/transactions/signed"
-	"github.com/ava-labs/avalanchego/vms/platformvm/transactions/unsigned"
-	"github.com/ava-labs/avalanchego/vms/platformvm/utxos"
-
-	txstate "github.com/ava-labs/avalanchego/vms/platformvm/state/transactions"
-)
-
-var (
-	_ StatefulProposalTx = &StatefulAddDelegatorTx{}
-
-	errDelegatorSubset = errors.New("delegator's time range must be a subset of the validator's time range")
-	errInvalidState    = errors.New("generated output isn't valid state")
-	errOverDelegated   = errors.New("validator would be over delegated")
-)
-
-// StatefulAddDelegatorTx is an unsigned addDelegatorTx
-type StatefulAddDelegatorTx struct {
-	*unsigned.AddDelegatorTx `serialize:"true"`
-
-	txID ids.ID // ID of signed add subnet validator tx
-}
-
-// Attempts to verify this transaction with the provided state.
-func (tx *StatefulAddDelegatorTx) SemanticVerify(vm *VM, parentState state.Mutable, stx *signed.Tx) error {
-	startTime := tx.StartTime()
-	maxLocalStartTime := vm.clock.Time().Add(maxFutureStartTime)
-	if startTime.After(maxLocalStartTime) {
-		return errFutureStakeTime
-	}
-
-	_, _, err := tx.Execute(vm, parentState, stx)
-	// We ignore [errFutureStakeTime] here because an advanceTimeTx will be
-	// issued before this transaction is issued.
-	if errors.Is(err, errFutureStakeTime) {
-		return nil
-	}
-	return err
-}
-
-// Execute this transaction.
-func (tx *StatefulAddDelegatorTx) Execute(
-	vm *VM,
-	parentState state.Mutable,
-	stx *signed.Tx,
-) (
-	state.Versioned,
-	state.Versioned,
-	error,
-) {
-	// Verify the tx is well-formed
-	if err := stx.SyntacticVerify(vm.ctx); err != nil {
-		return nil, nil, err
-	}
-
-	duration := tx.Validator.Duration()
-	switch {
-	case duration < vm.MinStakeDuration: // Ensure staking length is not too short
-		return nil, nil, errStakeTooShort
-	case duration > vm.MaxStakeDuration: // Ensure staking length is not too long
-		return nil, nil, errStakeTooLong
-	case tx.Validator.Wght < vm.MinDelegatorStake:
-		// Ensure validator is staking at least the minimum amount
-		return nil, nil, errWeightTooSmall
-	}
-
-	outs := make([]*avax.TransferableOutput, len(tx.Outs)+len(tx.Stake))
-	copy(outs, tx.Outs)
-	copy(outs[len(tx.Outs):], tx.Stake)
-
-	currentStakers := parentState.CurrentStakerChainState()
-	pendingStakers := parentState.PendingStakerChainState()
-
-	if vm.bootstrapped.GetValue() {
-		currentTimestamp := parentState.GetTimestamp()
-		// Ensure the proposed validator starts after the current timestamp
-		validatorStartTime := tx.StartTime()
-		if !currentTimestamp.Before(validatorStartTime) {
-			return nil, nil, fmt.Errorf(
-				"chain timestamp (%s) not before validator's start time (%s)",
-				currentTimestamp,
-				validatorStartTime,
-			)
-		}
-
-		currentValidator, err := currentStakers.GetValidator(tx.Validator.NodeID)
-		if err != nil && err != database.ErrNotFound {
-			return nil, nil, fmt.Errorf(
-				"failed to find whether %s is a validator: %w",
-				tx.Validator.NodeID,
-				err,
-			)
-		}
-
-		pendingValidator := pendingStakers.GetValidator(tx.Validator.NodeID)
-		pendingDelegators := pendingValidator.Delegators()
-
-		var (
-			vdrTx                  *unsigned.AddValidatorTx
-			currentDelegatorWeight uint64
-			currentDelegators      []signed.DelegatorAndID
-		)
-		if err == nil {
-			// This delegator is attempting to delegate to a currently validing
-			// node.
-			vdrTx, _ = currentValidator.AddValidatorTx()
-			currentDelegatorWeight = currentValidator.DelegatorWeight()
-			currentDelegators = currentValidator.Delegators()
-		} else {
-			// This delegator is attempting to delegate to a node that hasn't
-			// started validating yet.
-			vdrTx, _, err = pendingStakers.GetValidatorTx(tx.Validator.NodeID)
-			if err != nil {
-				if err == database.ErrNotFound {
-					return nil, nil, errDelegatorSubset
-				}
-				return nil, nil, fmt.Errorf(
-					"failed to find whether %s is a validator: %w",
-					tx.Validator.NodeID,
-					err,
-				)
-			}
-		}
-
-		// Ensure that the period this delegator delegates is a subset of the
-		// time the validator validates.
-		if !tx.Validator.BoundedBy(vdrTx.StartTime(), vdrTx.EndTime()) {
-			return nil, nil, errDelegatorSubset
-		}
-
-		// Ensure that the period this delegator delegates wouldn't become over
-		// delegated.
-		vdrWeight := vdrTx.Weight()
-		currentWeight, err := math.Add64(vdrWeight, currentDelegatorWeight)
-		if err != nil {
-			return nil, nil, err
-		}
-
-		maximumWeight, err := math.Mul64(MaxValidatorWeightFactor, vdrWeight)
-		if err != nil {
-			return nil, nil, api.ErrStakeOverflow
-		}
-
-		if !currentTimestamp.Before(vm.ApricotPhase3Time) {
-			maximumWeight = math.Min64(maximumWeight, vm.MaxValidatorStake)
-		}
-
-		canDelegate, err := txstate.CanDelegate(
-			currentDelegators,
-			pendingDelegators,
-			tx.AddDelegatorTx,
-			currentWeight,
-			maximumWeight,
-		)
-		if err != nil {
-			return nil, nil, err
-		}
-		if !canDelegate {
-			return nil, nil, errOverDelegated
-		}
-
-		// Verify the flowcheck
-		if err := vm.spendHandler.SemanticVerifySpend(
-			parentState,
-			tx.AddDelegatorTx,
-			tx.Ins,
-			outs,
-			stx.Creds,
-			vm.AddStakerTxFee,
-			vm.ctx.AVAXAssetID,
-		); err != nil {
-			return nil, nil, fmt.Errorf("failed SemanticVerifySpend: %w", err)
-		}
-
-		// Make sure the tx doesn't start too far in the future. This is done
-		// last to allow SemanticVerification to explicitly check for this
-		// error.
-		maxStartTime := currentTimestamp.Add(maxFutureStartTime)
-		if validatorStartTime.After(maxStartTime) {
-			return nil, nil, errFutureStakeTime
-		}
-	}
-
-	// Set up the state if this tx is committed
-	newlyPendingStakers := pendingStakers.AddStaker(stx)
-	onCommitState := state.NewVersioned(parentState, currentStakers, newlyPendingStakers)
-
-	// Consume the UTXOS
-	utxos.ConsumeInputs(onCommitState, tx.Ins)
-	// Produce the UTXOS
-	utxos.ProduceOutputs(onCommitState, tx.txID, vm.ctx.AVAXAssetID, tx.Outs)
-
-	// Set up the state if this tx is aborted
-	onAbortState := state.NewVersioned(parentState, currentStakers, pendingStakers)
-	// Consume the UTXOS
-	utxos.ConsumeInputs(onAbortState, tx.Ins)
-	// Produce the UTXOS
-	utxos.ProduceOutputs(onAbortState, tx.txID, vm.ctx.AVAXAssetID, outs)
-
-	return onCommitState, onAbortState, nil
-}
-
-// InitiallyPrefersCommit returns true if the proposed validators start time is
-// after the current wall clock time,
-func (tx *StatefulAddDelegatorTx) InitiallyPrefersCommit(vm *VM) bool {
-	return tx.StartTime().After(vm.clock.Time())
-=======
 	"github.com/ava-labs/avalanchego/utils/crypto"
 	"github.com/ava-labs/avalanchego/vms/components/avax"
 	"github.com/ava-labs/avalanchego/vms/platformvm/txs"
@@ -265,5 +54,4 @@
 		return nil, err
 	}
 	return tx, tx.SyntacticVerify(vm.ctx)
->>>>>>> 149c5473
 }