--- conflicted
+++ resolved
@@ -51,14 +51,11 @@
 
 	CantHealth,
 
-<<<<<<< HEAD
 	CantAppRequest,
 	CantAppResponse,
 	CantAppGossip,
-	CantAppRequestFailed bool
-=======
+	CantAppRequestFailed,
 	CantGetVtx, CantGetVM bool
->>>>>>> dca1a485
 
 	IsBootstrappedF                                    func() bool
 	ContextF                                           func() *snow.Context
@@ -70,19 +67,12 @@
 	MultiPutF                                          func(validatorID ids.ShortID, requestID uint32, containers [][]byte) error
 	AcceptedFrontierF, GetAcceptedF, AcceptedF, ChitsF func(validatorID ids.ShortID, requestID uint32, containerIDs []ids.ID) error
 	GetAcceptedFrontierF, GetFailedF, GetAncestorsFailedF,
-<<<<<<< HEAD
-	QueryFailedF, GetAcceptedFrontierFailedF, GetAcceptedFailedF,
-	AppRequestFailedF func(nodeID ids.ShortID, requestID uint32) error
-	AppRequestF, AppGossipF, AppResponseF func(validatorID ids.ShortID, requestID uint32, msg []byte) error
+	QueryFailedF, GetAcceptedFrontierFailedF, GetAcceptedFailedF, AppRequestFailedF func(validatorID ids.ShortID, requestID uint32) error
 	ConnectedF, DisconnectedF             func(validatorID ids.ShortID) error
 	HealthF                               func() (interface{}, error)
-=======
-	QueryFailedF, GetAcceptedFrontierFailedF, GetAcceptedFailedF func(validatorID ids.ShortID, requestID uint32) error
-	ConnectedF, DisconnectedF func(validatorID ids.ShortID) error
-	HealthF                   func() (interface{}, error)
-	GetVtxF                   func() (avalanche.Vertex, error)
-	GetVMF                    func() VM
->>>>>>> dca1a485
+	GetVtxF                               func() (avalanche.Vertex, error)
+	GetVMF                                func() VM
+	AppRequestF, AppGossipF, AppResponseF func(validatorID ids.ShortID, requestID uint32, msg []byte) error
 }
 
 var _ Engine = &EngineTest{}
@@ -90,50 +80,37 @@
 // Default ...
 func (e *EngineTest) Default(cant bool) {
 	e.CantIsBootstrapped = cant
-
 	e.CantTimeout = cant
 	e.CantGossip = cant
 	e.CantHalt = cant
 	e.CantShutdown = cant
-
 	e.CantContext = cant
-
 	e.CantNotify = cant
-
 	e.CantGetAcceptedFrontier = cant
 	e.CantGetAcceptedFrontierFailed = cant
 	e.CantAcceptedFrontier = cant
-
 	e.CantGetAccepted = cant
 	e.CantGetAcceptedFailed = cant
 	e.CantAccepted = cant
-
 	e.CantGet = cant
 	e.CantGetAncestors = cant
 	e.CantGetAncestorsFailed = cant
 	e.CantGetFailed = cant
 	e.CantPut = cant
 	e.CantMultiPut = cant
-
 	e.CantPushQuery = cant
 	e.CantPullQuery = cant
 	e.CantQueryFailed = cant
 	e.CantChits = cant
-
 	e.CantConnected = cant
 	e.CantDisconnected = cant
-
 	e.CantHealth = cant
-
-<<<<<<< HEAD
 	e.CantAppRequest = cant
 	e.CantAppRequestFailed = cant
 	e.CantAppResponse = cant
 	e.CantAppGossip = cant
-=======
 	e.CantGetVtx = cant
 	e.CantGetVM = cant
->>>>>>> dca1a485
 }
 
 func (e *EngineTest) Context() *snow.Context {
@@ -401,7 +378,6 @@
 	return errors.New("unexpectedly called QueryFailed")
 }
 
-<<<<<<< HEAD
 func (e *EngineTest) AppRequestFailed(nodeID ids.ShortID, requestID uint32) error {
 	if e.AppRequestFailedF != nil {
 		return e.AppRequestFailedF(nodeID, requestID)
@@ -455,8 +431,6 @@
 }
 
 // Chits ...
-=======
->>>>>>> dca1a485
 func (e *EngineTest) Chits(validatorID ids.ShortID, requestID uint32, containerIDs []ids.ID) error {
 	if e.ChitsF != nil {
 		return e.ChitsF(validatorID, requestID, containerIDs)
