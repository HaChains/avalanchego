--- conflicted
+++ resolved
@@ -15,11 +15,7 @@
 	"github.com/ava-labs/avalanchego/vms/secp256k1fx"
 	"github.com/ava-labs/avalanchego/wallet/subnet/primary/common"
 
-<<<<<<< HEAD
-	pChainValidators "github.com/ava-labs/avalanchego/vms/platformvm/validators"
-=======
 	pChainValidator "github.com/ava-labs/avalanchego/vms/platformvm/validator"
->>>>>>> 36cb8474
 )
 
 var (
@@ -59,11 +55,7 @@
 	//   will take from delegation rewards. If 1,000,000 is provided, 100% of
 	//   the delegation reward will be sent to the validator's [rewardsOwner].
 	IssueAddValidatorTx(
-<<<<<<< HEAD
-		validator *pChainValidators.Validator,
-=======
 		validator *pChainValidator.Validator,
->>>>>>> 36cb8474
 		rewardsOwner *secp256k1fx.OutputOwners,
 		shares uint32,
 		options ...common.Option,
@@ -75,11 +67,7 @@
 	// - [validator] specifies all the details of the validation period such as
 	//   the startTime, endTime, sampling weight, nodeID, and subnetID.
 	IssueAddSubnetValidatorTx(
-<<<<<<< HEAD
-		validator *pChainValidators.SubnetValidator,
-=======
 		validator *pChainValidator.SubnetValidator,
->>>>>>> 36cb8474
 		options ...common.Option,
 	) (ids.ID, error)
 
@@ -91,11 +79,7 @@
 	// - [rewardsOwner] specifies the owner of all the rewards this delegator
 	//   may accrue at the end of its delegation period.
 	IssueAddDelegatorTx(
-<<<<<<< HEAD
-		validator *pChainValidators.Validator,
-=======
 		validator *pChainValidator.Validator,
->>>>>>> 36cb8474
 		rewardsOwner *secp256k1fx.OutputOwners,
 		options ...common.Option,
 	) (ids.ID, error)
@@ -200,11 +184,7 @@
 }
 
 func (w *wallet) IssueAddValidatorTx(
-<<<<<<< HEAD
-	validator *pChainValidators.Validator,
-=======
 	validator *pChainValidator.Validator,
->>>>>>> 36cb8474
 	rewardsOwner *secp256k1fx.OutputOwners,
 	shares uint32,
 	options ...common.Option,
@@ -217,11 +197,7 @@
 }
 
 func (w *wallet) IssueAddSubnetValidatorTx(
-<<<<<<< HEAD
-	validator *pChainValidators.SubnetValidator,
-=======
 	validator *pChainValidator.SubnetValidator,
->>>>>>> 36cb8474
 	options ...common.Option,
 ) (ids.ID, error) {
 	utx, err := w.builder.NewAddSubnetValidatorTx(validator, options...)
@@ -232,11 +208,7 @@
 }
 
 func (w *wallet) IssueAddDelegatorTx(
-<<<<<<< HEAD
-	validator *pChainValidators.Validator,
-=======
 	validator *pChainValidator.Validator,
->>>>>>> 36cb8474
 	rewardsOwner *secp256k1fx.OutputOwners,
 	options ...common.Option,
 ) (ids.ID, error) {
