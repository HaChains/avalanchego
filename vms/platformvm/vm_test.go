// Copyright (C) 2019-2024, Ava Labs, Inc. All rights reserved.
// See the file LICENSE for licensing terms.

package platformvm

import (
	"bytes"
	"context"
	"fmt"
	"testing"
	"time"

	"github.com/prometheus/client_golang/prometheus"

	"github.com/stretchr/testify/require"

	"github.com/ava-labs/avalanchego/chains"
	"github.com/ava-labs/avalanchego/chains/atomic"
	"github.com/ava-labs/avalanchego/database"
	"github.com/ava-labs/avalanchego/database/memdb"
	"github.com/ava-labs/avalanchego/database/prefixdb"
	"github.com/ava-labs/avalanchego/ids"
	"github.com/ava-labs/avalanchego/message"
	"github.com/ava-labs/avalanchego/proto/pb/p2p"
	"github.com/ava-labs/avalanchego/snow"
	"github.com/ava-labs/avalanchego/snow/choices"
	"github.com/ava-labs/avalanchego/snow/consensus/snowball"
	"github.com/ava-labs/avalanchego/snow/engine/common"
	"github.com/ava-labs/avalanchego/snow/engine/common/queue"
	"github.com/ava-labs/avalanchego/snow/engine/common/tracker"
	"github.com/ava-labs/avalanchego/snow/engine/snowman/bootstrap"
	"github.com/ava-labs/avalanchego/snow/networking/benchlist"
	"github.com/ava-labs/avalanchego/snow/networking/handler"
	"github.com/ava-labs/avalanchego/snow/networking/router"
	"github.com/ava-labs/avalanchego/snow/networking/sender"
	"github.com/ava-labs/avalanchego/snow/networking/timeout"
	"github.com/ava-labs/avalanchego/snow/snowtest"
	"github.com/ava-labs/avalanchego/snow/uptime"
	"github.com/ava-labs/avalanchego/snow/validators"
	"github.com/ava-labs/avalanchego/subnets"
	"github.com/ava-labs/avalanchego/utils/constants"
	"github.com/ava-labs/avalanchego/utils/crypto/secp256k1"
	"github.com/ava-labs/avalanchego/utils/formatting/address"
	"github.com/ava-labs/avalanchego/utils/logging"
	"github.com/ava-labs/avalanchego/utils/math/meter"
	"github.com/ava-labs/avalanchego/utils/resource"
	"github.com/ava-labs/avalanchego/utils/set"
	"github.com/ava-labs/avalanchego/utils/timer"
	"github.com/ava-labs/avalanchego/utils/timer/mockable"
	"github.com/ava-labs/avalanchego/utils/units"
	"github.com/ava-labs/avalanchego/version"
	"github.com/ava-labs/avalanchego/vms/components/avax"
	"github.com/ava-labs/avalanchego/vms/platformvm/block"
	"github.com/ava-labs/avalanchego/vms/platformvm/config"
	"github.com/ava-labs/avalanchego/vms/platformvm/config/configtest"
	"github.com/ava-labs/avalanchego/vms/platformvm/genesis/genesistest"
	"github.com/ava-labs/avalanchego/vms/platformvm/reward"
	"github.com/ava-labs/avalanchego/vms/platformvm/status"
	"github.com/ava-labs/avalanchego/vms/platformvm/txs"
	"github.com/ava-labs/avalanchego/vms/secp256k1fx"

	smcon "github.com/ava-labs/avalanchego/snow/consensus/snowman"
	smeng "github.com/ava-labs/avalanchego/snow/engine/snowman"
	snowgetter "github.com/ava-labs/avalanchego/snow/engine/snowman/getter"
	timetracker "github.com/ava-labs/avalanchego/snow/networking/tracker"
	blockbuilder "github.com/ava-labs/avalanchego/vms/platformvm/block/builder"
	blockexecutor "github.com/ava-labs/avalanchego/vms/platformvm/block/executor"
	txbuilder "github.com/ava-labs/avalanchego/vms/platformvm/txs/builder"
	txexecutor "github.com/ava-labs/avalanchego/vms/platformvm/txs/executor"
)

type activeFork uint8

const (
	apricotPhase3 activeFork = iota
	apricotPhase5
	banffFork
	cortinaFork
	durangoFork

	latestFork activeFork = durangoFork
)

var (
	defaultRewardConfig = reward.Config{
		MaxConsumptionRate: .12 * reward.PercentDenominator,
		MinConsumptionRate: .10 * reward.PercentDenominator,
		MintingPeriod:      365 * 24 * time.Hour,
		SupplyCap:          720 * units.MegaAvax,
	}

	defaultTxFee = uint64(100)

	latestForkTime = genesistest.ValidateEndTime.Add(-5 * configtest.MinStakingDuration)

	defaultMinDelegatorStake = 1 * units.MilliAvax

	// subnet that exists at genesis in defaultVM
	// Its controlKeys are ts.SubnetControlKeys
	// Its threshold is 2
	testSubnet1 *txs.Tx
)

type mutableSharedMemory struct {
	atomic.SharedMemory
}

func defaultVM(t *testing.T, fork activeFork) (*VM, database.Database, *mutableSharedMemory) {
	require := require.New(t)
	var (
		apricotPhase3Time = mockable.MaxTime
		apricotPhase5Time = mockable.MaxTime
		banffTime         = mockable.MaxTime
		cortinaTime       = mockable.MaxTime
		durangoTime       = mockable.MaxTime
	)

	// always reset latestForkTime (a package level variable)
	// to ensure test independence
	latestForkTime = genesistest.GenesisTime.Add(time.Second)
	switch fork {
	case durangoFork:
		durangoTime = latestForkTime
		fallthrough
	case cortinaFork:
		cortinaTime = latestForkTime
		fallthrough
	case banffFork:
		banffTime = latestForkTime
		fallthrough
	case apricotPhase5:
		apricotPhase5Time = latestForkTime
		fallthrough
	case apricotPhase3:
		apricotPhase3Time = latestForkTime
	default:
		require.NoError(fmt.Errorf("unhandled fork %d", fork))
	}

	vm := &VM{Config: config.Config{
		Chains:                 chains.TestManager,
		UptimeLockedCalculator: uptime.NewLockedCalculator(),
		SybilProtectionEnabled: true,
		Validators:             validators.NewManager(),
		TxFee:                  defaultTxFee,
		CreateSubnetTxFee:      100 * defaultTxFee,
		TransformSubnetTxFee:   100 * defaultTxFee,
		CreateBlockchainTxFee:  100 * defaultTxFee,
		MinValidatorStake:      configtest.MinValidatorStake,
		MaxValidatorStake:      configtest.MaxValidatorStake,
		MinDelegatorStake:      defaultMinDelegatorStake,
		MinStakeDuration:       configtest.MinStakingDuration,
		MaxStakeDuration:       configtest.MaxStakingDuration,
		RewardConfig:           defaultRewardConfig,
		ApricotPhase3Time:      apricotPhase3Time,
		ApricotPhase5Time:      apricotPhase5Time,
		BanffTime:              banffTime,
		CortinaTime:            cortinaTime,
		DurangoTime:            durangoTime,
	}}

	db := memdb.New()
	chainDB := prefixdb.New([]byte{0}, db)
	atomicDB := prefixdb.New([]byte{1}, db)

	vm.clock.Set(latestForkTime)
	msgChan := make(chan common.Message, 1)
	ctx := snowtest.Context(t, snowtest.PChainID)

	m := atomic.NewMemory(atomicDB)
	msm := &mutableSharedMemory{
		SharedMemory: m.NewSharedMemory(ctx.ChainID),
	}
	ctx.SharedMemory = msm

	ctx.Lock.Lock()
	defer ctx.Lock.Unlock()
	_, genesisBytes := genesistest.Genesis(t, ctx)
	appSender := &common.SenderTest{}
	appSender.CantSendAppGossip = true
	appSender.SendAppGossipF = func(context.Context, []byte) error {
		return nil
	}

	require.NoError(vm.Initialize(
		context.Background(),
		ctx,
		chainDB,
		genesisBytes,
		nil,
		nil,
		msgChan,
		nil,
		appSender,
	))

	// align chain time and local clock
	vm.state.SetTimestamp(vm.clock.Time())

	require.NoError(vm.SetState(context.Background(), snow.NormalOp))

	// Create a subnet and store it in testSubnet1
	// Note: following Banff activation, block acceptance will move
	// chain time ahead
	var err error
	testSubnet1, err = vm.txBuilder.NewCreateSubnetTx(
		2, // threshold; 2 sigs needed to add validator to this subnet
		[]ids.ShortID{
			genesistest.SubnetControlKeys[0].PublicKey().Address(),
			genesistest.SubnetControlKeys[1].PublicKey().Address(),
			genesistest.SubnetControlKeys[2].PublicKey().Address(),
		},
		[]*secp256k1.PrivateKey{genesistest.Keys[0]}, // pays tx fee
		genesistest.Keys[0].PublicKey().Address(),    // change addr
	)
	require.NoError(err)
	vm.ctx.Lock.Unlock()
	require.NoError(vm.issueTx(context.Background(), testSubnet1))
	vm.ctx.Lock.Lock()
	blk, err := vm.Builder.BuildBlock(context.Background())
	require.NoError(err)
	require.NoError(blk.Verify(context.Background()))
	require.NoError(blk.Accept(context.Background()))
	require.NoError(vm.SetPreference(context.Background(), vm.manager.LastAccepted()))

	t.Cleanup(func() {
		vm.ctx.Lock.Lock()
		defer vm.ctx.Lock.Unlock()

		require.NoError(vm.Shutdown(context.Background()))
	})

	return vm, db, msm
}

// Ensure genesis state is parsed from bytes and stored correctly
func TestGenesis(t *testing.T) {
	require := require.New(t)
	vm, _, _ := defaultVM(t, latestFork)
	vm.ctx.Lock.Lock()
	defer vm.ctx.Lock.Unlock()

	// Ensure the genesis block has been accepted and stored
	genesisBlockID, err := vm.LastAccepted(context.Background()) // lastAccepted should be ID of genesis block
	require.NoError(err)

	genesisBlock, err := vm.manager.GetBlock(genesisBlockID)
	require.NoError(err)
	require.Equal(choices.Accepted, genesisBlock.Status())

	genesisState, _ := genesistest.Genesis(t, vm.ctx)
	// Ensure all the genesis UTXOs are there
	for _, utxo := range genesisState.UTXOs {
		_, addrBytes, err := address.ParseBech32(utxo.Address)
		require.NoError(err)

		addr, err := ids.ToShortID(addrBytes)
		require.NoError(err)

		addrs := set.Of(addr)
		utxos, err := avax.GetAllUTXOs(vm.state, addrs)
		require.NoError(err)
		require.Len(utxos, 1)

		out := utxos[0].Out.(*secp256k1fx.TransferOutput)
		if out.Amount() != uint64(utxo.Amount) {
			id := genesistest.Keys[0].PublicKey().Address()
			addr, err := address.FormatBech32(constants.UnitTestHRP, id.Bytes())
			require.NoError(err)

			require.Equal(utxo.Address, addr)
			require.Equal(uint64(utxo.Amount)-vm.CreateSubnetTxFee, out.Amount())
		}
	}

	// Ensure current validator set of primary network is correct
	require.Len(genesisState.Validators, vm.Validators.Count(constants.PrimaryNetworkID))

	for _, nodeID := range genesistest.GenesisNodeIDs {
		_, ok := vm.Validators.GetValidator(constants.PrimaryNetworkID, nodeID)
		require.True(ok)
	}

	// Ensure the new subnet we created exists
	_, _, err = vm.state.GetTx(testSubnet1.ID())
	require.NoError(err)
}

// accept proposal to add validator to primary network
func TestAddValidatorCommit(t *testing.T) {
	require := require.New(t)
	vm, _, _ := defaultVM(t, latestFork)
	vm.ctx.Lock.Lock()
	defer vm.ctx.Lock.Unlock()

	var (
		startTime     = vm.clock.Time().Add(txexecutor.SyncBound).Add(1 * time.Second)
		endTime       = startTime.Add(configtest.MinStakingDuration)
		nodeID        = ids.GenerateTestNodeID()
		rewardAddress = ids.GenerateTestShortID()
	)

	// create valid tx
	tx, err := vm.txBuilder.NewAddValidatorTx(
		vm.MinValidatorStake,
		uint64(startTime.Unix()),
		uint64(endTime.Unix()),
		nodeID,
		rewardAddress,
		reward.PercentDenominator,
		[]*secp256k1.PrivateKey{genesistest.Keys[0]},
		ids.ShortEmpty, // change addr
	)
	require.NoError(err)

	// trigger block creation
	vm.ctx.Lock.Unlock()
	require.NoError(vm.issueTx(context.Background(), tx))
	vm.ctx.Lock.Lock()

	blk, err := vm.Builder.BuildBlock(context.Background())
	require.NoError(err)

	require.NoError(blk.Verify(context.Background()))
	require.NoError(blk.Accept(context.Background()))

	_, txStatus, err := vm.state.GetTx(tx.ID())
	require.NoError(err)
	require.Equal(status.Committed, txStatus)

	// Verify that new validator now in current validator set
	_, err = vm.state.GetCurrentValidator(constants.PrimaryNetworkID, nodeID)
	require.NoError(err)
}

// verify invalid attempt to add validator to primary network
func TestInvalidAddValidatorCommit(t *testing.T) {
	require := require.New(t)
	vm, _, _ := defaultVM(t, cortinaFork)
	vm.ctx.Lock.Lock()
	defer vm.ctx.Lock.Unlock()

	nodeID := ids.GenerateTestNodeID()
	startTime := genesistest.GenesisTime.Add(-txexecutor.SyncBound).Add(-1 * time.Second)
	endTime := startTime.Add(configtest.MinStakingDuration)

	// create invalid tx
	tx, err := vm.txBuilder.NewAddValidatorTx(
		vm.MinValidatorStake,
		uint64(startTime.Unix()),
		uint64(endTime.Unix()),
		nodeID,
		ids.GenerateTestShortID(),
		reward.PercentDenominator,
		[]*secp256k1.PrivateKey{genesistest.Keys[0]},
		ids.ShortEmpty, // change addr
	)
	require.NoError(err)

	preferredID := vm.manager.Preferred()
	preferred, err := vm.manager.GetBlock(preferredID)
	require.NoError(err)
	preferredHeight := preferred.Height()

	statelessBlk, err := block.NewBanffStandardBlock(
		preferred.Timestamp(),
		preferredID,
		preferredHeight+1,
		[]*txs.Tx{tx},
	)
	require.NoError(err)

	blkBytes := statelessBlk.Bytes()

	parsedBlock, err := vm.ParseBlock(context.Background(), blkBytes)
	require.NoError(err)

	err = parsedBlock.Verify(context.Background())
	require.ErrorIs(err, txexecutor.ErrTimestampNotBeforeStartTime)

	txID := statelessBlk.Txs()[0].ID()
	reason := vm.Builder.GetDropReason(txID)
	require.ErrorIs(reason, txexecutor.ErrTimestampNotBeforeStartTime)
}

// Reject attempt to add validator to primary network
func TestAddValidatorReject(t *testing.T) {
	require := require.New(t)
	vm, _, _ := defaultVM(t, cortinaFork)
	vm.ctx.Lock.Lock()
	defer vm.ctx.Lock.Unlock()

	var (
		startTime     = vm.clock.Time().Add(txexecutor.SyncBound).Add(1 * time.Second)
		endTime       = startTime.Add(configtest.MinStakingDuration)
		nodeID        = ids.GenerateTestNodeID()
		rewardAddress = ids.GenerateTestShortID()
	)

	// create valid tx
	tx, err := vm.txBuilder.NewAddValidatorTx(
		vm.MinValidatorStake,
		uint64(startTime.Unix()),
		uint64(endTime.Unix()),
		nodeID,
		rewardAddress,
		reward.PercentDenominator,
		[]*secp256k1.PrivateKey{genesistest.Keys[0]},
		ids.ShortEmpty, // change addr
	)
	require.NoError(err)

	// trigger block creation
	vm.ctx.Lock.Unlock()
	require.NoError(vm.issueTx(context.Background(), tx))
	vm.ctx.Lock.Lock()

	blk, err := vm.Builder.BuildBlock(context.Background())
	require.NoError(err)

	require.NoError(blk.Verify(context.Background()))
	require.NoError(blk.Reject(context.Background()))

	_, _, err = vm.state.GetTx(tx.ID())
	require.ErrorIs(err, database.ErrNotFound)

	_, err = vm.state.GetPendingValidator(constants.PrimaryNetworkID, nodeID)
	require.ErrorIs(err, database.ErrNotFound)
}

// Reject proposal to add validator to primary network
func TestAddValidatorInvalidNotReissued(t *testing.T) {
	require := require.New(t)
	vm, _, _ := defaultVM(t, latestFork)
	vm.ctx.Lock.Lock()
	defer vm.ctx.Lock.Unlock()

	// Use nodeID that is already in the genesis
	repeatNodeID := genesistest.GenesisNodeIDs[0]

	startTime := latestForkTime.Add(txexecutor.SyncBound).Add(1 * time.Second)
	endTime := startTime.Add(configtest.MinStakingDuration)

	// create valid tx
	tx, err := vm.txBuilder.NewAddValidatorTx(
		vm.MinValidatorStake,
		uint64(startTime.Unix()),
		uint64(endTime.Unix()),
		repeatNodeID,
		ids.GenerateTestShortID(),
		reward.PercentDenominator,
		[]*secp256k1.PrivateKey{genesistest.Keys[0]},
		ids.ShortEmpty, // change addr
	)
	require.NoError(err)

	// trigger block creation
	vm.ctx.Lock.Unlock()
	err = vm.issueTx(context.Background(), tx)
	require.ErrorIs(err, txexecutor.ErrAlreadyValidator)
	vm.ctx.Lock.Lock()
}

// Accept proposal to add validator to subnet
func TestAddSubnetValidatorAccept(t *testing.T) {
	require := require.New(t)
	vm, _, _ := defaultVM(t, latestFork)
	vm.ctx.Lock.Lock()
	defer vm.ctx.Lock.Unlock()

	var (
		startTime = vm.clock.Time().Add(txexecutor.SyncBound).Add(1 * time.Second)
		endTime   = startTime.Add(configtest.MinStakingDuration)
		nodeID    = genesistest.GenesisNodeIDs[0]
	)

	// create valid tx
	// note that [startTime, endTime] is a subset of time that test.Keys[0]
	// validates primary network ([test.ValidateStartTime, test.ValidateEndTime])
	tx, err := vm.txBuilder.NewAddSubnetValidatorTx(
		configtest.Weight,
		uint64(startTime.Unix()),
		uint64(endTime.Unix()),
		nodeID,
		testSubnet1.ID(),
		[]*secp256k1.PrivateKey{genesistest.SubnetControlKeys[0], genesistest.SubnetControlKeys[1]},
		ids.ShortEmpty, // change addr
	)
	require.NoError(err)

	// trigger block creation
	vm.ctx.Lock.Unlock()
	require.NoError(vm.issueTx(context.Background(), tx))
	vm.ctx.Lock.Lock()

	blk, err := vm.Builder.BuildBlock(context.Background())
	require.NoError(err)

	require.NoError(blk.Verify(context.Background()))
	require.NoError(blk.Accept(context.Background()))

	_, txStatus, err := vm.state.GetTx(tx.ID())
	require.NoError(err)
	require.Equal(status.Committed, txStatus)

	// Verify that new validator is in current validator set
	_, err = vm.state.GetCurrentValidator(testSubnet1.ID(), nodeID)
	require.NoError(err)
}

// Reject proposal to add validator to subnet
func TestAddSubnetValidatorReject(t *testing.T) {
	require := require.New(t)
	vm, _, _ := defaultVM(t, latestFork)
	vm.ctx.Lock.Lock()
	defer vm.ctx.Lock.Unlock()

	var (
		startTime = vm.clock.Time().Add(txexecutor.SyncBound).Add(1 * time.Second)
		endTime   = startTime.Add(configtest.MinStakingDuration)
		nodeID    = genesistest.GenesisNodeIDs[0]
	)

	// create valid tx
	// note that [startTime, endTime] is a subset of time that test.Keys[0]
	// validates primary network ([test.ValidateStartTime, test.ValidateEndTime])
	tx, err := vm.txBuilder.NewAddSubnetValidatorTx(
		configtest.Weight,
		uint64(startTime.Unix()),
		uint64(endTime.Unix()),
		nodeID,
		testSubnet1.ID(),
		[]*secp256k1.PrivateKey{genesistest.SubnetControlKeys[1], genesistest.SubnetControlKeys[2]},
		ids.ShortEmpty, // change addr
	)
	require.NoError(err)

	// trigger block creation
	vm.ctx.Lock.Unlock()
	require.NoError(vm.issueTx(context.Background(), tx))
	vm.ctx.Lock.Lock()

	blk, err := vm.Builder.BuildBlock(context.Background())
	require.NoError(err)

	require.NoError(blk.Verify(context.Background()))
	require.NoError(blk.Reject(context.Background()))

	_, _, err = vm.state.GetTx(tx.ID())
	require.ErrorIs(err, database.ErrNotFound)

	// Verify that new validator NOT in validator set
	_, err = vm.state.GetCurrentValidator(testSubnet1.ID(), nodeID)
	require.ErrorIs(err, database.ErrNotFound)
}

// Test case where primary network validator rewarded
func TestRewardValidatorAccept(t *testing.T) {
	require := require.New(t)
	vm, _, _ := defaultVM(t, latestFork)
	vm.ctx.Lock.Lock()
	defer vm.ctx.Lock.Unlock()

	// Fast forward clock to time for genesis validators to leave
	vm.clock.Set(genesistest.ValidateEndTime)

	// Advance time and create proposal to reward a genesis validator
	blk, err := vm.Builder.BuildBlock(context.Background())
	require.NoError(err)
	require.NoError(blk.Verify(context.Background()))

	// Assert preferences are correct
	options, err := blk.(smcon.OracleBlock).Options(context.Background())
	require.NoError(err)

	commit := options[0].(*blockexecutor.Block)
	require.IsType(&block.BanffCommitBlock{}, commit.Block)

	abort := options[1].(*blockexecutor.Block)
	require.IsType(&block.BanffAbortBlock{}, abort.Block)

	// Assert block tries to reward a genesis validator
	rewardTx := blk.(block.Block).Txs()[0].Unsigned
	require.IsType(&txs.RewardValidatorTx{}, rewardTx)

	// Verify options and accept commmit block
	require.NoError(commit.Verify(context.Background()))
	require.NoError(abort.Verify(context.Background()))
	txID := blk.(block.Block).Txs()[0].ID()
	{
		onAbort, ok := vm.manager.GetState(abort.ID())
		require.True(ok)

		_, txStatus, err := onAbort.GetTx(txID)
		require.NoError(err)
		require.Equal(status.Aborted, txStatus)
	}

	require.NoError(blk.Accept(context.Background()))
	require.NoError(commit.Accept(context.Background()))

	// Verify that chain's timestamp has advanced
	timestamp := vm.state.GetTimestamp()
	require.Equal(genesistest.ValidateEndTime.Unix(), timestamp.Unix())

	// Verify that rewarded validator has been removed.
	// Note that test genesis has multiple validators
	// terminating at the same time. The rewarded validator
	// will the first by txID. To make the test more stable
	// (txID changes every time we change any parameter
	// of the tx creating the validator), we explicitly
	//  check that rewarded validator is removed from staker set.
	_, txStatus, err := vm.state.GetTx(txID)
	require.NoError(err)
	require.Equal(status.Committed, txStatus)

	tx, _, err := vm.state.GetTx(rewardTx.(*txs.RewardValidatorTx).TxID)
	require.NoError(err)
	require.IsType(&txs.AddValidatorTx{}, tx.Unsigned)

	valTx, _ := tx.Unsigned.(*txs.AddValidatorTx)
	_, err = vm.state.GetCurrentValidator(constants.PrimaryNetworkID, valTx.NodeID())
	require.ErrorIs(err, database.ErrNotFound)
}

// Test case where primary network validator not rewarded
func TestRewardValidatorReject(t *testing.T) {
	require := require.New(t)
	vm, _, _ := defaultVM(t, latestFork)
	vm.ctx.Lock.Lock()
	defer vm.ctx.Lock.Unlock()

	// Fast forward clock to time for genesis validators to leave
	vm.clock.Set(genesistest.ValidateEndTime)

	// Advance time and create proposal to reward a genesis validator
	blk, err := vm.Builder.BuildBlock(context.Background())
	require.NoError(err)
	require.NoError(blk.Verify(context.Background()))

	// Assert preferences are correct
	oracleBlk := blk.(smcon.OracleBlock)
	options, err := oracleBlk.Options(context.Background())
	require.NoError(err)

	commit := options[0].(*blockexecutor.Block)
	require.IsType(&block.BanffCommitBlock{}, commit.Block)

	abort := options[1].(*blockexecutor.Block)
	require.IsType(&block.BanffAbortBlock{}, abort.Block)

	// Assert block tries to reward a genesis validator
	rewardTx := oracleBlk.(block.Block).Txs()[0].Unsigned
	require.IsType(&txs.RewardValidatorTx{}, rewardTx)

	// Verify options and accept abort block
	require.NoError(commit.Verify(context.Background()))
	require.NoError(abort.Verify(context.Background()))
	txID := blk.(block.Block).Txs()[0].ID()
	{
		onAccept, ok := vm.manager.GetState(commit.ID())
		require.True(ok)

		_, txStatus, err := onAccept.GetTx(txID)
		require.NoError(err)
		require.Equal(status.Committed, txStatus)
	}

	require.NoError(blk.Accept(context.Background()))
	require.NoError(abort.Accept(context.Background()))

	// Verify that chain's timestamp has advanced
	timestamp := vm.state.GetTimestamp()
	require.Equal(genesistest.ValidateEndTime.Unix(), timestamp.Unix())

	// Verify that rewarded validator has been removed.
	// Note that test genesis has multiple validators
	// terminating at the same time. The rewarded validator
	// will the first by txID. To make the test more stable
	// (txID changes every time we change any parameter
	// of the tx creating the validator), we explicitly
	//  check that rewarded validator is removed from staker set.
	_, txStatus, err := vm.state.GetTx(txID)
	require.NoError(err)
	require.Equal(status.Aborted, txStatus)

	tx, _, err := vm.state.GetTx(rewardTx.(*txs.RewardValidatorTx).TxID)
	require.NoError(err)
	require.IsType(&txs.AddValidatorTx{}, tx.Unsigned)

	valTx, _ := tx.Unsigned.(*txs.AddValidatorTx)
	_, err = vm.state.GetCurrentValidator(constants.PrimaryNetworkID, valTx.NodeID())
	require.ErrorIs(err, database.ErrNotFound)
}

// Ensure BuildBlock errors when there is no block to build
func TestUnneededBuildBlock(t *testing.T) {
	require := require.New(t)
	vm, _, _ := defaultVM(t, latestFork)
	vm.ctx.Lock.Lock()
	defer vm.ctx.Lock.Unlock()

	_, err := vm.Builder.BuildBlock(context.Background())
	require.ErrorIs(err, blockbuilder.ErrNoPendingBlocks)
}

// test acceptance of proposal to create a new chain
func TestCreateChain(t *testing.T) {
	require := require.New(t)
	vm, _, _ := defaultVM(t, latestFork)
	vm.ctx.Lock.Lock()
	defer vm.ctx.Lock.Unlock()

	tx, err := vm.txBuilder.NewCreateChainTx(
		testSubnet1.ID(),
		nil,
		ids.ID{'t', 'e', 's', 't', 'v', 'm'},
		nil,
		"name",
		[]*secp256k1.PrivateKey{genesistest.SubnetControlKeys[0], genesistest.SubnetControlKeys[1]},
		ids.ShortEmpty, // change addr
	)
	require.NoError(err)

	vm.ctx.Lock.Unlock()
	require.NoError(vm.issueTx(context.Background(), tx))
	vm.ctx.Lock.Lock()

	blk, err := vm.Builder.BuildBlock(context.Background())
	require.NoError(err) // should contain proposal to create chain

	require.NoError(blk.Verify(context.Background()))

	require.NoError(blk.Accept(context.Background()))

	_, txStatus, err := vm.state.GetTx(tx.ID())
	require.NoError(err)
	require.Equal(status.Committed, txStatus)

	// Verify chain was created
	chains, err := vm.state.GetChains(testSubnet1.ID())
	require.NoError(err)

	foundNewChain := false
	for _, chain := range chains {
		if bytes.Equal(chain.Bytes(), tx.Bytes()) {
			foundNewChain = true
		}
	}
	require.True(foundNewChain)
}

// test where we:
// 1) Create a subnet
// 2) Add a validator to the subnet's current validator set
// 3) Advance timestamp to validator's end time (removing validator from current)
func TestCreateSubnet(t *testing.T) {
	require := require.New(t)
	vm, _, _ := defaultVM(t, latestFork)
	vm.ctx.Lock.Lock()
	defer vm.ctx.Lock.Unlock()

	nodeID := genesistest.GenesisNodeIDs[0]
	createSubnetTx, err := vm.txBuilder.NewCreateSubnetTx(
		1, // threshold
		[]ids.ShortID{ // control test.Keys
			genesistest.SubnetControlKeys[0].PublicKey().Address(),
			genesistest.SubnetControlKeys[1].PublicKey().Address(),
		},
		[]*secp256k1.PrivateKey{genesistest.Keys[0]}, // payer
		genesistest.Keys[0].PublicKey().Address(),    // change addr
	)
	require.NoError(err)

	vm.ctx.Lock.Unlock()
	require.NoError(vm.issueTx(context.Background(), createSubnetTx))
	vm.ctx.Lock.Lock()

	// should contain the CreateSubnetTx
	blk, err := vm.Builder.BuildBlock(context.Background())
	require.NoError(err)

	require.NoError(blk.Verify(context.Background()))
	require.NoError(blk.Accept(context.Background()))
	require.NoError(vm.SetPreference(context.Background(), vm.manager.LastAccepted()))

	_, txStatus, err := vm.state.GetTx(createSubnetTx.ID())
	require.NoError(err)
	require.Equal(status.Committed, txStatus)

	subnets, err := vm.state.GetSubnets()
	require.NoError(err)

	found := false
	for _, subnet := range subnets {
		if subnet.ID() == createSubnetTx.ID() {
			found = true
			break
		}
	}
	require.True(found)

	// Now that we've created a new subnet, add a validator to that subnet
	startTime := vm.clock.Time().Add(txexecutor.SyncBound).Add(1 * time.Second)
	endTime := startTime.Add(configtest.MinStakingDuration)
	// [startTime, endTime] is subset of time test.Keys[0] validates default subnet so tx is valid
	addValidatorTx, err := vm.txBuilder.NewAddSubnetValidatorTx(
		configtest.Weight,
		uint64(startTime.Unix()),
		uint64(endTime.Unix()),
		nodeID,
		createSubnetTx.ID(),
		[]*secp256k1.PrivateKey{genesistest.Keys[0]},
		ids.ShortEmpty, // change addr
	)
	require.NoError(err)

	vm.ctx.Lock.Unlock()
	require.NoError(vm.issueTx(context.Background(), addValidatorTx))
	vm.ctx.Lock.Lock()

	blk, err = vm.Builder.BuildBlock(context.Background()) // should add validator to the new subnet
	require.NoError(err)

	require.NoError(blk.Verify(context.Background()))
	require.NoError(blk.Accept(context.Background())) // add the validator to current validator set
	require.NoError(vm.SetPreference(context.Background(), vm.manager.LastAccepted()))

	txID := blk.(block.Block).Txs()[0].ID()
	_, txStatus, err = vm.state.GetTx(txID)
	require.NoError(err)
	require.Equal(status.Committed, txStatus)

	_, err = vm.state.GetPendingValidator(createSubnetTx.ID(), nodeID)
	require.ErrorIs(err, database.ErrNotFound)

	_, err = vm.state.GetCurrentValidator(createSubnetTx.ID(), nodeID)
	require.NoError(err)

	// fast forward clock to time validator should stop validating
	vm.clock.Set(endTime)
	blk, err = vm.Builder.BuildBlock(context.Background())
	require.NoError(err)
	require.NoError(blk.Verify(context.Background()))
	require.NoError(blk.Accept(context.Background())) // remove validator from current validator set

	_, err = vm.state.GetPendingValidator(createSubnetTx.ID(), nodeID)
	require.ErrorIs(err, database.ErrNotFound)

	_, err = vm.state.GetCurrentValidator(createSubnetTx.ID(), nodeID)
	require.ErrorIs(err, database.ErrNotFound)
}

// test asset import
func TestAtomicImport(t *testing.T) {
	require := require.New(t)
	vm, baseDB, mutableSharedMemory := defaultVM(t, latestFork)
	vm.ctx.Lock.Lock()
	defer vm.ctx.Lock.Unlock()

	utxoID := avax.UTXOID{
		TxID:        ids.Empty.Prefix(1),
		OutputIndex: 1,
	}
	amount := uint64(50000)
	recipientKey := genesistest.Keys[1]

	m := atomic.NewMemory(prefixdb.New([]byte{5}, baseDB))

	mutableSharedMemory.SharedMemory = m.NewSharedMemory(vm.ctx.ChainID)
	peerSharedMemory := m.NewSharedMemory(vm.ctx.XChainID)

	_, err := vm.txBuilder.NewImportTx(
		vm.ctx.XChainID,
		recipientKey.PublicKey().Address(),
		[]*secp256k1.PrivateKey{genesistest.Keys[0]},
		ids.ShortEmpty, // change addr
	)
	require.ErrorIs(err, txbuilder.ErrNoFunds)

	// Provide the avm UTXO

	utxo := &avax.UTXO{
		UTXOID: utxoID,
		Asset:  avax.Asset{ID: vm.ctx.AVAXAssetID},
		Out: &secp256k1fx.TransferOutput{
			Amt: amount,
			OutputOwners: secp256k1fx.OutputOwners{
				Threshold: 1,
				Addrs:     []ids.ShortID{recipientKey.PublicKey().Address()},
			},
		},
	}
	utxoBytes, err := txs.Codec.Marshal(txs.CodecVersion, utxo)
	require.NoError(err)

	inputID := utxo.InputID()
	require.NoError(peerSharedMemory.Apply(map[ids.ID]*atomic.Requests{
		vm.ctx.ChainID: {
			PutRequests: []*atomic.Element{
				{
					Key:   inputID[:],
					Value: utxoBytes,
					Traits: [][]byte{
						recipientKey.PublicKey().Address().Bytes(),
					},
				},
			},
		},
	}))

	tx, err := vm.txBuilder.NewImportTx(
		vm.ctx.XChainID,
		recipientKey.PublicKey().Address(),
		[]*secp256k1.PrivateKey{recipientKey},
		ids.ShortEmpty, // change addr
	)
	require.NoError(err)

	vm.ctx.Lock.Unlock()
	require.NoError(vm.issueTx(context.Background(), tx))
	vm.ctx.Lock.Lock()

	blk, err := vm.Builder.BuildBlock(context.Background())
	require.NoError(err)

	require.NoError(blk.Verify(context.Background()))

	require.NoError(blk.Accept(context.Background()))

	_, txStatus, err := vm.state.GetTx(tx.ID())
	require.NoError(err)
	require.Equal(status.Committed, txStatus)

	inputID = utxoID.InputID()
	_, err = vm.ctx.SharedMemory.Get(vm.ctx.XChainID, [][]byte{inputID[:]})
	require.ErrorIs(err, database.ErrNotFound)
}

// test optimistic asset import
func TestOptimisticAtomicImport(t *testing.T) {
	require := require.New(t)
	vm, _, _ := defaultVM(t, apricotPhase3)
	vm.ctx.Lock.Lock()
	defer vm.ctx.Lock.Unlock()

	tx := &txs.Tx{Unsigned: &txs.ImportTx{
		BaseTx: txs.BaseTx{BaseTx: avax.BaseTx{
			NetworkID:    vm.ctx.NetworkID,
			BlockchainID: vm.ctx.ChainID,
		}},
		SourceChain: vm.ctx.XChainID,
		ImportedInputs: []*avax.TransferableInput{{
			UTXOID: avax.UTXOID{
				TxID:        ids.Empty.Prefix(1),
				OutputIndex: 1,
			},
			Asset: avax.Asset{ID: vm.ctx.AVAXAssetID},
			In: &secp256k1fx.TransferInput{
				Amt: 50000,
			},
		}},
	}}
	require.NoError(tx.Initialize(txs.Codec))

	preferredID := vm.manager.Preferred()
	preferred, err := vm.manager.GetBlock(preferredID)
	require.NoError(err)
	preferredHeight := preferred.Height()

	statelessBlk, err := block.NewApricotAtomicBlock(
		preferredID,
		preferredHeight+1,
		tx,
	)
	require.NoError(err)

	blk := vm.manager.NewBlock(statelessBlk)

	err = blk.Verify(context.Background())
	require.ErrorIs(err, database.ErrNotFound) // erred due to missing shared memory UTXOs

	require.NoError(vm.SetState(context.Background(), snow.Bootstrapping))

	require.NoError(blk.Verify(context.Background())) // skips shared memory UTXO verification during bootstrapping

	require.NoError(blk.Accept(context.Background()))

	require.NoError(vm.SetState(context.Background(), snow.NormalOp))

	_, txStatus, err := vm.state.GetTx(tx.ID())
	require.NoError(err)

	require.Equal(status.Committed, txStatus)
}

// test restarting the node
func TestRestartFullyAccepted(t *testing.T) {
	require := require.New(t)
	db := memdb.New()

	firstDB := prefixdb.New([]byte{}, db)
	firstVM := &VM{Config: config.Config{
		Chains:                 chains.TestManager,
		Validators:             validators.NewManager(),
		UptimeLockedCalculator: uptime.NewLockedCalculator(),
		MinStakeDuration:       configtest.MinStakingDuration,
		MaxStakeDuration:       configtest.MaxStakingDuration,
		RewardConfig:           defaultRewardConfig,
		BanffTime:              latestForkTime,
		CortinaTime:            latestForkTime,
		DurangoTime:            latestForkTime,
	}}

	firstCtx := snowtest.Context(t, snowtest.PChainID)

	_, genesisBytes := genesistest.Genesis(t, firstCtx)

	baseDB := memdb.New()
	atomicDB := prefixdb.New([]byte{1}, baseDB)
	m := atomic.NewMemory(atomicDB)
	firstCtx.SharedMemory = m.NewSharedMemory(firstCtx.ChainID)

	initialClkTime := latestForkTime.Add(time.Second)
	firstVM.clock.Set(initialClkTime)
	firstCtx.Lock.Lock()

	firstMsgChan := make(chan common.Message, 1)
	require.NoError(firstVM.Initialize(
		context.Background(),
		firstCtx,
		firstDB,
		genesisBytes,
		nil,
		nil,
		firstMsgChan,
		nil,
		nil,
	))

	genesisID, err := firstVM.LastAccepted(context.Background())
	require.NoError(err)

	// include a tx to make the block be accepted
	tx := &txs.Tx{Unsigned: &txs.ImportTx{
		BaseTx: txs.BaseTx{BaseTx: avax.BaseTx{
			NetworkID:    firstVM.ctx.NetworkID,
			BlockchainID: firstVM.ctx.ChainID,
		}},
		SourceChain: firstVM.ctx.XChainID,
		ImportedInputs: []*avax.TransferableInput{{
			UTXOID: avax.UTXOID{
				TxID:        ids.Empty.Prefix(1),
				OutputIndex: 1,
			},
			Asset: avax.Asset{ID: firstVM.ctx.AVAXAssetID},
			In: &secp256k1fx.TransferInput{
				Amt: 50000,
			},
		}},
	}}
	require.NoError(tx.Initialize(txs.Codec))

	nextChainTime := initialClkTime.Add(time.Second)
	firstVM.clock.Set(initialClkTime)

	preferredID := firstVM.manager.Preferred()
	preferred, err := firstVM.manager.GetBlock(preferredID)
	require.NoError(err)
	preferredHeight := preferred.Height()

	statelessBlk, err := block.NewBanffStandardBlock(
		nextChainTime,
		preferredID,
		preferredHeight+1,
		[]*txs.Tx{tx},
	)
	require.NoError(err)

	firstAdvanceTimeBlk := firstVM.manager.NewBlock(statelessBlk)

	nextChainTime = nextChainTime.Add(2 * time.Second)
	firstVM.clock.Set(nextChainTime)
	require.NoError(firstAdvanceTimeBlk.Verify(context.Background()))
	require.NoError(firstAdvanceTimeBlk.Accept(context.Background()))

	require.NoError(firstVM.Shutdown(context.Background()))
	firstCtx.Lock.Unlock()

	secondVM := &VM{Config: config.Config{
		Chains:                 chains.TestManager,
		Validators:             validators.NewManager(),
		UptimeLockedCalculator: uptime.NewLockedCalculator(),
		MinStakeDuration:       configtest.MinStakingDuration,
		MaxStakeDuration:       configtest.MaxStakingDuration,
		RewardConfig:           defaultRewardConfig,
		BanffTime:              latestForkTime,
		CortinaTime:            latestForkTime,
		DurangoTime:            latestForkTime,
	}}

	secondCtx := snowtest.Context(t, snowtest.PChainID)
	secondCtx.SharedMemory = firstCtx.SharedMemory
	secondVM.clock.Set(initialClkTime)
	secondCtx.Lock.Lock()
	defer func() {
		require.NoError(secondVM.Shutdown(context.Background()))
		secondCtx.Lock.Unlock()
	}()

	secondDB := prefixdb.New([]byte{}, db)
	secondMsgChan := make(chan common.Message, 1)
	require.NoError(secondVM.Initialize(
		context.Background(),
		secondCtx,
		secondDB,
		genesisBytes,
		nil,
		nil,
		secondMsgChan,
		nil,
		nil,
	))

	lastAccepted, err := secondVM.LastAccepted(context.Background())
	require.NoError(err)
	require.Equal(genesisID, lastAccepted)
}

// test bootstrapping the node
func TestBootstrapPartiallyAccepted(t *testing.T) {
	require := require.New(t)

	baseDB := memdb.New()
	vmDB := prefixdb.New(chains.VMDBPrefix, baseDB)
	bootstrappingDB := prefixdb.New(chains.ChainBootstrappingDBPrefix, baseDB)
	blocked, err := queue.NewWithMissing(bootstrappingDB, "", prometheus.NewRegistry())
	require.NoError(err)

	vm := &VM{Config: config.Config{
		Chains:                 chains.TestManager,
		Validators:             validators.NewManager(),
		UptimeLockedCalculator: uptime.NewLockedCalculator(),
		MinStakeDuration:       configtest.MinStakingDuration,
		MaxStakeDuration:       configtest.MaxStakingDuration,
		RewardConfig:           defaultRewardConfig,
		BanffTime:              latestForkTime,
		CortinaTime:            latestForkTime,
		DurangoTime:            latestForkTime,
	}}

	initialClkTime := latestForkTime.Add(time.Second)
	vm.clock.Set(initialClkTime)
	ctx := snowtest.Context(t, snowtest.PChainID)

	_, genesisBytes := genesistest.Genesis(t, ctx)

	atomicDB := prefixdb.New([]byte{1}, baseDB)
	m := atomic.NewMemory(atomicDB)
	ctx.SharedMemory = m.NewSharedMemory(ctx.ChainID)

	consensusCtx := snowtest.ConsensusContext(ctx)
	ctx.Lock.Lock()

	msgChan := make(chan common.Message, 1)
	require.NoError(vm.Initialize(
		context.Background(),
		ctx,
		vmDB,
		genesisBytes,
		nil,
		nil,
		msgChan,
		nil,
		nil,
	))

	// include a tx to make the block be accepted
	tx := &txs.Tx{Unsigned: &txs.ImportTx{
		BaseTx: txs.BaseTx{BaseTx: avax.BaseTx{
			NetworkID:    vm.ctx.NetworkID,
			BlockchainID: vm.ctx.ChainID,
		}},
		SourceChain: vm.ctx.XChainID,
		ImportedInputs: []*avax.TransferableInput{{
			UTXOID: avax.UTXOID{
				TxID:        ids.Empty.Prefix(1),
				OutputIndex: 1,
			},
			Asset: avax.Asset{ID: vm.ctx.AVAXAssetID},
			In: &secp256k1fx.TransferInput{
				Amt: 50000,
			},
		}},
	}}
	require.NoError(tx.Initialize(txs.Codec))

	nextChainTime := initialClkTime.Add(time.Second)

	preferredID := vm.manager.Preferred()
	preferred, err := vm.manager.GetBlock(preferredID)
	require.NoError(err)
	preferredHeight := preferred.Height()

	statelessBlk, err := block.NewBanffStandardBlock(
		nextChainTime,
		preferredID,
		preferredHeight+1,
		[]*txs.Tx{tx},
	)
	require.NoError(err)

	advanceTimeBlk := vm.manager.NewBlock(statelessBlk)
	require.NoError(err)

	advanceTimeBlkID := advanceTimeBlk.ID()
	advanceTimeBlkBytes := advanceTimeBlk.Bytes()

	peerID := ids.BuildTestNodeID([]byte{1, 2, 3, 4, 5, 4, 3, 2, 1})
	beacons := validators.NewManager()
	require.NoError(beacons.AddStaker(ctx.SubnetID, peerID, nil, ids.Empty, 1))

	benchlist := benchlist.NewNoBenchlist()
	timeoutManager, err := timeout.NewManager(
		&timer.AdaptiveTimeoutConfig{
			InitialTimeout:     time.Millisecond,
			MinimumTimeout:     time.Millisecond,
			MaximumTimeout:     10 * time.Second,
			TimeoutHalflife:    5 * time.Minute,
			TimeoutCoefficient: 1.25,
		},
		benchlist,
		"",
		prometheus.NewRegistry(),
	)
	require.NoError(err)

	go timeoutManager.Dispatch()
	defer timeoutManager.Stop()

	chainRouter := &router.ChainRouter{}

	metrics := prometheus.NewRegistry()
	mc, err := message.NewCreator(logging.NoLog{}, metrics, "dummyNamespace", constants.DefaultNetworkCompressionType, 10*time.Second)
	require.NoError(err)

	require.NoError(chainRouter.Initialize(
		ids.EmptyNodeID,
		logging.NoLog{},
		timeoutManager,
		time.Second,
		set.Set[ids.ID]{},
		true,
		set.Set[ids.ID]{},
		nil,
		router.HealthConfig{},
		"",
		prometheus.NewRegistry(),
	))

	externalSender := &sender.ExternalSenderTest{TB: t}
	externalSender.Default(true)

	// Passes messages from the consensus engine to the network
	gossipConfig := subnets.GossipConfig{
		AcceptedFrontierPeerSize:  1,
		OnAcceptPeerSize:          1,
		AppGossipValidatorSize:    1,
		AppGossipNonValidatorSize: 1,
	}
	sender, err := sender.New(
		consensusCtx,
		mc,
		externalSender,
		chainRouter,
		timeoutManager,
		p2p.EngineType_ENGINE_TYPE_SNOWMAN,
		subnets.New(consensusCtx.NodeID, subnets.Config{GossipConfig: gossipConfig}),
	)
	require.NoError(err)

	isBootstrapped := false
	bootstrapTracker := &common.BootstrapTrackerTest{
		T: t,
		IsBootstrappedF: func() bool {
			return isBootstrapped
		},
		BootstrappedF: func(ids.ID) {
			isBootstrapped = true
		},
	}

	peers := tracker.NewPeers()
	totalWeight, err := beacons.TotalWeight(ctx.SubnetID)
	require.NoError(err)
	startup := tracker.NewStartup(peers, (totalWeight+1)/2)
	beacons.RegisterCallbackListener(ctx.SubnetID, startup)

	// The engine handles consensus
	snowGetHandler, err := snowgetter.New(
		vm,
		sender,
		consensusCtx.Log,
		time.Second,
		2000,
		consensusCtx.Registerer,
	)
	require.NoError(err)

	bootstrapConfig := bootstrap.Config{
		AllGetsServer:                  snowGetHandler,
		Ctx:                            consensusCtx,
		Beacons:                        beacons,
		SampleK:                        beacons.Count(ctx.SubnetID),
		StartupTracker:                 startup,
		Sender:                         sender,
		BootstrapTracker:               bootstrapTracker,
		AncestorsMaxContainersReceived: 2000,
		Blocked:                        blocked,
		VM:                             vm,
	}

	// Asynchronously passes messages from the network to the consensus engine
	cpuTracker, err := timetracker.NewResourceTracker(
		prometheus.NewRegistry(),
		resource.NoUsage,
		meter.ContinuousFactory{},
		time.Second,
	)
	require.NoError(err)

	h, err := handler.New(
		bootstrapConfig.Ctx,
		beacons,
		msgChan,
		time.Hour,
		2,
		cpuTracker,
		vm,
		subnets.New(ctx.NodeID, subnets.Config{}),
		tracker.NewPeers(),
	)
	require.NoError(err)

	engineConfig := smeng.Config{
		Ctx:           bootstrapConfig.Ctx,
		AllGetsServer: snowGetHandler,
		VM:            bootstrapConfig.VM,
		Sender:        bootstrapConfig.Sender,
		Validators:    beacons,
		Params: snowball.Parameters{
			K:                     1,
			AlphaPreference:       1,
			AlphaConfidence:       1,
			BetaVirtuous:          20,
			BetaRogue:             20,
			ConcurrentRepolls:     1,
			OptimalProcessing:     1,
			MaxOutstandingItems:   1,
			MaxItemProcessingTime: 1,
		},
		Consensus: &smcon.Topological{},
	}
	engine, err := smeng.New(engineConfig)
	require.NoError(err)

	bootstrapper, err := bootstrap.New(
		bootstrapConfig,
		engine.Start,
	)
	require.NoError(err)

	h.SetEngineManager(&handler.EngineManager{
		Avalanche: &handler.Engine{
			StateSyncer:  nil,
			Bootstrapper: bootstrapper,
			Consensus:    engine,
		},
		Snowman: &handler.Engine{
			StateSyncer:  nil,
			Bootstrapper: bootstrapper,
			Consensus:    engine,
		},
	})

	consensusCtx.State.Set(snow.EngineState{
		Type:  p2p.EngineType_ENGINE_TYPE_SNOWMAN,
		State: snow.NormalOp,
	})

	// Allow incoming messages to be routed to the new chain
	chainRouter.AddChain(context.Background(), h)
	ctx.Lock.Unlock()

	h.Start(context.Background(), false)

	ctx.Lock.Lock()
	var reqID uint32
	externalSender.SendF = func(msg message.OutboundMessage, nodeIDs set.Set[ids.NodeID], _ ids.ID, _ subnets.Allower) set.Set[ids.NodeID] {
		inMsg, err := mc.Parse(msg.Bytes(), ctx.NodeID, func() {})
		require.NoError(err)
		require.Equal(message.GetAcceptedFrontierOp, inMsg.Op())

		requestID, ok := message.GetRequestID(inMsg.Message())
		require.True(ok)

		reqID = requestID
		return nodeIDs
	}

	require.NoError(bootstrapper.Connected(context.Background(), peerID, version.CurrentApp))

	externalSender.SendF = func(msg message.OutboundMessage, nodeIDs set.Set[ids.NodeID], _ ids.ID, _ subnets.Allower) set.Set[ids.NodeID] {
		inMsgIntf, err := mc.Parse(msg.Bytes(), ctx.NodeID, func() {})
		require.NoError(err)
		require.Equal(message.GetAcceptedOp, inMsgIntf.Op())
		inMsg := inMsgIntf.Message().(*p2p.GetAccepted)

		reqID = inMsg.RequestId
		return nodeIDs
	}

	require.NoError(bootstrapper.AcceptedFrontier(context.Background(), peerID, reqID, advanceTimeBlkID))

	externalSender.SendF = func(msg message.OutboundMessage, nodeIDs set.Set[ids.NodeID], _ ids.ID, _ subnets.Allower) set.Set[ids.NodeID] {
		inMsgIntf, err := mc.Parse(msg.Bytes(), ctx.NodeID, func() {})
		require.NoError(err)
		require.Equal(message.GetAncestorsOp, inMsgIntf.Op())
		inMsg := inMsgIntf.Message().(*p2p.GetAncestors)

		reqID = inMsg.RequestId

		containerID, err := ids.ToID(inMsg.ContainerId)
		require.NoError(err)
		require.Equal(advanceTimeBlkID, containerID)
		return nodeIDs
	}

	frontier := set.Of(advanceTimeBlkID)
	require.NoError(bootstrapper.Accepted(context.Background(), peerID, reqID, frontier))

	externalSender.SendF = func(msg message.OutboundMessage, nodeIDs set.Set[ids.NodeID], _ ids.ID, _ subnets.Allower) set.Set[ids.NodeID] {
		inMsg, err := mc.Parse(msg.Bytes(), ctx.NodeID, func() {})
		require.NoError(err)
		require.Equal(message.GetAcceptedFrontierOp, inMsg.Op())

		requestID, ok := message.GetRequestID(inMsg.Message())
		require.True(ok)

		reqID = requestID
		return nodeIDs
	}

	require.NoError(bootstrapper.Ancestors(context.Background(), peerID, reqID, [][]byte{advanceTimeBlkBytes}))

	externalSender.SendF = func(msg message.OutboundMessage, nodeIDs set.Set[ids.NodeID], _ ids.ID, _ subnets.Allower) set.Set[ids.NodeID] {
		inMsgIntf, err := mc.Parse(msg.Bytes(), ctx.NodeID, func() {})
		require.NoError(err)
		require.Equal(message.GetAcceptedOp, inMsgIntf.Op())
		inMsg := inMsgIntf.Message().(*p2p.GetAccepted)

		reqID = inMsg.RequestId
		return nodeIDs
	}

	require.NoError(bootstrapper.AcceptedFrontier(context.Background(), peerID, reqID, advanceTimeBlkID))

	externalSender.SendF = nil
	externalSender.CantSend = false

	require.NoError(bootstrapper.Accepted(context.Background(), peerID, reqID, frontier))
	require.Equal(advanceTimeBlk.ID(), vm.manager.Preferred())

	ctx.Lock.Unlock()
	chainRouter.Shutdown(context.Background())
}

func TestUnverifiedParent(t *testing.T) {
	require := require.New(t)

	vm := &VM{Config: config.Config{
		Chains:                 chains.TestManager,
		Validators:             validators.NewManager(),
		UptimeLockedCalculator: uptime.NewLockedCalculator(),
		MinStakeDuration:       configtest.MinStakingDuration,
		MaxStakeDuration:       configtest.MaxStakingDuration,
		RewardConfig:           defaultRewardConfig,
		BanffTime:              latestForkTime,
		CortinaTime:            latestForkTime,
		DurangoTime:            latestForkTime,
	}}

	initialClkTime := latestForkTime.Add(time.Second)
	vm.clock.Set(initialClkTime)
	ctx := snowtest.Context(t, snowtest.PChainID)
	ctx.Lock.Lock()
	defer func() {
		require.NoError(vm.Shutdown(context.Background()))
		ctx.Lock.Unlock()
	}()

	_, genesisBytes := genesistest.Genesis(t, ctx)

	msgChan := make(chan common.Message, 1)
	require.NoError(vm.Initialize(
		context.Background(),
		ctx,
		memdb.New(),
		genesisBytes,
		nil,
		nil,
		msgChan,
		nil,
		nil,
	))

	// include a tx1 to make the block be accepted
	tx1 := &txs.Tx{Unsigned: &txs.ImportTx{
		BaseTx: txs.BaseTx{BaseTx: avax.BaseTx{
			NetworkID:    vm.ctx.NetworkID,
			BlockchainID: vm.ctx.ChainID,
		}},
		SourceChain: vm.ctx.XChainID,
		ImportedInputs: []*avax.TransferableInput{{
			UTXOID: avax.UTXOID{
				TxID:        ids.Empty.Prefix(1),
				OutputIndex: 1,
			},
			Asset: avax.Asset{ID: vm.ctx.AVAXAssetID},
			In: &secp256k1fx.TransferInput{
				Amt: 50000,
			},
		}},
	}}
	require.NoError(tx1.Initialize(txs.Codec))

	nextChainTime := initialClkTime.Add(time.Second)

	preferredID := vm.manager.Preferred()
	preferred, err := vm.manager.GetBlock(preferredID)
	require.NoError(err)
	preferredHeight := preferred.Height()

	statelessBlk, err := block.NewBanffStandardBlock(
		nextChainTime,
		preferredID,
		preferredHeight+1,
		[]*txs.Tx{tx1},
	)
	require.NoError(err)
	firstAdvanceTimeBlk := vm.manager.NewBlock(statelessBlk)
	require.NoError(firstAdvanceTimeBlk.Verify(context.Background()))

	// include a tx2 to make the block be accepted
	tx2 := &txs.Tx{Unsigned: &txs.ImportTx{
		BaseTx: txs.BaseTx{BaseTx: avax.BaseTx{
			NetworkID:    vm.ctx.NetworkID,
			BlockchainID: vm.ctx.ChainID,
		}},
		SourceChain: vm.ctx.XChainID,
		ImportedInputs: []*avax.TransferableInput{{
			UTXOID: avax.UTXOID{
				TxID:        ids.Empty.Prefix(2),
				OutputIndex: 2,
			},
			Asset: avax.Asset{ID: vm.ctx.AVAXAssetID},
			In: &secp256k1fx.TransferInput{
				Amt: 50000,
			},
		}},
	}}
	require.NoError(tx2.Initialize(txs.Codec))
	nextChainTime = nextChainTime.Add(time.Second)
	vm.clock.Set(nextChainTime)
	statelessSecondAdvanceTimeBlk, err := block.NewBanffStandardBlock(
		nextChainTime,
		firstAdvanceTimeBlk.ID(),
		firstAdvanceTimeBlk.Height()+1,
		[]*txs.Tx{tx2},
	)
	require.NoError(err)
	secondAdvanceTimeBlk := vm.manager.NewBlock(statelessSecondAdvanceTimeBlk)

	require.Equal(secondAdvanceTimeBlk.Parent(), firstAdvanceTimeBlk.ID())
	require.NoError(secondAdvanceTimeBlk.Verify(context.Background()))
}

func TestMaxStakeAmount(t *testing.T) {
	vm, _, _ := defaultVM(t, latestFork)
	vm.ctx.Lock.Lock()
	defer vm.ctx.Lock.Unlock()

	nodeID := genesistest.GenesisNodeIDs[0]

	tests := []struct {
		description string
		startTime   time.Time
		endTime     time.Time
	}{
		{
			description: "[validator.StartTime] == [startTime] < [endTime] == [validator.EndTime]",
			startTime:   genesistest.ValidateStartTime,
			endTime:     genesistest.ValidateEndTime,
		},
		{
			description: "[validator.StartTime] < [startTime] < [endTime] == [validator.EndTime]",
			startTime:   genesistest.ValidateStartTime.Add(time.Minute),
			endTime:     genesistest.ValidateEndTime,
		},
		{
			description: "[validator.StartTime] == [startTime] < [endTime] < [validator.EndTime]",
			startTime:   genesistest.ValidateStartTime,
			endTime:     genesistest.ValidateEndTime.Add(-time.Minute),
		},
		{
			description: "[validator.StartTime] < [startTime] < [endTime] < [validator.EndTime]",
			startTime:   genesistest.ValidateStartTime.Add(time.Minute),
			endTime:     genesistest.ValidateEndTime.Add(-time.Minute),
		},
	}

	for _, test := range tests {
		t.Run(test.description, func(t *testing.T) {
			require := require.New(t)
			staker, err := txexecutor.GetValidator(vm.state, constants.PrimaryNetworkID, nodeID)
			require.NoError(err)

			amount, err := txexecutor.GetMaxWeight(vm.state, staker, test.startTime, test.endTime)
			require.NoError(err)
			require.Equal(configtest.Weight, amount)
		})
	}
}

func TestUptimeDisallowedWithRestart(t *testing.T) {
	require := require.New(t)
	latestForkTime = genesistest.ValidateStartTime.Add(configtest.MinStakingDuration)
	db := memdb.New()

	firstDB := prefixdb.New([]byte{}, db)
	const firstUptimePercentage = 20 // 20%
	firstVM := &VM{Config: config.Config{
		Chains:                 chains.TestManager,
		UptimePercentage:       firstUptimePercentage / 100.,
		RewardConfig:           defaultRewardConfig,
		Validators:             validators.NewManager(),
		UptimeLockedCalculator: uptime.NewLockedCalculator(),
		BanffTime:              latestForkTime,
		CortinaTime:            latestForkTime,
		DurangoTime:            latestForkTime,
	}}

	firstCtx := snowtest.Context(t, snowtest.PChainID)
	firstCtx.Lock.Lock()

	_, genesisBytes := genesistest.Genesis(t, firstCtx)

	firstMsgChan := make(chan common.Message, 1)
	require.NoError(firstVM.Initialize(
		context.Background(),
		firstCtx,
		firstDB,
		genesisBytes,
		nil,
		nil,
		firstMsgChan,
		nil,
		nil,
	))

	initialClkTime := latestForkTime.Add(time.Second)
	firstVM.clock.Set(initialClkTime)

	// Set VM state to NormalOp, to start tracking validators' uptime
	require.NoError(firstVM.SetState(context.Background(), snow.Bootstrapping))
	require.NoError(firstVM.SetState(context.Background(), snow.NormalOp))

	// Fast forward clock so that validators meet 20% uptime required for reward
	durationForReward := genesistest.ValidateEndTime.Sub(genesistest.ValidateStartTime) * firstUptimePercentage / 100
	vmStopTime := genesistest.ValidateStartTime.Add(durationForReward)
	firstVM.clock.Set(vmStopTime)

	// Shutdown VM to stop all genesis validator uptime.
	// At this point they have been validating for the 20% uptime needed to be rewarded
	require.NoError(firstVM.Shutdown(context.Background()))
	firstCtx.Lock.Unlock()

	// Restart the VM with a larger uptime requirement
	secondDB := prefixdb.New([]byte{}, db)
	const secondUptimePercentage = 21 // 21% > firstUptimePercentage, so uptime for reward is not met now
	secondVM := &VM{Config: config.Config{
		Chains:                 chains.TestManager,
		UptimePercentage:       secondUptimePercentage / 100.,
		Validators:             validators.NewManager(),
		UptimeLockedCalculator: uptime.NewLockedCalculator(),
		BanffTime:              latestForkTime,
		CortinaTime:            latestForkTime,
		DurangoTime:            latestForkTime,
	}}

	secondCtx := snowtest.Context(t, snowtest.PChainID)
	secondCtx.Lock.Lock()
	defer func() {
		require.NoError(secondVM.Shutdown(context.Background()))
		secondCtx.Lock.Unlock()
	}()

	atomicDB := prefixdb.New([]byte{1}, db)
	m := atomic.NewMemory(atomicDB)
	secondCtx.SharedMemory = m.NewSharedMemory(secondCtx.ChainID)

	secondMsgChan := make(chan common.Message, 1)
	require.NoError(secondVM.Initialize(
		context.Background(),
		secondCtx,
		secondDB,
		genesisBytes,
		nil,
		nil,
		secondMsgChan,
		nil,
		nil,
	))

	secondVM.clock.Set(vmStopTime)

	// Set VM state to NormalOp, to start tracking validators' uptime
	require.NoError(secondVM.SetState(context.Background(), snow.Bootstrapping))
	require.NoError(secondVM.SetState(context.Background(), snow.NormalOp))

	// after restart and change of uptime required for reward, push validators to their end of life
	secondVM.clock.Set(genesistest.ValidateEndTime)

	// evaluate a genesis validator for reward
	blk, err := secondVM.Builder.BuildBlock(context.Background())
	require.NoError(err)
	require.NoError(blk.Verify(context.Background()))

	// Assert preferences are correct.
	// secondVM should prefer abort since uptime requirements are not met anymore
	oracleBlk := blk.(smcon.OracleBlock)
	options, err := oracleBlk.Options(context.Background())
	require.NoError(err)

	abort := options[0].(*blockexecutor.Block)
	require.IsType(&block.BanffAbortBlock{}, abort.Block)

	commit := options[1].(*blockexecutor.Block)
	require.IsType(&block.BanffCommitBlock{}, commit.Block)

	// Assert block tries to reward a genesis validator
	rewardTx := oracleBlk.(block.Block).Txs()[0].Unsigned
	require.IsType(&txs.RewardValidatorTx{}, rewardTx)
	txID := blk.(block.Block).Txs()[0].ID()

	// Verify options and accept abort block
	require.NoError(commit.Verify(context.Background()))
	require.NoError(abort.Verify(context.Background()))
	require.NoError(blk.Accept(context.Background()))
	require.NoError(abort.Accept(context.Background()))
	require.NoError(secondVM.SetPreference(context.Background(), secondVM.manager.LastAccepted()))

	// Verify that rewarded validator has been removed.
	// Note that test genesis has multiple validators
	// terminating at the same time. The rewarded validator
	// will the first by txID. To make the test more stable
	// (txID changes every time we change any parameter
	// of the tx creating the validator), we explicitly
	//  check that rewarded validator is removed from staker set.
	_, txStatus, err := secondVM.state.GetTx(txID)
	require.NoError(err)
	require.Equal(status.Aborted, txStatus)

	tx, _, err := secondVM.state.GetTx(rewardTx.(*txs.RewardValidatorTx).TxID)
	require.NoError(err)
	require.IsType(&txs.AddValidatorTx{}, tx.Unsigned)

	valTx, _ := tx.Unsigned.(*txs.AddValidatorTx)
	_, err = secondVM.state.GetCurrentValidator(constants.PrimaryNetworkID, valTx.NodeID())
	require.ErrorIs(err, database.ErrNotFound)
}

func TestUptimeDisallowedAfterNeverConnecting(t *testing.T) {
	require := require.New(t)
	latestForkTime = genesistest.ValidateStartTime.Add(configtest.MinStakingDuration)
	db := memdb.New()

	vm := &VM{Config: config.Config{
		Chains:                 chains.TestManager,
		UptimePercentage:       .2,
		RewardConfig:           defaultRewardConfig,
		Validators:             validators.NewManager(),
		UptimeLockedCalculator: uptime.NewLockedCalculator(),
		BanffTime:              latestForkTime,
		CortinaTime:            latestForkTime,
		DurangoTime:            latestForkTime,
	}}

	ctx := snowtest.Context(t, snowtest.PChainID)
	ctx.Lock.Lock()

	_, genesisBytes := genesistest.Genesis(t, ctx)

	atomicDB := prefixdb.New([]byte{1}, db)
	m := atomic.NewMemory(atomicDB)
	ctx.SharedMemory = m.NewSharedMemory(ctx.ChainID)

	msgChan := make(chan common.Message, 1)
	appSender := &common.SenderTest{T: t}
	require.NoError(vm.Initialize(
		context.Background(),
		ctx,
		db,
		genesisBytes,
		nil,
		nil,
		msgChan,
		nil,
		appSender,
	))

	defer func() {
		require.NoError(vm.Shutdown(context.Background()))
		ctx.Lock.Unlock()
	}()

	initialClkTime := latestForkTime.Add(time.Second)
	vm.clock.Set(initialClkTime)

	// Set VM state to NormalOp, to start tracking validators' uptime
	require.NoError(vm.SetState(context.Background(), snow.Bootstrapping))
	require.NoError(vm.SetState(context.Background(), snow.NormalOp))

	// Fast forward clock to time for genesis validators to leave
	vm.clock.Set(genesistest.ValidateEndTime)

	// evaluate a genesis validator for reward
	blk, err := vm.Builder.BuildBlock(context.Background())
	require.NoError(err)
	require.NoError(blk.Verify(context.Background()))

	// Assert preferences are correct.
	// vm should prefer abort since uptime requirements are not met.
	oracleBlk := blk.(smcon.OracleBlock)
	options, err := oracleBlk.Options(context.Background())
	require.NoError(err)

	abort := options[0].(*blockexecutor.Block)
	require.IsType(&block.BanffAbortBlock{}, abort.Block)

	commit := options[1].(*blockexecutor.Block)
	require.IsType(&block.BanffCommitBlock{}, commit.Block)

	// Assert block tries to reward a genesis validator
	rewardTx := oracleBlk.(block.Block).Txs()[0].Unsigned
	require.IsType(&txs.RewardValidatorTx{}, rewardTx)
	txID := blk.(block.Block).Txs()[0].ID()

	// Verify options and accept abort block
	require.NoError(commit.Verify(context.Background()))
	require.NoError(abort.Verify(context.Background()))
	require.NoError(blk.Accept(context.Background()))
	require.NoError(abort.Accept(context.Background()))
	require.NoError(vm.SetPreference(context.Background(), vm.manager.LastAccepted()))

	// Verify that rewarded validator has been removed.
	// Note that test genesis has multiple validators
	// terminating at the same time. The rewarded validator
	// will the first by txID. To make the test more stable
	// (txID changes every time we change any parameter
	// of the tx creating the validator), we explicitly
	//  check that rewarded validator is removed from staker set.
	_, txStatus, err := vm.state.GetTx(txID)
	require.NoError(err)
	require.Equal(status.Aborted, txStatus)

	tx, _, err := vm.state.GetTx(rewardTx.(*txs.RewardValidatorTx).TxID)
	require.NoError(err)
	require.IsType(&txs.AddValidatorTx{}, tx.Unsigned)

	valTx, _ := tx.Unsigned.(*txs.AddValidatorTx)
	_, err = vm.state.GetCurrentValidator(constants.PrimaryNetworkID, valTx.NodeID())
	require.ErrorIs(err, database.ErrNotFound)
}

func TestRemovePermissionedValidatorDuringAddPending(t *testing.T) {
	require := require.New(t)

	vm, _, _ := defaultVM(t, latestFork)
<<<<<<< HEAD

	var (
		chainTime          = vm.state.GetTimestamp()
		validatorStartTime = chainTime.Add(txexecutor.SyncBound - time.Second)
		validatorEndTime   = validatorStartTime.Add(360 * 24 * time.Hour)
	)

=======
>>>>>>> b81b9361
	vm.ctx.Lock.Lock()
	defer vm.ctx.Lock.Unlock()

	key, err := secp256k1.NewPrivateKey()
	require.NoError(err)

	id := key.PublicKey().Address()
	nodeID := ids.GenerateTestNodeID()

	addValidatorTx, err := vm.txBuilder.NewAddValidatorTx(
		configtest.MinValidatorStake,
		uint64(validatorStartTime.Unix()),
		uint64(validatorEndTime.Unix()),
		nodeID,
		id,
		reward.PercentDenominator,
		[]*secp256k1.PrivateKey{genesistest.Keys[0]},
		genesistest.Keys[0].Address(),
	)
	require.NoError(err)

	vm.ctx.Lock.Unlock()
	require.NoError(vm.issueTx(context.Background(), addValidatorTx))
	vm.ctx.Lock.Lock()

	// trigger block creation for the validator tx
	addValidatorBlock, err := vm.Builder.BuildBlock(context.Background())
	require.NoError(err)
	require.NoError(addValidatorBlock.Verify(context.Background()))
	require.NoError(addValidatorBlock.Accept(context.Background()))
	require.NoError(vm.SetPreference(context.Background(), vm.manager.LastAccepted()))

	createSubnetTx, err := vm.txBuilder.NewCreateSubnetTx(
		1,
		[]ids.ShortID{id},
		[]*secp256k1.PrivateKey{genesistest.Keys[0]},
		genesistest.Keys[0].Address(),
	)
	require.NoError(err)

	vm.ctx.Lock.Unlock()
	require.NoError(vm.issueTx(context.Background(), createSubnetTx))
	vm.ctx.Lock.Lock()

	// trigger block creation for the subnet tx
	createSubnetBlock, err := vm.Builder.BuildBlock(context.Background())
	require.NoError(err)
	require.NoError(createSubnetBlock.Verify(context.Background()))
	require.NoError(createSubnetBlock.Accept(context.Background()))
	require.NoError(vm.SetPreference(context.Background(), vm.manager.LastAccepted()))

	addSubnetValidatorTx, err := vm.txBuilder.NewAddSubnetValidatorTx(
		configtest.MinValidatorStake,
		uint64(validatorStartTime.Unix()),
		uint64(validatorEndTime.Unix()),
		nodeID,
		createSubnetTx.ID(),
		[]*secp256k1.PrivateKey{key, genesistest.Keys[1]},
		genesistest.Keys[1].Address(),
	)
	require.NoError(err)

	removeSubnetValidatorTx, err := vm.txBuilder.NewRemoveSubnetValidatorTx(
		nodeID,
		createSubnetTx.ID(),
		[]*secp256k1.PrivateKey{key, genesistest.Keys[2]},
		genesistest.Keys[2].Address(),
	)
	require.NoError(err)

	statelessBlock, err := block.NewBanffStandardBlock(
		vm.state.GetTimestamp(),
		createSubnetBlock.ID(),
		createSubnetBlock.Height()+1,
		[]*txs.Tx{
			addSubnetValidatorTx,
			removeSubnetValidatorTx,
		},
	)
	require.NoError(err)

	blockBytes := statelessBlock.Bytes()
	block, err := vm.ParseBlock(context.Background(), blockBytes)
	require.NoError(err)
	require.NoError(block.Verify(context.Background()))
	require.NoError(block.Accept(context.Background()))
	require.NoError(vm.SetPreference(context.Background(), vm.manager.LastAccepted()))

	_, err = vm.state.GetPendingValidator(createSubnetTx.ID(), nodeID)
	require.ErrorIs(err, database.ErrNotFound)
}

func TestTransferSubnetOwnershipTx(t *testing.T) {
	require := require.New(t)
	vm, _, _ := defaultVM(t, latestFork)
	vm.ctx.Lock.Lock()
	defer vm.ctx.Lock.Unlock()

	// Create a subnet
	createSubnetTx, err := vm.txBuilder.NewCreateSubnetTx(
		1,
		[]ids.ShortID{genesistest.SubnetControlKeys[0].PublicKey().Address()},
		[]*secp256k1.PrivateKey{genesistest.Keys[0]},
		genesistest.Keys[0].Address(),
	)
	require.NoError(err)
	subnetID := createSubnetTx.ID()

	vm.ctx.Lock.Unlock()
	require.NoError(vm.issueTx(context.Background(), createSubnetTx))
	vm.ctx.Lock.Lock()
	createSubnetBlock, err := vm.Builder.BuildBlock(context.Background())
	require.NoError(err)

	createSubnetRawBlock := createSubnetBlock.(*blockexecutor.Block).Block
	require.IsType(&block.BanffStandardBlock{}, createSubnetRawBlock)
	require.Contains(createSubnetRawBlock.Txs(), createSubnetTx)

	require.NoError(createSubnetBlock.Verify(context.Background()))
	require.NoError(createSubnetBlock.Accept(context.Background()))
	require.NoError(vm.SetPreference(context.Background(), vm.manager.LastAccepted()))

	subnetOwner, err := vm.state.GetSubnetOwner(subnetID)
	require.NoError(err)
	expectedOwner := &secp256k1fx.OutputOwners{
		Locktime:  0,
		Threshold: 1,
		Addrs: []ids.ShortID{
			genesistest.Keys[0].PublicKey().Address(),
		},
	}
	require.Equal(expectedOwner, subnetOwner)

	transferSubnetOwnershipTx, err := vm.txBuilder.NewTransferSubnetOwnershipTx(
		subnetID,
		1,
		[]ids.ShortID{genesistest.Keys[1].PublicKey().Address()},
		[]*secp256k1.PrivateKey{genesistest.Keys[0]},
		ids.ShortEmpty, // change addr
	)
	require.NoError(err)

	vm.ctx.Lock.Unlock()
	require.NoError(vm.issueTx(context.Background(), transferSubnetOwnershipTx))
	vm.ctx.Lock.Lock()
	transferSubnetOwnershipBlock, err := vm.Builder.BuildBlock(context.Background())
	require.NoError(err)

	transferSubnetOwnershipRawBlock := transferSubnetOwnershipBlock.(*blockexecutor.Block).Block
	require.IsType(&block.BanffStandardBlock{}, transferSubnetOwnershipRawBlock)
	require.Contains(transferSubnetOwnershipRawBlock.Txs(), transferSubnetOwnershipTx)

	require.NoError(transferSubnetOwnershipBlock.Verify(context.Background()))
	require.NoError(transferSubnetOwnershipBlock.Accept(context.Background()))
	require.NoError(vm.SetPreference(context.Background(), vm.manager.LastAccepted()))

	subnetOwner, err = vm.state.GetSubnetOwner(subnetID)
	require.NoError(err)
	expectedOwner = &secp256k1fx.OutputOwners{
		Locktime:  0,
		Threshold: 1,
		Addrs: []ids.ShortID{
			genesistest.Keys[1].PublicKey().Address(),
		},
	}
	require.Equal(expectedOwner, subnetOwner)
}

func TestBaseTx(t *testing.T) {
	require := require.New(t)
	vm, _, _ := defaultVM(t, latestFork)
	vm.ctx.Lock.Lock()
	defer vm.ctx.Lock.Unlock()

	sendAmt := uint64(100000)
	changeAddr := ids.ShortEmpty

	baseTx, err := vm.txBuilder.NewBaseTx(
		sendAmt,
		secp256k1fx.OutputOwners{
			Threshold: 1,
			Addrs: []ids.ShortID{
				genesistest.Keys[1].Address(),
			},
		},
		[]*secp256k1.PrivateKey{genesistest.Keys[0]},
		changeAddr,
	)
	require.NoError(err)

	totalInputAmt := uint64(0)
	key0InputAmt := uint64(0)
	for inputID := range baseTx.Unsigned.InputIDs() {
		utxo, err := vm.state.GetUTXO(inputID)
		require.NoError(err)
		require.IsType(&secp256k1fx.TransferOutput{}, utxo.Out)
		castOut := utxo.Out.(*secp256k1fx.TransferOutput)
		if castOut.AddressesSet().Equals(set.Of(genesistest.Keys[0].Address())) {
			key0InputAmt += castOut.Amt
		}
		totalInputAmt += castOut.Amt
	}
	require.Equal(totalInputAmt, key0InputAmt)

	totalOutputAmt := uint64(0)
	key0OutputAmt := uint64(0)
	key1OutputAmt := uint64(0)
	changeAddrOutputAmt := uint64(0)
	for _, output := range baseTx.Unsigned.Outputs() {
		require.IsType(&secp256k1fx.TransferOutput{}, output.Out)
		castOut := output.Out.(*secp256k1fx.TransferOutput)
		if castOut.AddressesSet().Equals(set.Of(genesistest.Keys[0].Address())) {
			key0OutputAmt += castOut.Amt
		}
		if castOut.AddressesSet().Equals(set.Of(genesistest.Keys[1].Address())) {
			key1OutputAmt += castOut.Amt
		}
		if castOut.AddressesSet().Equals(set.Of(changeAddr)) {
			changeAddrOutputAmt += castOut.Amt
		}
		totalOutputAmt += castOut.Amt
	}
	require.Equal(totalOutputAmt, key0OutputAmt+key1OutputAmt+changeAddrOutputAmt)

	require.Equal(vm.TxFee, totalInputAmt-totalOutputAmt)
	require.Equal(sendAmt, key1OutputAmt)

	vm.ctx.Lock.Unlock()
	require.NoError(vm.issueTx(context.Background(), baseTx))
	vm.ctx.Lock.Lock()
	baseTxBlock, err := vm.Builder.BuildBlock(context.Background())
	require.NoError(err)

	baseTxRawBlock := baseTxBlock.(*blockexecutor.Block).Block
	require.IsType(&block.BanffStandardBlock{}, baseTxRawBlock)
	require.Contains(baseTxRawBlock.Txs(), baseTx)

	require.NoError(baseTxBlock.Verify(context.Background()))
	require.NoError(baseTxBlock.Accept(context.Background()))
	require.NoError(vm.SetPreference(context.Background(), vm.manager.LastAccepted()))
}

func TestPruneMempool(t *testing.T) {
	require := require.New(t)
	vm, _, _ := defaultVM(t, latestFork)
	vm.ctx.Lock.Lock()
	defer vm.ctx.Lock.Unlock()

	// Create a tx that will be valid regardless of timestamp.
	sendAmt := uint64(100000)
	changeAddr := ids.ShortEmpty

	baseTx, err := vm.txBuilder.NewBaseTx(
		sendAmt,
		secp256k1fx.OutputOwners{
			Threshold: 1,
			Addrs: []ids.ShortID{
				genesistest.Keys[1].Address(),
			},
		},
		[]*secp256k1.PrivateKey{genesistest.Keys[0]},
		changeAddr,
	)
	require.NoError(err)

	vm.ctx.Lock.Unlock()
	require.NoError(vm.issueTx(context.Background(), baseTx))
	vm.ctx.Lock.Lock()

	// [baseTx] should be in the mempool.
	baseTxID := baseTx.ID()
	_, ok := vm.Builder.Get(baseTxID)
	require.True(ok)

	// Create a tx that will be invalid after time advancement.
	var (
		startTime = vm.clock.Time()
		endTime   = startTime.Add(vm.MinStakeDuration)
	)

	addValidatorTx, err := vm.txBuilder.NewAddValidatorTx(
		configtest.MinValidatorStake,
		uint64(startTime.Unix()),
		uint64(endTime.Unix()),
		ids.GenerateTestNodeID(),
		genesistest.Keys[2].Address(),
		20000,
		[]*secp256k1.PrivateKey{genesistest.Keys[1]},
		ids.ShortEmpty,
	)
	require.NoError(err)

	vm.ctx.Lock.Unlock()
	require.NoError(vm.issueTx(context.Background(), addValidatorTx))
	vm.ctx.Lock.Lock()

	// Advance clock to [endTime], making [addValidatorTx] invalid.
	vm.clock.Set(endTime)

	// [addValidatorTx] and [baseTx] should still be in the mempool.
	addValidatorTxID := addValidatorTx.ID()
	_, ok = vm.Builder.Get(addValidatorTxID)
	require.True(ok)
	_, ok = vm.Builder.Get(baseTxID)
	require.True(ok)

	vm.ctx.Lock.Unlock()
	require.NoError(vm.pruneMempool())
	vm.ctx.Lock.Lock()

	// [addValidatorTx] should be ejected from the mempool.
	// [baseTx] should still be in the mempool.
	_, ok = vm.Builder.Get(addValidatorTxID)
	require.False(ok)
	_, ok = vm.Builder.Get(baseTxID)
	require.True(ok)
}<|MERGE_RESOLUTION|>--- conflicted
+++ resolved
@@ -1887,7 +1887,6 @@
 	require := require.New(t)
 
 	vm, _, _ := defaultVM(t, latestFork)
-<<<<<<< HEAD
 
 	var (
 		chainTime          = vm.state.GetTimestamp()
@@ -1895,8 +1894,6 @@
 		validatorEndTime   = validatorStartTime.Add(360 * 24 * time.Hour)
 	)
 
-=======
->>>>>>> b81b9361
 	vm.ctx.Lock.Lock()
 	defer vm.ctx.Lock.Unlock()
 
