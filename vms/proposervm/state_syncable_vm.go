// Copyright (C) 2019-2021, Ava Labs, Inc. All rights reserved.
// See the file LICENSE for licensing terms.

package proposervm

import (
	"errors"
	"fmt"
	"math"

	"github.com/ava-labs/avalanchego/codec"
	"github.com/ava-labs/avalanchego/codec/linearcodec"
	"github.com/ava-labs/avalanchego/codec/reflectcodec"
	"github.com/ava-labs/avalanchego/database"
	"github.com/ava-labs/avalanchego/ids"
	"github.com/ava-labs/avalanchego/snow/engine/common"
	"github.com/ava-labs/avalanchego/snow/engine/snowman/block"
	"github.com/ava-labs/avalanchego/utils/wrappers"
)

var (
	stateSyncCodec               codec.Manager
	errWrongStateSyncVersion     = errors.New("wrong state sync key version")
	errUnknownLastSummaryBlockID = errors.New("could not retrieve blockID associated with last summary")
	errBadLastSummaryBlock       = errors.New("could not parse last summary block")
)

func init() {
	lc := linearcodec.New(reflectcodec.DefaultTagName, math.MaxUint32)
	stateSyncCodec = codec.NewManager(math.MaxInt32)

	errs := wrappers.Errs{}
	errs.Add(
		lc.RegisterType(&common.Summary{}),
		lc.RegisterType(&block.DefaultSummaryKey{}),
		stateSyncCodec.RegisterCodec(block.StateSyncDefaultKeysVersion, lc),
	)
	if err := errs.Err; err != nil {
		panic(err)
	}
}

func (vm *VM) RegisterStateSyncer(stateSyncers []ids.ShortID) error {
	ssVM, ok := vm.ChainVM.(block.StateSyncableVM)
	if !ok {
		return common.ErrStateSyncableVMNotImplemented
	}

	return ssVM.RegisterStateSyncer(stateSyncers)
}

func (vm *VM) StateSyncEnabled() (bool, error) {
	ssVM, ok := vm.ChainVM.(block.StateSyncableVM)
	if !ok {
		return false, common.ErrStateSyncableVMNotImplemented
	}

	return ssVM.StateSyncEnabled()
}

func (vm *VM) StateSyncGetLastSummary() (common.Summary, error) {
	ssVM, ok := vm.ChainVM.(block.StateSyncableVM)
	if !ok {
		return common.Summary{}, common.ErrStateSyncableVMNotImplemented
	}

	vmSummary, err := ssVM.StateSyncGetLastSummary()
	if err != nil {
		return common.Summary{}, err
	}

	// Extract innerBlkID from summary key
	innerKey := block.DefaultSummaryKey{}
	parsedVersion, err := stateSyncCodec.Unmarshal(vmSummary.Key, &innerKey)
	if err != nil {
		return common.Summary{}, fmt.Errorf("cannot unmarshal vmSummary.Key due to: %w", err)
	}
	if parsedVersion != block.StateSyncDefaultKeysVersion {
		return common.Summary{}, errWrongStateSyncVersion
	}

	// retrieve proposer Block wrapping innerBlock
	innerBlk, err := vm.ChainVM.GetBlock(innerKey.BlkID)
	if err != nil {
		// innerVM internal error. Could retrieve innerBlk matching last summary
		return common.Summary{}, errWrongStateSyncVersion
	}

	proBlkID, err := vm.GetBlockIDByHeight(innerBlk.Height())
	switch err {
	case nil:
	case database.ErrNotFound:
		// we must have hit the snowman++ fork. Check it.
		currentFork, err := vm.State.GetForkHeight()
		if err != nil {
			return common.Summary{}, err
		}
		innerBlk, err := vm.ChainVM.GetBlock(innerKey.BlkID)
		if err != nil {
			return common.Summary{}, err
		}
		if innerBlk.Height() > currentFork {
			return common.Summary{}, err
		}

		// preFork blockID matched inner ones
		proBlkID = innerKey.BlkID
	default:
		return common.Summary{}, err
	}

	// recreate key
	proKey := block.ProposerSummaryKey{
		ProBlkID: proBlkID,
		InnerKey: innerKey,
	}
	proKeyBytes, err := stateSyncCodec.Marshal(block.StateSyncDefaultKeysVersion, &proKey)
	if err != nil {
		return common.Summary{}, fmt.Errorf("cannot marshal proposerVMKey due to: %w", err)
	}

	return common.Summary{
		Key:     proKeyBytes,
		Content: vmSummary.Content,
	}, err
}

func (vm *VM) StateSyncIsSummaryAccepted(key []byte) (bool, error) {
	ssVM, ok := vm.ChainVM.(block.StateSyncableVM)
	if !ok {
		return false, common.ErrStateSyncableVMNotImplemented
	}

	// Extract innerKey from summary key
	proKey := block.ProposerSummaryKey{}
	parsedVersion, err := stateSyncCodec.Unmarshal(key, &proKey)
	if err != nil {
		return false, err
	}
	if parsedVersion != block.StateSyncDefaultKeysVersion {
		return false, errWrongStateSyncVersion
	}

	innerKey, err := stateSyncCodec.Marshal(block.StateSyncDefaultKeysVersion, proKey.InnerKey)
	if err != nil {
		return false, err
	}

	// propagate request to innerVm
	return ssVM.StateSyncIsSummaryAccepted(innerKey)
}

func (vm *VM) StateSync(accepted []common.Summary) error {
	ssVM, ok := vm.ChainVM.(block.StateSyncableVM)
	if !ok {
		return common.ErrStateSyncableVMNotImplemented
	}

	// retrieve innerKey for each summary and propagate all to innerVM
	innerSummaries := make([]common.Summary, 0, len(accepted))
	vm.pendingSummariesBlockIDMapping = make(map[ids.ID]ids.ID)
	for _, summ := range accepted {
		proKey := block.ProposerSummaryKey{}
		parsedVersion, err := stateSyncCodec.Unmarshal(summ.Key, &proKey)
		if err != nil {
			return err
		}
		if parsedVersion != block.StateSyncDefaultKeysVersion {
			return errWrongStateSyncVersion
		}

		innerKey, err := stateSyncCodec.Marshal(block.StateSyncDefaultKeysVersion, proKey.InnerKey)
		if err != nil {
			return err
		}

		innerSummaries = append(innerSummaries, common.Summary{
			Key:     innerKey,
			Content: summ.Content,
		})

		// record innerVm to proposerVM blockID mapping to be able to
		// complete fasty-sync by requesting lastSummarBlockID.
		var innerID ids.ID
		copy(innerID[:], innerKey)
		vm.pendingSummariesBlockIDMapping[innerID] = proKey.ProBlkID
	}

	return ssVM.StateSync(innerSummaries)
}

func (vm *VM) GetLastSummaryBlockID() (ids.ID, error) {
	ssVM, ok := vm.ChainVM.(block.StateSyncableVM)
	if !ok {
		return ids.Empty, common.ErrStateSyncableVMNotImplemented
	}
<<<<<<< HEAD
	innerBlkID, err := fsVM.GetLastSummaryBlockID()
=======

	innerBlkID, err := ssVM.GetLastSummaryBlockID()
>>>>>>> f57bfe76
	if err != nil {
		return ids.Empty, err
	}
	innerBlk, err := vm.ChainVM.GetBlock(innerBlkID)
	if err != nil {
		return ids.Empty, err
	}
	proBlkID, err := vm.State.GetBlockIDAtHeight(innerBlk.Height())
	if err != nil {
		// GetLastSummaryBlockID may be issued by engine itself to request
		// LastSummaryBlockID and complete fast sync. In such case the node
		// won't know yet the full block corresponding to the blockID.
		// So search among the summaries discovered by peer validators.
		found := false
		proBlkID, found = vm.pendingSummariesBlockIDMapping[innerBlkID]
		vm.ctx.Log.Info("innerToProBlkID mapping found %v", proBlkID.String())
		if !found {
			return ids.Empty, errUnknownLastSummaryBlockID
		}
	}
	return proBlkID, nil
}

func (vm *VM) SetLastSummaryBlock(blkByte []byte) error {
	ssVM, ok := vm.ChainVM.(block.StateSyncableVM)
	if !ok {
		return common.ErrStateSyncableVMNotImplemented
	}

	// retrieve inner block
	var (
		innerBlkBytes []byte
		blk           Block
		err           error
	)
	if blk, err = vm.parsePostForkBlock(blkByte); err == nil {
		innerBlkBytes = blk.GetInnerBlk().Bytes()
	} else if blk, err = vm.parsePreForkBlock(blkByte); err == nil {
		innerBlkBytes = blk.Bytes()
	} else {
		return errBadLastSummaryBlock
	}

<<<<<<< HEAD
	if err := fsVM.SetLastSummaryBlock(innerBlkBytes); err != nil {
=======
	// TODO ABENEGIA: return error if innerBlk's ID does not match lastSummaryBlockID
	// TODO ABENEGIA: make idempotent (to cope with SetLastSummaryBlock inner success and outer failure)
	if err := ssVM.SetLastSummaryBlock(innerBlkBytes); err != nil {
>>>>>>> f57bfe76
		return err
	}

	return blk.conditionalAccept(false /*acceptInnerBlk*/)
}<|MERGE_RESOLUTION|>--- conflicted
+++ resolved
@@ -194,12 +194,8 @@
 	if !ok {
 		return ids.Empty, common.ErrStateSyncableVMNotImplemented
 	}
-<<<<<<< HEAD
-	innerBlkID, err := fsVM.GetLastSummaryBlockID()
-=======
 
 	innerBlkID, err := ssVM.GetLastSummaryBlockID()
->>>>>>> f57bfe76
 	if err != nil {
 		return ids.Empty, err
 	}
@@ -243,13 +239,7 @@
 		return errBadLastSummaryBlock
 	}
 
-<<<<<<< HEAD
-	if err := fsVM.SetLastSummaryBlock(innerBlkBytes); err != nil {
-=======
-	// TODO ABENEGIA: return error if innerBlk's ID does not match lastSummaryBlockID
-	// TODO ABENEGIA: make idempotent (to cope with SetLastSummaryBlock inner success and outer failure)
 	if err := ssVM.SetLastSummaryBlock(innerBlkBytes); err != nil {
->>>>>>> f57bfe76
 		return err
 	}
 
