--- conflicted
+++ resolved
@@ -73,11 +73,7 @@
 		return err
 	}
 
-<<<<<<< HEAD
-	inputs, atomicRequests, onAcceptFunc, err := v.processStandardTxs(b.Transactions, onDecisionState, b.Parent(), b.Timestamp())
-=======
-	inputs, feesMan, atomicRequests, onAcceptFunc, err := v.processStandardTxs(b.Transactions, onDecisionState, b.Parent())
->>>>>>> 065ba42f
+	inputs, feesMan, atomicRequests, onAcceptFunc, err := v.processStandardTxs(b.Transactions, onDecisionState, b.Parent(), b.Timestamp())
 	if err != nil {
 		return err
 	}
@@ -427,11 +423,7 @@
 	blkTimestamp time.Time,
 	onAcceptState state.Diff,
 ) error {
-<<<<<<< HEAD
-	inputs, atomicRequests, onAcceptFunc, err := v.processStandardTxs(b.Transactions, onAcceptState, b.Parent(), blkTimestamp)
-=======
-	inputs, feeMan, atomicRequests, onAcceptFunc, err := v.processStandardTxs(b.Transactions, onAcceptState, b.Parent())
->>>>>>> 065ba42f
+	inputs, feeMan, atomicRequests, onAcceptFunc, err := v.processStandardTxs(b.Transactions, onAcceptState, b.Parent(), blkTimestamp)
 	if err != nil {
 		return err
 	}
@@ -462,22 +454,17 @@
 ) {
 	unitFees, err := state.GetUnitFees()
 	if err != nil {
-		return nil, nil, nil, err
+		return nil, nil, nil, nil, err
 	}
 	unitWindows, err := state.GetFeeWindows()
 	if err != nil {
-		return nil, nil, nil, err
+		return nil, nil, nil, nil, err
 	}
 
 	var (
-<<<<<<< HEAD
 		currentTimestamp = state.GetTimestamp()
 		isEForkActive    = v.txExecutorBackend.Config.IsEUpgradeActivated(currentTimestamp)
 		feesCfg          = v.txExecutorBackend.Config.GetDynamicFeesConfig(currentTimestamp)
-=======
-		feesCfg = v.txExecutorBackend.Config.GetDynamicFeesConfig(state.GetTimestamp())
-		feesMan = fees.NewManager(feesCfg.UnitFees)
->>>>>>> 065ba42f
 
 		onAcceptFunc   func()
 		inputs         set.Set[ids.ID]
@@ -499,11 +486,7 @@
 	for _, tx := range txs {
 		txExecutor := executor.StandardTxExecutor{
 			Backend:       v.txExecutorBackend,
-<<<<<<< HEAD
 			BlkFeeManager: feeManager,
-=======
-			BlkFeeManager: feesMan,
->>>>>>> 065ba42f
 			UnitCaps:      feesCfg.BlockUnitsCap,
 			State:         state,
 			Tx:            tx,
@@ -557,5 +540,5 @@
 		}
 	}
 
-	return inputs, feesMan, atomicRequests, onAcceptFunc, nil
+	return inputs, feeManager, atomicRequests, onAcceptFunc, nil
 }