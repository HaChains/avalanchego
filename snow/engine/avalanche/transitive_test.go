// Copyright (C) 2019-2022, Ava Labs, Inc. All rights reserved.
// See the file LICENSE for licensing terms.

package avalanche

import (
	"bytes"
	"context"
	"errors"
	"fmt"
	"testing"

	"github.com/prometheus/client_golang/prometheus"

	"github.com/stretchr/testify/require"

	"github.com/ava-labs/avalanchego/ids"
	"github.com/ava-labs/avalanchego/snow/choices"
	"github.com/ava-labs/avalanchego/snow/consensus/avalanche"
	"github.com/ava-labs/avalanchego/snow/consensus/snowball"
	"github.com/ava-labs/avalanchego/snow/consensus/snowstorm"
	"github.com/ava-labs/avalanchego/snow/engine/avalanche/bootstrap"
	"github.com/ava-labs/avalanchego/snow/engine/avalanche/vertex"
	"github.com/ava-labs/avalanchego/snow/engine/common"
	"github.com/ava-labs/avalanchego/snow/engine/common/tracker"
	"github.com/ava-labs/avalanchego/snow/validators"
	"github.com/ava-labs/avalanchego/utils"
	"github.com/ava-labs/avalanchego/utils/constants"
	"github.com/ava-labs/avalanchego/utils/wrappers"
	"github.com/ava-labs/avalanchego/version"

	avagetter "github.com/ava-labs/avalanchego/snow/engine/avalanche/getter"
)

var (
	errUnknownVertex = errors.New("unknown vertex")
	errFailedParsing = errors.New("failed parsing")
	errMissing       = errors.New("missing")
)

type dummyHandler struct {
	startEngineF func(ctx context.Context, startReqID uint32) error
}

func (dh *dummyHandler) onDoneBootstrapping(ctx context.Context, lastReqID uint32) error {
	lastReqID++
	return dh.startEngineF(ctx, lastReqID)
}

func TestEngineShutdown(t *testing.T) {
	_, _, engCfg := DefaultConfig()

	vmShutdownCalled := false
	vm := &vertex.TestVM{}
	vm.T = t
<<<<<<< HEAD
	vm.ShutdownF = func(context.Context) error { vmShutdownCalled = true; return nil }
=======
	vm.ShutdownF = func() error {
		vmShutdownCalled = true
		return nil
	}
>>>>>>> 2a76c560
	engCfg.VM = vm

	transitive, err := newTransitive(engCfg)
	if err != nil {
		t.Fatal(err)
	}
	if err := transitive.Shutdown(context.Background()); err != nil {
		t.Fatal(err)
	}
	if !vmShutdownCalled {
		t.Fatal("Shutting down the Transitive did not shutdown the VM")
	}
}

func TestEngineAdd(t *testing.T) {
	_, _, engCfg := DefaultConfig()

	vals := validators.NewSet()
	engCfg.Validators = vals

	vdr := ids.GenerateTestNodeID()
	if err := vals.AddWeight(vdr, 1); err != nil {
		t.Fatal(err)
	}

	sender := &common.SenderTest{T: t}
	engCfg.Sender = sender

	sender.Default(true)
	sender.CantSendGetAcceptedFrontier = false

	manager := vertex.NewTestManager(t)
	engCfg.Manager = manager

	manager.Default(true)

	manager.CantEdge = false

	te, err := newTransitive(engCfg)
	if err != nil {
		t.Fatal(err)
	}

	if err := te.Start(context.Background(), 0); err != nil {
		t.Fatal(err)
	}

	if te.Ctx.ChainID != ids.Empty {
		t.Fatalf("Wrong chain ID")
	}

	vtx := &avalanche.TestVertex{
		TestDecidable: choices.TestDecidable{
			IDV:     ids.GenerateTestID(),
			StatusV: choices.Processing,
		},
		ParentsV: []avalanche.Vertex{
			&avalanche.TestVertex{TestDecidable: choices.TestDecidable{
				IDV:     ids.GenerateTestID(),
				StatusV: choices.Unknown,
			}},
		},
		BytesV: []byte{1},
	}

	asked := new(bool)
	reqID := new(uint32)
	sender.SendGetF = func(_ context.Context, inVdr ids.NodeID, requestID uint32, vtxID ids.ID) {
		*reqID = requestID
		if *asked {
			t.Fatalf("Asked multiple times")
		}
		*asked = true
		if vdr != inVdr {
			t.Fatalf("Asking wrong validator for vertex")
		}
		if vtx.ParentsV[0].ID() != vtxID {
			t.Fatalf("Asking for wrong vertex")
		}
	}

	manager.ParseVtxF = func(_ context.Context, b []byte) (avalanche.Vertex, error) {
		if !bytes.Equal(b, vtx.Bytes()) {
			t.Fatalf("Wrong bytes")
		}
		return vtx, nil
	}

	if err := te.Put(context.Background(), vdr, 0, vtx.Bytes()); err != nil {
		t.Fatal(err)
	}

	manager.ParseVtxF = nil

	if !*asked {
		t.Fatalf("Didn't ask for a missing vertex")
	}

	if len(te.vtxBlocked) != 1 {
		t.Fatalf("Should have been blocking on request")
	}

<<<<<<< HEAD
	manager.ParseVtxF = func(context.Context, []byte) (avalanche.Vertex, error) {
=======
	manager.ParseVtxF = func(b []byte) (avalanche.Vertex, error) {
>>>>>>> 2a76c560
		return nil, errFailedParsing
	}

	if err := te.Put(context.Background(), vdr, *reqID, nil); err != nil {
		t.Fatal(err)
	}

	manager.ParseVtxF = nil

	if len(te.vtxBlocked) != 0 {
		t.Fatalf("Should have finished blocking issue")
	}
}

func TestEngineQuery(t *testing.T) {
	_, _, engCfg := DefaultConfig()

	vals := validators.NewSet()
	engCfg.Validators = vals

	vdr := ids.GenerateTestNodeID()
	if err := vals.AddWeight(vdr, 1); err != nil {
		t.Fatal(err)
	}

	sender := &common.SenderTest{T: t}
	engCfg.Sender = sender

	sender.Default(true)
	sender.CantSendGetAcceptedFrontier = false

	manager := vertex.NewTestManager(t)
	engCfg.Manager = manager

	manager.Default(true)

	gVtx := &avalanche.TestVertex{TestDecidable: choices.TestDecidable{
		IDV:     ids.GenerateTestID(),
		StatusV: choices.Accepted,
	}}
	mVtx := &avalanche.TestVertex{TestDecidable: choices.TestDecidable{
		IDV:     ids.GenerateTestID(),
		StatusV: choices.Accepted,
	}}

	vts := []avalanche.Vertex{gVtx, mVtx}
	utxos := []ids.ID{ids.GenerateTestID()}

	tx0 := &snowstorm.TestTx{TestDecidable: choices.TestDecidable{
		IDV:     ids.GenerateTestID(),
		StatusV: choices.Processing,
	}}
	tx0.InputIDsV = append(tx0.InputIDsV, utxos[0])

	vtx0 := &avalanche.TestVertex{
		TestDecidable: choices.TestDecidable{
			IDV:     ids.GenerateTestID(),
			StatusV: choices.Processing,
		},
		ParentsV: vts,
		HeightV:  1,
		TxsV:     []snowstorm.Tx{tx0},
		BytesV:   []byte{0, 1, 2, 3},
	}

<<<<<<< HEAD
	manager.EdgeF = func(context.Context) []ids.ID { return []ids.ID{vts[0].ID(), vts[1].ID()} }
	manager.GetVtxF = func(_ context.Context, id ids.ID) (avalanche.Vertex, error) {
=======
	manager.EdgeF = func() []ids.ID {
		return []ids.ID{vts[0].ID(), vts[1].ID()}
	}
	manager.GetVtxF = func(id ids.ID) (avalanche.Vertex, error) {
>>>>>>> 2a76c560
		switch id {
		case gVtx.ID():
			return gVtx, nil
		case mVtx.ID():
			return mVtx, nil
		}

		t.Fatalf("Unknown vertex")
		panic("Should have errored")
	}

	te, err := newTransitive(engCfg)
	if err != nil {
		t.Fatal(err)
	}

	if err := te.Start(context.Background(), 0); err != nil {
		t.Fatal(err)
	}

	vertexed := new(bool)
	manager.GetVtxF = func(_ context.Context, vtxID ids.ID) (avalanche.Vertex, error) {
		if *vertexed {
			t.Fatalf("Sent multiple requests")
		}
		*vertexed = true
		if vtxID != vtx0.ID() {
			t.Fatalf("Wrong vertex requested")
		}
		return nil, errUnknownVertex
	}

	chitted := new(bool)
	sender.SendChitsF = func(_ context.Context, inVdr ids.NodeID, _ uint32, prefs []ids.ID) {
		if *chitted {
			t.Fatalf("Sent multiple chits")
		}
		*chitted = true
		if len(prefs) != 2 {
			t.Fatalf("Wrong chits preferences")
		}
	}

	asked := new(bool)
	sender.SendGetF = func(_ context.Context, inVdr ids.NodeID, _ uint32, vtxID ids.ID) {
		if *asked {
			t.Fatalf("Asked multiple times")
		}
		*asked = true
		if vdr != inVdr {
			t.Fatalf("Asking wrong validator for vertex")
		}
		if vtx0.ID() != vtxID {
			t.Fatalf("Asking for wrong vertex")
		}
	}

	// After receiving the pull query for [vtx0] we will first request [vtx0]
	// from the peer, because it is currently unknown to the engine.
	if err := te.PullQuery(context.Background(), vdr, 0, vtx0.ID()); err != nil {
		t.Fatal(err)
	}

	if !*vertexed {
		t.Fatalf("Didn't request vertex")
	}
	if !*asked {
		t.Fatalf("Didn't request vertex from validator")
	}

	queried := new(bool)
	queryRequestID := new(uint32)
	sender.SendPushQueryF = func(_ context.Context, inVdrs ids.NodeIDSet, requestID uint32, vtx []byte) {
		if *queried {
			t.Fatalf("Asked multiple times")
		}
		*queried = true
		*queryRequestID = requestID
		vdrSet := ids.NodeIDSet{}
		vdrSet.Add(vdr)
		if !inVdrs.Equals(vdrSet) {
			t.Fatalf("Asking wrong validator for preference")
		}
		if !bytes.Equal(vtx0.Bytes(), vtx) {
			t.Fatalf("Asking for wrong vertex")
		}
	}

	manager.ParseVtxF = func(_ context.Context, b []byte) (avalanche.Vertex, error) {
		if !bytes.Equal(b, vtx0.Bytes()) {
			t.Fatalf("Wrong bytes")
		}
		return vtx0, nil
	}

	// Once the peer returns [vtx0], we will respond to its query and then issue
	// our own push query for [vtx0].
	if err := te.Put(context.Background(), vdr, 0, vtx0.Bytes()); err != nil {
		t.Fatal(err)
	}
	manager.ParseVtxF = nil

	if !*queried {
		t.Fatalf("Didn't ask for preferences")
	}
	if !*chitted {
		t.Fatalf("Didn't provide preferences")
	}

	vtx1 := &avalanche.TestVertex{
		TestDecidable: choices.TestDecidable{
			IDV:     ids.GenerateTestID(),
			StatusV: choices.Processing,
		},
		ParentsV: vts,
		HeightV:  1,
		TxsV:     []snowstorm.Tx{tx0},
		BytesV:   []byte{5, 4, 3, 2, 1, 9},
	}

	manager.GetVtxF = func(_ context.Context, vtxID ids.ID) (avalanche.Vertex, error) {
		if vtxID == vtx0.ID() {
			return &avalanche.TestVertex{
				TestDecidable: choices.TestDecidable{
					StatusV: choices.Unknown,
				},
			}, nil
		}
		if vtxID == vtx1.ID() {
			return nil, errUnknownVertex
		}
		t.Fatalf("Wrong vertex requested")
		panic("Should have failed")
	}

	*asked = false
	sender.SendGetF = func(_ context.Context, inVdr ids.NodeID, _ uint32, vtxID ids.ID) {
		if *asked {
			t.Fatalf("Asked multiple times")
		}
		*asked = true
		if vdr != inVdr {
			t.Fatalf("Asking wrong validator for vertex")
		}
		if vtx1.ID() != vtxID {
			t.Fatalf("Asking for wrong vertex")
		}
	}

	// The peer returned [vtx1] from our query for [vtx0], which means we will
	// need to request the missing [vtx1].
	if err := te.Chits(context.Background(), vdr, *queryRequestID, []ids.ID{vtx1.ID()}); err != nil {
		t.Fatal(err)
	}

	*queried = false
	sender.SendPushQueryF = func(_ context.Context, inVdrs ids.NodeIDSet, requestID uint32, vtx []byte) {
		if *queried {
			t.Fatalf("Asked multiple times")
		}
		*queried = true
		*queryRequestID = requestID
		vdrSet := ids.NodeIDSet{}
		vdrSet.Add(vdr)
		if !inVdrs.Equals(vdrSet) {
			t.Fatalf("Asking wrong validator for preference")
		}
		if !bytes.Equal(vtx1.Bytes(), vtx) {
			t.Fatalf("Asking for wrong vertex")
		}
	}

	manager.ParseVtxF = func(_ context.Context, b []byte) (avalanche.Vertex, error) {
		if !bytes.Equal(b, vtx1.Bytes()) {
			t.Fatalf("Wrong bytes")
		}

		manager.GetVtxF = func(_ context.Context, vtxID ids.ID) (avalanche.Vertex, error) {
			if vtxID == vtx0.ID() {
				return &avalanche.TestVertex{
					TestDecidable: choices.TestDecidable{
						StatusV: choices.Processing,
					},
				}, nil
			}
			if vtxID == vtx1.ID() {
				return vtx1, nil
			}
			t.Fatalf("Wrong vertex requested")
			panic("Should have failed")
		}

		return vtx1, nil
	}

	// Once the peer returns [vtx1], the poll that was issued for [vtx0] will be
	// able to terminate. Additionally the node will issue a push query with
	// [vtx1].
	if err := te.Put(context.Background(), vdr, 0, vtx1.Bytes()); err != nil {
		t.Fatal(err)
	}
	manager.ParseVtxF = nil

	// Because [vtx1] does not transitively reference [vtx0], the transaction
	// vertex for [vtx0] was never voted for. This results in [vtx0] still being
	// in processing.
	if vtx0.Status() != choices.Processing {
		t.Fatalf("Shouldn't have executed the vertex yet")
	}
	if vtx1.Status() != choices.Accepted {
		t.Fatalf("Should have executed the vertex")
	}
	if tx0.Status() != choices.Accepted {
		t.Fatalf("Should have executed the transaction")
	}

	// Make sure there is no memory leak for missing vertex tracking.
	if len(te.vtxBlocked) != 0 {
		t.Fatalf("Should have finished blocking")
	}

	sender.CantSendPullQuery = false

	// Abandon the query for [vtx1]. This will result in a re-query for [vtx0].
	if err := te.QueryFailed(context.Background(), vdr, *queryRequestID); err != nil {
		t.Fatal(err)
	}
	if len(te.vtxBlocked) != 0 {
		t.Fatalf("Should have finished blocking")
	}
}

func TestEngineMultipleQuery(t *testing.T) {
	_, _, engCfg := DefaultConfig()

	vals := validators.NewSet()
	engCfg.Validators = vals

	engCfg.Params = avalanche.Parameters{
		Parameters: snowball.Parameters{
			K:                       3,
			Alpha:                   2,
			BetaVirtuous:            1,
			BetaRogue:               2,
			ConcurrentRepolls:       1,
			OptimalProcessing:       100,
			MaxOutstandingItems:     1,
			MaxItemProcessingTime:   1,
			MixedQueryNumPushNonVdr: 3,
		},
		Parents:   2,
		BatchSize: 1,
	}

	vdr0 := ids.GenerateTestNodeID()
	vdr1 := ids.GenerateTestNodeID()
	vdr2 := ids.GenerateTestNodeID()

	errs := wrappers.Errs{}
	errs.Add(
		vals.AddWeight(vdr0, 1),
		vals.AddWeight(vdr1, 1),
		vals.AddWeight(vdr2, 1),
	)
	if errs.Errored() {
		t.Fatal(errs.Err)
	}

	sender := &common.SenderTest{T: t}
	engCfg.Sender = sender

	sender.Default(true)
	sender.CantSendGetAcceptedFrontier = false

	manager := vertex.NewTestManager(t)
	engCfg.Manager = manager

	gVtx := &avalanche.TestVertex{TestDecidable: choices.TestDecidable{
		IDV:     ids.GenerateTestID(),
		StatusV: choices.Accepted,
	}}
	mVtx := &avalanche.TestVertex{TestDecidable: choices.TestDecidable{
		IDV:     ids.GenerateTestID(),
		StatusV: choices.Accepted,
	}}

	vts := []avalanche.Vertex{gVtx, mVtx}
	utxos := []ids.ID{ids.GenerateTestID()}

<<<<<<< HEAD
	manager.EdgeF = func(context.Context) []ids.ID { return []ids.ID{vts[0].ID(), vts[1].ID()} }
	manager.GetVtxF = func(_ context.Context, id ids.ID) (avalanche.Vertex, error) {
=======
	manager.EdgeF = func() []ids.ID {
		return []ids.ID{vts[0].ID(), vts[1].ID()}
	}
	manager.GetVtxF = func(id ids.ID) (avalanche.Vertex, error) {
>>>>>>> 2a76c560
		switch id {
		case gVtx.ID():
			return gVtx, nil
		case mVtx.ID():
			return mVtx, nil
		}
		t.Fatalf("Unknown vertex")
		panic("Should have errored")
	}

	tx0 := &snowstorm.TestTx{TestDecidable: choices.TestDecidable{
		IDV:     ids.GenerateTestID(),
		StatusV: choices.Processing,
	}}
	tx0.InputIDsV = append(tx0.InputIDsV, utxos[0])

	vtx0 := &avalanche.TestVertex{
		TestDecidable: choices.TestDecidable{
			IDV:     ids.GenerateTestID(),
			StatusV: choices.Processing,
		},
		ParentsV: vts,
		HeightV:  1,
		TxsV:     []snowstorm.Tx{tx0},
	}

	te, err := newTransitive(engCfg)
	if err != nil {
		t.Fatal(err)
	}

	if err := te.Start(context.Background(), 0); err != nil {
		t.Fatal(err)
	}

	queried := new(bool)
	queryRequestID := new(uint32)
	sender.SendPushQueryF = func(_ context.Context, inVdrs ids.NodeIDSet, requestID uint32, vtx []byte) {
		if *queried {
			t.Fatalf("Asked multiple times")
		}
		*queried = true
		*queryRequestID = requestID
		vdrSet := ids.NodeIDSet{}
		vdrSet.Add(vdr0, vdr1, vdr2)
		if !inVdrs.Equals(vdrSet) {
			t.Fatalf("Asking wrong validator for preference")
		}
		if !bytes.Equal(vtx0.Bytes(), vtx) {
			t.Fatalf("Asking for wrong vertex")
		}
	}

	if err := te.issue(context.Background(), vtx0); err != nil {
		t.Fatal(err)
	}

	vtx1 := &avalanche.TestVertex{
		TestDecidable: choices.TestDecidable{
			IDV:     ids.GenerateTestID(),
			StatusV: choices.Processing,
		},
		ParentsV: vts,
		HeightV:  1,
		TxsV:     []snowstorm.Tx{tx0},
	}

	manager.GetVtxF = func(_ context.Context, id ids.ID) (avalanche.Vertex, error) {
		switch id {
		case gVtx.ID():
			return gVtx, nil
		case mVtx.ID():
			return mVtx, nil
		case vtx0.ID():
			return vtx0, nil
		case vtx1.ID():
			return nil, errUnknownVertex
		}
		t.Fatalf("Unknown vertex")
		panic("Should have errored")
	}

	asked := new(bool)
	reqID := new(uint32)
	sender.SendGetF = func(_ context.Context, inVdr ids.NodeID, requestID uint32, vtxID ids.ID) {
		*reqID = requestID
		if *asked {
			t.Fatalf("Asked multiple times")
		}
		*asked = true
		if vdr0 != inVdr {
			t.Fatalf("Asking wrong validator for vertex")
		}
		if vtx1.ID() != vtxID {
			t.Fatalf("Asking for wrong vertex")
		}
	}

	s0 := []ids.ID{vtx0.ID(), vtx1.ID()}

	s2 := []ids.ID{vtx0.ID()}

	if err := te.Chits(context.Background(), vdr0, *queryRequestID, s0); err != nil {
		t.Fatal(err)
	}
	if err := te.QueryFailed(context.Background(), vdr1, *queryRequestID); err != nil {
		t.Fatal(err)
	}
	if err := te.Chits(context.Background(), vdr2, *queryRequestID, s2); err != nil {
		t.Fatal(err)
	}

	// Should be dropped because the query was marked as failed
	if err := te.Chits(context.Background(), vdr1, *queryRequestID, s0); err != nil {
		t.Fatal(err)
	}

	if err := te.GetFailed(context.Background(), vdr0, *reqID); err != nil {
		t.Fatal(err)
	}

	if vtx0.Status() != choices.Accepted {
		t.Fatalf("Should have executed vertex")
	}
	if len(te.vtxBlocked) != 0 {
		t.Fatalf("Should have finished blocking")
	}
}

func TestEngineBlockedIssue(t *testing.T) {
	_, _, engCfg := DefaultConfig()

	vals := validators.NewSet()
	engCfg.Validators = vals

	vdr := ids.GenerateTestNodeID()
	if err := vals.AddWeight(vdr, 1); err != nil {
		t.Fatal(err)
	}

	manager := vertex.NewTestManager(t)
	engCfg.Manager = manager

	gVtx := &avalanche.TestVertex{TestDecidable: choices.TestDecidable{
		IDV:     ids.GenerateTestID(),
		StatusV: choices.Accepted,
	}}
	mVtx := &avalanche.TestVertex{TestDecidable: choices.TestDecidable{
		IDV:     ids.GenerateTestID(),
		StatusV: choices.Accepted,
	}}

	vts := []avalanche.Vertex{gVtx, mVtx}
	utxos := []ids.ID{ids.GenerateTestID()}

	tx0 := &snowstorm.TestTx{TestDecidable: choices.TestDecidable{
		IDV:     ids.GenerateTestID(),
		StatusV: choices.Processing,
	}}
	tx0.InputIDsV = append(tx0.InputIDsV, utxos[0])

	vtx0 := &avalanche.TestVertex{
		TestDecidable: choices.TestDecidable{
			IDV:     ids.GenerateTestID(),
			StatusV: choices.Processing,
		},
		ParentsV: vts,
		HeightV:  1,
		TxsV:     []snowstorm.Tx{tx0},
	}

	vtx1 := &avalanche.TestVertex{
		TestDecidable: choices.TestDecidable{
			IDV:     ids.GenerateTestID(),
			StatusV: choices.Processing,
		},
		ParentsV: []avalanche.Vertex{
			&avalanche.TestVertex{TestDecidable: choices.TestDecidable{
				IDV:     vtx0.IDV,
				StatusV: choices.Unknown,
			}},
		},
		HeightV: 1,
		TxsV:    []snowstorm.Tx{tx0},
	}

	te, err := newTransitive(engCfg)
	if err != nil {
		t.Fatal(err)
	}

	if err := te.Start(context.Background(), 0); err != nil {
		t.Fatal(err)
	}

	if err := te.issue(context.Background(), vtx1); err != nil {
		t.Fatal(err)
	}

	vtx1.ParentsV[0] = vtx0
	if err := te.issue(context.Background(), vtx0); err != nil {
		t.Fatal(err)
	}

	if prefs := te.Consensus.Preferences(); prefs.Len() != 1 || !prefs.Contains(vtx1.ID()) {
		t.Fatalf("Should have issued vtx1")
	}
}

func TestEngineAbandonResponse(t *testing.T) {
	_, _, engCfg := DefaultConfig()

	vals := validators.NewSet()
	engCfg.Validators = vals

	vdr := ids.GenerateTestNodeID()
	if err := vals.AddWeight(vdr, 1); err != nil {
		t.Fatal(err)
	}

	manager := vertex.NewTestManager(t)
	engCfg.Manager = manager

	sender := &common.SenderTest{T: t}
	engCfg.Sender = sender

	sender.Default(true)

	gVtx := &avalanche.TestVertex{TestDecidable: choices.TestDecidable{
		IDV:     ids.GenerateTestID(),
		StatusV: choices.Accepted,
	}}
	mVtx := &avalanche.TestVertex{TestDecidable: choices.TestDecidable{
		IDV:     ids.GenerateTestID(),
		StatusV: choices.Accepted,
	}}

	vts := []avalanche.Vertex{gVtx, mVtx}
	utxos := []ids.ID{ids.GenerateTestID()}

	tx0 := &snowstorm.TestTx{TestDecidable: choices.TestDecidable{
		IDV:     ids.GenerateTestID(),
		StatusV: choices.Processing,
	}}
	tx0.InputIDsV = append(tx0.InputIDsV, utxos[0])

	vtx := &avalanche.TestVertex{
		TestDecidable: choices.TestDecidable{
			IDV:     ids.GenerateTestID(),
			StatusV: choices.Processing,
		},
		ParentsV: vts,
		HeightV:  1,
		TxsV:     []snowstorm.Tx{tx0},
	}

<<<<<<< HEAD
	manager.GetVtxF = func(context.Context, ids.ID) (avalanche.Vertex, error) {
=======
	manager.GetVtxF = func(id ids.ID) (avalanche.Vertex, error) {
>>>>>>> 2a76c560
		return nil, errUnknownVertex
	}

	te, err := newTransitive(engCfg)
	if err != nil {
		t.Fatal(err)
	}

	if err := te.Start(context.Background(), 0); err != nil {
		t.Fatal(err)
	}

	reqID := new(uint32)
	sender.SendGetF = func(_ context.Context, vID ids.NodeID, requestID uint32, vtxID ids.ID) {
		*reqID = requestID
	}
	sender.CantSendChits = false

	if err := te.PullQuery(context.Background(), vdr, 0, vtx.ID()); err != nil {
		t.Fatal(err)
	}
	if err := te.GetFailed(context.Background(), vdr, *reqID); err != nil {
		t.Fatal(err)
	}

	if len(te.vtxBlocked) != 0 {
		t.Fatalf("Should have removed blocking event")
	}
}

func TestEngineScheduleRepoll(t *testing.T) {
	_, _, engCfg := DefaultConfig()

	vals := validators.NewSet()
	engCfg.Validators = vals

	vdr := ids.GenerateTestNodeID()
	if err := vals.AddWeight(vdr, 1); err != nil {
		t.Fatal(err)
	}

	gVtx := &avalanche.TestVertex{TestDecidable: choices.TestDecidable{
		IDV:     ids.GenerateTestID(),
		StatusV: choices.Accepted,
	}}
	mVtx := &avalanche.TestVertex{TestDecidable: choices.TestDecidable{
		IDV:     ids.GenerateTestID(),
		StatusV: choices.Accepted,
	}}

	vts := []avalanche.Vertex{gVtx, mVtx}
	utxos := []ids.ID{ids.GenerateTestID()}

	tx0 := &snowstorm.TestTx{TestDecidable: choices.TestDecidable{
		IDV:     ids.GenerateTestID(),
		StatusV: choices.Processing,
	}}
	tx0.InputIDsV = append(tx0.InputIDsV, utxos[0])

	vtx := &avalanche.TestVertex{
		TestDecidable: choices.TestDecidable{
			IDV:     ids.GenerateTestID(),
			StatusV: choices.Processing,
		},
		ParentsV: vts,
		HeightV:  1,
		TxsV:     []snowstorm.Tx{tx0},
	}

	manager := vertex.NewTestManager(t)
	engCfg.Manager = manager

	manager.Default(true)
	manager.CantEdge = false

	sender := &common.SenderTest{T: t}
	engCfg.Sender = sender

	sender.Default(true)
	sender.CantSendGetAcceptedFrontier = false

	te, err := newTransitive(engCfg)
	if err != nil {
		t.Fatal(err)
	}

	if err := te.Start(context.Background(), 0); err != nil {
		t.Fatal(err)
	}

	requestID := new(uint32)
	sender.SendPushQueryF = func(_ context.Context, _ ids.NodeIDSet, reqID uint32, _ []byte) {
		*requestID = reqID
	}

	if err := te.issue(context.Background(), vtx); err != nil {
		t.Fatal(err)
	}

	sender.SendPushQueryF = nil

	repolled := new(bool)
	sender.SendPullQueryF = func(_ context.Context, _ ids.NodeIDSet, _ uint32, vtxID ids.ID) {
		*repolled = true
		if vtxID != vtx.ID() {
			t.Fatalf("Wrong vertex queried")
		}
	}

	if err := te.QueryFailed(context.Background(), vdr, *requestID); err != nil {
		t.Fatal(err)
	}

	if !*repolled {
		t.Fatalf("Should have issued a noop")
	}
}

func TestEngineRejectDoubleSpendTx(t *testing.T) {
	_, _, engCfg := DefaultConfig()

	engCfg.Params.BatchSize = 2

	sender := &common.SenderTest{T: t}
	engCfg.Sender = sender

	sender.Default(true)
	sender.CantSendGetAcceptedFrontier = false

	vals := validators.NewSet()
	engCfg.Validators = vals

	vdr := ids.GenerateTestNodeID()
	if err := vals.AddWeight(vdr, 1); err != nil {
		t.Fatal(err)
	}

	manager := vertex.NewTestManager(t)
	engCfg.Manager = manager
	manager.Default(true)

	vm := &vertex.TestVM{TestVM: common.TestVM{T: t}}
	engCfg.VM = vm
	vm.Default(true)

	gVtx := &avalanche.TestVertex{TestDecidable: choices.TestDecidable{
		IDV:     ids.GenerateTestID(),
		StatusV: choices.Accepted,
	}}
	mVtx := &avalanche.TestVertex{TestDecidable: choices.TestDecidable{
		IDV:     ids.GenerateTestID(),
		StatusV: choices.Accepted,
	}}

	gTx := &snowstorm.TestTx{TestDecidable: choices.TestDecidable{
		IDV:     ids.GenerateTestID(),
		StatusV: choices.Accepted,
	}}

	utxos := []ids.ID{ids.GenerateTestID()}

	tx0 := &snowstorm.TestTx{
		TestDecidable: choices.TestDecidable{
			IDV:     ids.GenerateTestID(),
			StatusV: choices.Processing,
		},
		DependenciesV: []snowstorm.Tx{gTx},
	}
	tx0.InputIDsV = append(tx0.InputIDsV, utxos[0])

	tx1 := &snowstorm.TestTx{
		TestDecidable: choices.TestDecidable{
			IDV:     ids.GenerateTestID(),
			StatusV: choices.Processing,
		},
		DependenciesV: []snowstorm.Tx{gTx},
	}
	tx1.InputIDsV = append(tx1.InputIDsV, utxos[0])

<<<<<<< HEAD
	manager.EdgeF = func(context.Context) []ids.ID { return []ids.ID{gVtx.ID(), mVtx.ID()} }
	manager.GetVtxF = func(_ context.Context, id ids.ID) (avalanche.Vertex, error) {
=======
	manager.EdgeF = func() []ids.ID {
		return []ids.ID{gVtx.ID(), mVtx.ID()}
	}
	manager.GetVtxF = func(id ids.ID) (avalanche.Vertex, error) {
>>>>>>> 2a76c560
		switch id {
		case gVtx.ID():
			return gVtx, nil
		case mVtx.ID():
			return mVtx, nil
		}
		t.Fatalf("Unknown vertex")
		panic("Should have errored")
	}
	manager.BuildVtxF = func(_ context.Context, _ []ids.ID, txs []snowstorm.Tx) (avalanche.Vertex, error) {
		return &avalanche.TestVertex{
			TestDecidable: choices.TestDecidable{
				IDV:     ids.GenerateTestID(),
				StatusV: choices.Processing,
			},
			ParentsV: []avalanche.Vertex{gVtx, mVtx},
			HeightV:  1,
			TxsV:     txs,
			BytesV:   []byte{1},
		}, nil
	}

	vm.CantSetState = false
	te, err := newTransitive(engCfg)
	if err != nil {
		t.Fatal(err)
	}

	if err := te.Start(context.Background(), 0); err != nil {
		t.Fatal(err)
	}

	vm.CantSetState = true
	sender.CantSendPushQuery = false
<<<<<<< HEAD
	vm.PendingTxsF = func(context.Context) ([]snowstorm.Tx, error) {
		return []snowstorm.Tx{tx0, tx1}, nil
	}
	if err := te.Notify(context.Background(), common.PendingTxs); err != nil {
=======
	vm.PendingTxsF = func() []snowstorm.Tx {
		return []snowstorm.Tx{tx0, tx1}
	}
	if err := te.Notify(common.PendingTxs); err != nil {
>>>>>>> 2a76c560
		t.Fatal(err)
	}
}

func TestEngineRejectDoubleSpendIssuedTx(t *testing.T) {
	_, _, engCfg := DefaultConfig()

	engCfg.Params.BatchSize = 2

	sender := &common.SenderTest{T: t}
	engCfg.Sender = sender
	sender.Default(true)
	sender.CantSendGetAcceptedFrontier = false

	vals := validators.NewSet()
	engCfg.Validators = vals

	vdr := ids.GenerateTestNodeID()
	if err := vals.AddWeight(vdr, 1); err != nil {
		t.Fatal(err)
	}

	manager := vertex.NewTestManager(t)
	engCfg.Manager = manager
	manager.Default(true)

	vm := &vertex.TestVM{TestVM: common.TestVM{T: t}}
	engCfg.VM = vm
	vm.Default(true)

	gVtx := &avalanche.TestVertex{TestDecidable: choices.TestDecidable{
		IDV:     ids.GenerateTestID(),
		StatusV: choices.Accepted,
	}}
	mVtx := &avalanche.TestVertex{TestDecidable: choices.TestDecidable{
		IDV:     ids.GenerateTestID(),
		StatusV: choices.Accepted,
	}}

	gTx := &snowstorm.TestTx{TestDecidable: choices.TestDecidable{
		IDV:     ids.GenerateTestID(),
		StatusV: choices.Accepted,
	}}

	utxos := []ids.ID{ids.GenerateTestID()}

	tx0 := &snowstorm.TestTx{
		TestDecidable: choices.TestDecidable{
			IDV:     ids.GenerateTestID(),
			StatusV: choices.Processing,
		},
		DependenciesV: []snowstorm.Tx{gTx},
	}
	tx0.InputIDsV = append(tx0.InputIDsV, utxos[0])

	tx1 := &snowstorm.TestTx{
		TestDecidable: choices.TestDecidable{
			IDV:     ids.GenerateTestID(),
			StatusV: choices.Processing,
		},
		DependenciesV: []snowstorm.Tx{gTx},
	}
	tx1.InputIDsV = append(tx1.InputIDsV, utxos[0])

<<<<<<< HEAD
	manager.EdgeF = func(context.Context) []ids.ID { return []ids.ID{gVtx.ID(), mVtx.ID()} }
	manager.GetVtxF = func(_ context.Context, id ids.ID) (avalanche.Vertex, error) {
=======
	manager.EdgeF = func() []ids.ID {
		return []ids.ID{gVtx.ID(), mVtx.ID()}
	}
	manager.GetVtxF = func(id ids.ID) (avalanche.Vertex, error) {
>>>>>>> 2a76c560
		switch id {
		case gVtx.ID():
			return gVtx, nil
		case mVtx.ID():
			return mVtx, nil
		}
		t.Fatalf("Unknown vertex")
		panic("Should have errored")
	}

	vm.CantSetState = false
	te, err := newTransitive(engCfg)
	if err != nil {
		t.Fatal(err)
	}

	if err := te.Start(context.Background(), 0); err != nil {
		t.Fatal(err)
	}

	vm.CantSetState = true
	manager.BuildVtxF = func(_ context.Context, _ []ids.ID, txs []snowstorm.Tx) (avalanche.Vertex, error) {
		return &avalanche.TestVertex{
			TestDecidable: choices.TestDecidable{
				IDV:     ids.GenerateTestID(),
				StatusV: choices.Processing,
			},
			ParentsV: []avalanche.Vertex{gVtx, mVtx},
			HeightV:  1,
			TxsV:     txs,
			BytesV:   []byte{1},
		}, nil
	}

	sender.CantSendPushQuery = false

<<<<<<< HEAD
	vm.PendingTxsF = func(context.Context) ([]snowstorm.Tx, error) {
		return []snowstorm.Tx{tx0}, nil
	}
	if err := te.Notify(context.Background(), common.PendingTxs); err != nil {
		t.Fatal(err)
	}

	vm.PendingTxsF = func(context.Context) ([]snowstorm.Tx, error) {
		return []snowstorm.Tx{tx1}, nil
	}
	if err := te.Notify(context.Background(), common.PendingTxs); err != nil {
=======
	vm.PendingTxsF = func() []snowstorm.Tx {
		return []snowstorm.Tx{tx0}
	}
	if err := te.Notify(common.PendingTxs); err != nil {
		t.Fatal(err)
	}

	vm.PendingTxsF = func() []snowstorm.Tx {
		return []snowstorm.Tx{tx1}
	}
	if err := te.Notify(common.PendingTxs); err != nil {
>>>>>>> 2a76c560
		t.Fatal(err)
	}
}

func TestEngineIssueRepoll(t *testing.T) {
	_, _, engCfg := DefaultConfig()

	engCfg.Params.BatchSize = 2

	sender := &common.SenderTest{T: t}
	sender.Default(true)
	sender.CantSendGetAcceptedFrontier = false
	engCfg.Sender = sender

	vals := validators.NewSet()
	engCfg.Validators = vals

	vdr := ids.GenerateTestNodeID()
	if err := vals.AddWeight(vdr, 1); err != nil {
		t.Fatal(err)
	}

	manager := vertex.NewTestManager(t)
	manager.Default(true)
	engCfg.Manager = manager

	gVtx := &avalanche.TestVertex{TestDecidable: choices.TestDecidable{
		IDV:     ids.GenerateTestID(),
		StatusV: choices.Accepted,
	}}
	mVtx := &avalanche.TestVertex{TestDecidable: choices.TestDecidable{
		IDV:     ids.GenerateTestID(),
		StatusV: choices.Accepted,
	}}

<<<<<<< HEAD
	manager.EdgeF = func(context.Context) []ids.ID { return []ids.ID{gVtx.ID(), mVtx.ID()} }
	manager.GetVtxF = func(_ context.Context, id ids.ID) (avalanche.Vertex, error) {
=======
	manager.EdgeF = func() []ids.ID {
		return []ids.ID{gVtx.ID(), mVtx.ID()}
	}
	manager.GetVtxF = func(id ids.ID) (avalanche.Vertex, error) {
>>>>>>> 2a76c560
		switch id {
		case gVtx.ID():
			return gVtx, nil
		case mVtx.ID():
			return mVtx, nil
		}
		t.Fatalf("Unknown vertex")
		panic("Should have errored")
	}

	te, err := newTransitive(engCfg)
	if err != nil {
		t.Fatal(err)
	}

	if err := te.Start(context.Background(), 0); err != nil {
		t.Fatal(err)
	}

	sender.SendPullQueryF = func(_ context.Context, vdrs ids.NodeIDSet, _ uint32, vtxID ids.ID) {
		vdrSet := ids.NodeIDSet{}
		vdrSet.Add(vdr)
		if !vdrs.Equals(vdrSet) {
			t.Fatalf("Wrong query recipients")
		}
		if vtxID != gVtx.ID() && vtxID != mVtx.ID() {
			t.Fatalf("Unknown re-query")
		}
	}

	te.repoll(context.Background())
	if err := te.errs.Err; err != nil {
		t.Fatal(err)
	}
}

func TestEngineReissue(t *testing.T) {
	_, _, engCfg := DefaultConfig()

	engCfg.Params.BatchSize = 2
	engCfg.Params.BetaVirtuous = 5
	engCfg.Params.BetaRogue = 5

	sender := &common.SenderTest{T: t}
	sender.Default(true)
	sender.CantSendGetAcceptedFrontier = false
	engCfg.Sender = sender

	vals := validators.NewSet()
	engCfg.Validators = vals

	vdr := ids.GenerateTestNodeID()
	if err := vals.AddWeight(vdr, 1); err != nil {
		t.Fatal(err)
	}

	manager := vertex.NewTestManager(t)
	manager.Default(true)
	engCfg.Manager = manager

	vm := &vertex.TestVM{TestVM: common.TestVM{T: t}}
	vm.Default(true)
	engCfg.VM = vm

	gVtx := &avalanche.TestVertex{TestDecidable: choices.TestDecidable{
		IDV:     ids.GenerateTestID(),
		StatusV: choices.Accepted,
	}}
	mVtx := &avalanche.TestVertex{TestDecidable: choices.TestDecidable{
		IDV:     ids.GenerateTestID(),
		StatusV: choices.Accepted,
	}}

	gTx := &snowstorm.TestTx{TestDecidable: choices.TestDecidable{
		IDV:     ids.GenerateTestID(),
		StatusV: choices.Accepted,
	}}

	utxos := []ids.ID{ids.GenerateTestID(), ids.GenerateTestID()}

	tx0 := &snowstorm.TestTx{
		TestDecidable: choices.TestDecidable{
			IDV:     ids.GenerateTestID(),
			StatusV: choices.Processing,
		},
		DependenciesV: []snowstorm.Tx{gTx},
	}
	tx0.InputIDsV = append(tx0.InputIDsV, utxos[0])

	tx1 := &snowstorm.TestTx{
		TestDecidable: choices.TestDecidable{
			IDV:     ids.GenerateTestID(),
			StatusV: choices.Processing,
		},
		DependenciesV: []snowstorm.Tx{gTx},
	}
	tx1.InputIDsV = append(tx1.InputIDsV, utxos[1])

	tx2 := &snowstorm.TestTx{
		TestDecidable: choices.TestDecidable{
			IDV:     ids.GenerateTestID(),
			StatusV: choices.Processing,
		},
		DependenciesV: []snowstorm.Tx{gTx},
	}
	tx2.InputIDsV = append(tx2.InputIDsV, utxos[1])

	tx3 := &snowstorm.TestTx{
		TestDecidable: choices.TestDecidable{
			IDV:     ids.GenerateTestID(),
			StatusV: choices.Processing,
		},
		DependenciesV: []snowstorm.Tx{gTx},
	}
	tx3.InputIDsV = append(tx3.InputIDsV, utxos[0])

	vtx := &avalanche.TestVertex{
		TestDecidable: choices.TestDecidable{
			IDV:     ids.GenerateTestID(),
			StatusV: choices.Processing,
		},
		ParentsV: []avalanche.Vertex{gVtx, mVtx},
		HeightV:  1,
		TxsV:     []snowstorm.Tx{tx2},
		BytesV:   []byte{42},
	}

<<<<<<< HEAD
	manager.EdgeF = func(context.Context) []ids.ID { return []ids.ID{gVtx.ID(), mVtx.ID()} }
	manager.GetVtxF = func(_ context.Context, id ids.ID) (avalanche.Vertex, error) {
=======
	manager.EdgeF = func() []ids.ID {
		return []ids.ID{gVtx.ID(), mVtx.ID()}
	}
	manager.GetVtxF = func(id ids.ID) (avalanche.Vertex, error) {
>>>>>>> 2a76c560
		switch id {
		case gVtx.ID():
			return gVtx, nil
		case mVtx.ID():
			return mVtx, nil
		case vtx.ID():
			return vtx, nil
		}
		t.Fatalf("Unknown vertex")
		panic("Should have errored")
	}

	vm.CantSetState = false
	te, err := newTransitive(engCfg)
	if err != nil {
		t.Fatal(err)
	}

	if err := te.Start(context.Background(), 0); err != nil {
		t.Fatal(err)
	}

	vm.CantSetState = true
	lastVtx := new(avalanche.TestVertex)
	manager.BuildVtxF = func(_ context.Context, _ []ids.ID, txs []snowstorm.Tx) (avalanche.Vertex, error) {
		lastVtx = &avalanche.TestVertex{
			TestDecidable: choices.TestDecidable{
				IDV:     ids.GenerateTestID(),
				StatusV: choices.Processing,
			},
			ParentsV: []avalanche.Vertex{gVtx, mVtx},
			HeightV:  1,
			TxsV:     txs,
			BytesV:   []byte{1},
		}
		return lastVtx, nil
	}

	vm.GetTxF = func(_ context.Context, id ids.ID) (snowstorm.Tx, error) {
		if id != tx0.ID() {
			t.Fatalf("Wrong tx")
		}
		return tx0, nil
	}

	queryRequestID := new(uint32)
	sender.SendPushQueryF = func(_ context.Context, _ ids.NodeIDSet, requestID uint32, _ []byte) {
		*queryRequestID = requestID
	}

<<<<<<< HEAD
	vm.PendingTxsF = func(context.Context) ([]snowstorm.Tx, error) {
		return []snowstorm.Tx{tx0, tx1}, nil
	}
	if err := te.Notify(context.Background(), common.PendingTxs); err != nil {
=======
	vm.PendingTxsF = func() []snowstorm.Tx {
		return []snowstorm.Tx{tx0, tx1}
	}
	if err := te.Notify(common.PendingTxs); err != nil {
>>>>>>> 2a76c560
		t.Fatal(err)
	}

	manager.ParseVtxF = func(_ context.Context, b []byte) (avalanche.Vertex, error) {
		if !bytes.Equal(b, vtx.Bytes()) {
			t.Fatalf("Wrong bytes")
		}
		return vtx, nil
	}

	// must vote on the first poll for the second one to settle
	// *queryRequestID is 1
	if err := te.Chits(context.Background(), vdr, *queryRequestID, []ids.ID{vtx.ID()}); err != nil {
		t.Fatal(err)
	}

	if err := te.Put(context.Background(), vdr, 0, vtx.Bytes()); err != nil {
		t.Fatal(err)
	}
	manager.ParseVtxF = nil

<<<<<<< HEAD
	vm.PendingTxsF = func(context.Context) ([]snowstorm.Tx, error) {
		return []snowstorm.Tx{tx3}, nil
	}
	if err := te.Notify(context.Background(), common.PendingTxs); err != nil {
=======
	vm.PendingTxsF = func() []snowstorm.Tx {
		return []snowstorm.Tx{tx3}
	}
	if err := te.Notify(common.PendingTxs); err != nil {
>>>>>>> 2a76c560
		t.Fatal(err)
	}

	// vote on second poll, *queryRequestID is 2
	if err := te.Chits(context.Background(), vdr, *queryRequestID, []ids.ID{vtx.ID()}); err != nil {
		t.Fatal(err)
	}

	// all polls settled

	if len(lastVtx.TxsV) != 1 || lastVtx.TxsV[0].ID() != tx0.ID() {
		t.Fatalf("Should have re-issued the tx")
	}
}

func TestEngineLargeIssue(t *testing.T) {
	_, _, engCfg := DefaultConfig()
	engCfg.Params.BatchSize = 1
	engCfg.Params.BetaVirtuous = 5
	engCfg.Params.BetaRogue = 5

	sender := &common.SenderTest{T: t}
	sender.Default(true)
	sender.CantSendGetAcceptedFrontier = false
	engCfg.Sender = sender

	vals := validators.NewSet()
	engCfg.Validators = vals

	vdr := ids.GenerateTestNodeID()
	if err := vals.AddWeight(vdr, 1); err != nil {
		t.Fatal(err)
	}

	manager := vertex.NewTestManager(t)
	manager.Default(true)
	engCfg.Manager = manager

	vm := &vertex.TestVM{TestVM: common.TestVM{T: t}}
	vm.Default(true)
	engCfg.VM = vm

	gVtx := &avalanche.TestVertex{TestDecidable: choices.TestDecidable{
		IDV:     ids.GenerateTestID(),
		StatusV: choices.Accepted,
	}}
	mVtx := &avalanche.TestVertex{TestDecidable: choices.TestDecidable{
		IDV:     ids.GenerateTestID(),
		StatusV: choices.Accepted,
	}}

	gTx := &snowstorm.TestTx{TestDecidable: choices.TestDecidable{
		IDV:     ids.GenerateTestID(),
		StatusV: choices.Accepted,
	}}

	utxos := []ids.ID{ids.GenerateTestID(), ids.GenerateTestID()}

	tx0 := &snowstorm.TestTx{
		TestDecidable: choices.TestDecidable{
			IDV:     ids.GenerateTestID(),
			StatusV: choices.Processing,
		},
		DependenciesV: []snowstorm.Tx{gTx},
	}
	tx0.InputIDsV = append(tx0.InputIDsV, utxos[0])

	tx1 := &snowstorm.TestTx{
		TestDecidable: choices.TestDecidable{
			IDV:     ids.GenerateTestID(),
			StatusV: choices.Processing,
		},
		DependenciesV: []snowstorm.Tx{gTx},
	}
	tx1.InputIDsV = append(tx1.InputIDsV, utxos[1])

<<<<<<< HEAD
	manager.EdgeF = func(context.Context) []ids.ID { return []ids.ID{gVtx.ID(), mVtx.ID()} }
	manager.GetVtxF = func(_ context.Context, id ids.ID) (avalanche.Vertex, error) {
=======
	manager.EdgeF = func() []ids.ID {
		return []ids.ID{gVtx.ID(), mVtx.ID()}
	}
	manager.GetVtxF = func(id ids.ID) (avalanche.Vertex, error) {
>>>>>>> 2a76c560
		switch id {
		case gVtx.ID():
			return gVtx, nil
		case mVtx.ID():
			return mVtx, nil
		}
		t.Fatalf("Unknown vertex")
		panic("Should have errored")
	}

	vm.CantSetState = false
	te, err := newTransitive(engCfg)
	if err != nil {
		t.Fatal(err)
	}

	if err := te.Start(context.Background(), 0); err != nil {
		t.Fatal(err)
	}

	vm.CantSetState = true
	lastVtx := new(avalanche.TestVertex)
	manager.BuildVtxF = func(_ context.Context, _ []ids.ID, txs []snowstorm.Tx) (avalanche.Vertex, error) {
		lastVtx = &avalanche.TestVertex{
			TestDecidable: choices.TestDecidable{
				IDV:     ids.GenerateTestID(),
				StatusV: choices.Processing,
			},
			ParentsV: []avalanche.Vertex{gVtx, mVtx},
			HeightV:  1,
			TxsV:     txs,
			BytesV:   []byte{1},
		}
		return lastVtx, nil
	}

	sender.CantSendPushQuery = false

<<<<<<< HEAD
	vm.PendingTxsF = func(context.Context) ([]snowstorm.Tx, error) {
		return []snowstorm.Tx{tx0, tx1}, nil
	}
	if err := te.Notify(context.Background(), common.PendingTxs); err != nil {
=======
	vm.PendingTxsF = func() []snowstorm.Tx {
		return []snowstorm.Tx{tx0, tx1}
	}
	if err := te.Notify(common.PendingTxs); err != nil {
>>>>>>> 2a76c560
		t.Fatal(err)
	}

	if len(lastVtx.TxsV) != 1 || lastVtx.TxsV[0].ID() != tx1.ID() {
		t.Fatalf("Should have issued txs differently")
	}
}

func TestEngineGetVertex(t *testing.T) {
	commonCfg, _, engCfg := DefaultConfig()

	sender := &common.SenderTest{T: t}
	sender.Default(true)
	sender.CantSendGetAcceptedFrontier = false
	engCfg.Sender = sender

	vdrID := ids.GenerateTestNodeID()

	manager := vertex.NewTestManager(t)
	manager.Default(true)
	engCfg.Manager = manager
	avaGetHandler, err := avagetter.New(manager, commonCfg)
	if err != nil {
		t.Fatal(err)
	}
	engCfg.AllGetsServer = avaGetHandler

	gVtx := &avalanche.TestVertex{TestDecidable: choices.TestDecidable{
		IDV:     ids.GenerateTestID(),
		StatusV: choices.Accepted,
	}}
	mVtx := &avalanche.TestVertex{TestDecidable: choices.TestDecidable{
		IDV:     ids.GenerateTestID(),
		StatusV: choices.Accepted,
	}}

<<<<<<< HEAD
	manager.EdgeF = func(context.Context) []ids.ID { return []ids.ID{gVtx.ID(), mVtx.ID()} }
	manager.GetVtxF = func(_ context.Context, id ids.ID) (avalanche.Vertex, error) {
=======
	manager.EdgeF = func() []ids.ID {
		return []ids.ID{gVtx.ID(), mVtx.ID()}
	}
	manager.GetVtxF = func(id ids.ID) (avalanche.Vertex, error) {
>>>>>>> 2a76c560
		switch id {
		case gVtx.ID():
			return gVtx, nil
		case mVtx.ID():
			return mVtx, nil
		}
		t.Fatalf("Unknown vertex")
		panic("Should have errored")
	}

	te, err := newTransitive(engCfg)
	if err != nil {
		t.Fatal(err)
	}

	if err := te.Start(context.Background(), 0); err != nil {
		t.Fatal(err)
	}

	sender.SendPutF = func(_ context.Context, v ids.NodeID, _ uint32, vtx []byte) {
		if v != vdrID {
			t.Fatalf("Wrong validator")
		}
		if !bytes.Equal(mVtx.Bytes(), vtx) {
			t.Fatalf("Wrong vertex")
		}
	}

	if err := te.Get(context.Background(), vdrID, 0, mVtx.ID()); err != nil {
		t.Fatal(err)
	}
}

func TestEngineInsufficientValidators(t *testing.T) {
	_, _, engCfg := DefaultConfig()

	vals := validators.NewSet()
	engCfg.Validators = vals

	sender := &common.SenderTest{T: t}
	sender.Default(true)
	sender.CantSendGetAcceptedFrontier = false
	engCfg.Sender = sender

	manager := vertex.NewTestManager(t)
	manager.Default(true)
	engCfg.Manager = manager

	gVtx := &avalanche.TestVertex{TestDecidable: choices.TestDecidable{
		IDV:     ids.GenerateTestID(),
		StatusV: choices.Accepted,
	}}
	mVtx := &avalanche.TestVertex{TestDecidable: choices.TestDecidable{
		IDV:     ids.GenerateTestID(),
		StatusV: choices.Accepted,
	}}

	vts := []avalanche.Vertex{gVtx, mVtx}

	vtx := &avalanche.TestVertex{
		TestDecidable: choices.TestDecidable{
			IDV:     ids.GenerateTestID(),
			StatusV: choices.Processing,
		},
		ParentsV: vts,
		HeightV:  1,
		BytesV:   []byte{0, 1, 2, 3},
	}

<<<<<<< HEAD
	manager.EdgeF = func(context.Context) []ids.ID { return []ids.ID{vts[0].ID(), vts[1].ID()} }
	manager.GetVtxF = func(_ context.Context, id ids.ID) (avalanche.Vertex, error) {
=======
	manager.EdgeF = func() []ids.ID {
		return []ids.ID{vts[0].ID(), vts[1].ID()}
	}
	manager.GetVtxF = func(id ids.ID) (avalanche.Vertex, error) {
>>>>>>> 2a76c560
		switch id {
		case gVtx.ID():
			return gVtx, nil
		case mVtx.ID():
			return mVtx, nil
		}
		t.Fatalf("Unknown vertex")
		panic("Should have errored")
	}

	te, err := newTransitive(engCfg)
	if err != nil {
		t.Fatal(err)
	}

	if err := te.Start(context.Background(), 0); err != nil {
		t.Fatal(err)
	}

	queried := new(bool)
	sender.SendPushQueryF = func(context.Context, ids.NodeIDSet, uint32, []byte) {
		*queried = true
	}

	if err := te.issue(context.Background(), vtx); err != nil {
		t.Fatal(err)
	}

	if *queried {
		t.Fatalf("Unknown query")
	}
}

func TestEnginePushGossip(t *testing.T) {
	_, _, engCfg := DefaultConfig()

	vals := validators.NewSet()
	engCfg.Validators = vals

	vdr := ids.GenerateTestNodeID()
	if err := vals.AddWeight(vdr, 1); err != nil {
		t.Fatal(err)
	}

	sender := &common.SenderTest{T: t}
	sender.Default(true)
	sender.CantSendGetAcceptedFrontier = false
	engCfg.Sender = sender

	manager := vertex.NewTestManager(t)
	manager.Default(true)
	engCfg.Manager = manager

	gVtx := &avalanche.TestVertex{TestDecidable: choices.TestDecidable{
		IDV:     ids.GenerateTestID(),
		StatusV: choices.Accepted,
	}}
	mVtx := &avalanche.TestVertex{TestDecidable: choices.TestDecidable{
		IDV:     ids.GenerateTestID(),
		StatusV: choices.Accepted,
	}}

	vts := []avalanche.Vertex{gVtx, mVtx}

	vtx := &avalanche.TestVertex{
		TestDecidable: choices.TestDecidable{
			IDV:     ids.GenerateTestID(),
			StatusV: choices.Processing,
		},
		ParentsV: vts,
		HeightV:  1,
		BytesV:   []byte{0, 1, 2, 3},
	}

<<<<<<< HEAD
	manager.EdgeF = func(context.Context) []ids.ID { return []ids.ID{vts[0].ID(), vts[1].ID()} }
	manager.GetVtxF = func(_ context.Context, id ids.ID) (avalanche.Vertex, error) {
=======
	manager.EdgeF = func() []ids.ID {
		return []ids.ID{vts[0].ID(), vts[1].ID()}
	}
	manager.GetVtxF = func(id ids.ID) (avalanche.Vertex, error) {
>>>>>>> 2a76c560
		switch id {
		case gVtx.ID():
			return gVtx, nil
		case mVtx.ID():
			return mVtx, nil
		case vtx.ID():
			return vtx, nil
		}
		t.Fatalf("Unknown vertex")
		panic("Should have errored")
	}

	te, err := newTransitive(engCfg)
	if err != nil {
		t.Fatal(err)
	}

	if err := te.Start(context.Background(), 0); err != nil {
		t.Fatal(err)
	}

	requested := new(bool)
	sender.SendGetF = func(_ context.Context, vdr ids.NodeID, _ uint32, vtxID ids.ID) {
		*requested = true
	}

	manager.ParseVtxF = func(_ context.Context, b []byte) (avalanche.Vertex, error) {
		if bytes.Equal(b, vtx.BytesV) {
			return vtx, nil
		}
		t.Fatalf("Unknown vertex bytes")
		panic("Should have errored")
	}

	sender.CantSendPushQuery = false
	sender.CantSendChits = false
	if err := te.PushQuery(context.Background(), vdr, 0, vtx.Bytes()); err != nil {
		t.Fatal(err)
	}

	if *requested {
		t.Fatalf("Shouldn't have requested the vertex")
	}
}

func TestEngineSingleQuery(t *testing.T) {
	_, _, engCfg := DefaultConfig()

	vals := validators.NewSet()
	engCfg.Validators = vals

	vdr := ids.GenerateTestNodeID()
	if err := vals.AddWeight(vdr, 1); err != nil {
		t.Fatal(err)
	}

	sender := &common.SenderTest{T: t}
	sender.Default(true)
	sender.CantSendGetAcceptedFrontier = false
	engCfg.Sender = sender

	manager := vertex.NewTestManager(t)
	manager.Default(true)
	engCfg.Manager = manager

	gVtx := &avalanche.TestVertex{TestDecidable: choices.TestDecidable{
		IDV:     ids.GenerateTestID(),
		StatusV: choices.Accepted,
	}}
	mVtx := &avalanche.TestVertex{TestDecidable: choices.TestDecidable{
		IDV:     ids.GenerateTestID(),
		StatusV: choices.Accepted,
	}}

	vts := []avalanche.Vertex{gVtx, mVtx}

	vtx := &avalanche.TestVertex{
		TestDecidable: choices.TestDecidable{
			IDV:     ids.GenerateTestID(),
			StatusV: choices.Processing,
		},
		ParentsV: vts,
		HeightV:  1,
		BytesV:   []byte{0, 1, 2, 3},
	}

<<<<<<< HEAD
	manager.EdgeF = func(context.Context) []ids.ID { return []ids.ID{vts[0].ID(), vts[1].ID()} }
	manager.GetVtxF = func(_ context.Context, id ids.ID) (avalanche.Vertex, error) {
=======
	manager.EdgeF = func() []ids.ID {
		return []ids.ID{vts[0].ID(), vts[1].ID()}
	}
	manager.GetVtxF = func(id ids.ID) (avalanche.Vertex, error) {
>>>>>>> 2a76c560
		switch id {
		case gVtx.ID():
			return gVtx, nil
		case mVtx.ID():
			return mVtx, nil
		case vtx.ID():
			return vtx, nil
		}
		t.Fatalf("Unknown vertex")
		panic("Should have errored")
	}

	te, err := newTransitive(engCfg)
	if err != nil {
		t.Fatal(err)
	}

	if err := te.Start(context.Background(), 0); err != nil {
		t.Fatal(err)
	}

	sender.CantSendPushQuery = false
	sender.CantSendPullQuery = false

	if err := te.issue(context.Background(), vtx); err != nil {
		t.Fatal(err)
	}
}

func TestEngineParentBlockingInsert(t *testing.T) {
	_, _, engCfg := DefaultConfig()

	vals := validators.NewSet()
	engCfg.Validators = vals

	vdr := ids.GenerateTestNodeID()
	if err := vals.AddWeight(vdr, 1); err != nil {
		t.Fatal(err)
	}

	sender := &common.SenderTest{T: t}
	sender.Default(true)
	sender.CantSendGetAcceptedFrontier = false
	engCfg.Sender = sender

	manager := vertex.NewTestManager(t)
	manager.Default(true)
	engCfg.Manager = manager

	gVtx := &avalanche.TestVertex{TestDecidable: choices.TestDecidable{
		IDV:     ids.GenerateTestID(),
		StatusV: choices.Accepted,
	}}
	mVtx := &avalanche.TestVertex{TestDecidable: choices.TestDecidable{
		IDV:     ids.GenerateTestID(),
		StatusV: choices.Accepted,
	}}

	vts := []avalanche.Vertex{gVtx, mVtx}

	missingVtx := &avalanche.TestVertex{
		TestDecidable: choices.TestDecidable{
			IDV:     ids.GenerateTestID(),
			StatusV: choices.Unknown,
		},
		ParentsV: vts,
		HeightV:  1,
		BytesV:   []byte{0, 1, 2, 3},
	}

	parentVtx := &avalanche.TestVertex{
		TestDecidable: choices.TestDecidable{
			IDV:     ids.GenerateTestID(),
			StatusV: choices.Processing,
		},
		ParentsV: []avalanche.Vertex{missingVtx},
		HeightV:  2,
		BytesV:   []byte{0, 1, 2, 3},
	}

	blockingVtx := &avalanche.TestVertex{
		TestDecidable: choices.TestDecidable{
			IDV:     ids.GenerateTestID(),
			StatusV: choices.Processing,
		},
		ParentsV: []avalanche.Vertex{parentVtx},
		HeightV:  3,
		BytesV:   []byte{0, 1, 2, 3},
	}

<<<<<<< HEAD
	manager.EdgeF = func(context.Context) []ids.ID { return []ids.ID{vts[0].ID(), vts[1].ID()} }
	manager.GetVtxF = func(_ context.Context, id ids.ID) (avalanche.Vertex, error) {
=======
	manager.EdgeF = func() []ids.ID {
		return []ids.ID{vts[0].ID(), vts[1].ID()}
	}
	manager.GetVtxF = func(id ids.ID) (avalanche.Vertex, error) {
>>>>>>> 2a76c560
		switch id {
		case gVtx.ID():
			return gVtx, nil
		case mVtx.ID():
			return mVtx, nil
		}
		t.Fatalf("Unknown vertex")
		panic("Should have errored")
	}

	te, err := newTransitive(engCfg)
	if err != nil {
		t.Fatal(err)
	}

	if err := te.Start(context.Background(), 0); err != nil {
		t.Fatal(err)
	}

	if err := te.issue(context.Background(), parentVtx); err != nil {
		t.Fatal(err)
	}
	if err := te.issue(context.Background(), blockingVtx); err != nil {
		t.Fatal(err)
	}

	if len(te.vtxBlocked) != 2 {
		t.Fatalf("Both inserts should be blocking")
	}

	sender.CantSendPushQuery = false

	missingVtx.StatusV = choices.Processing
	if err := te.issue(context.Background(), missingVtx); err != nil {
		t.Fatal(err)
	}

	if len(te.vtxBlocked) != 0 {
		t.Fatalf("Both inserts should not longer be blocking")
	}
}

func TestEngineAbandonChit(t *testing.T) {
	require := require.New(t)

	_, _, engCfg := DefaultConfig()

	vals := validators.NewSet()
	engCfg.Validators = vals

	vdr := ids.GenerateTestNodeID()
	err := vals.AddWeight(vdr, 1)
	require.NoError(err)

	sender := &common.SenderTest{T: t}
	sender.Default(true)
	sender.CantSendGetAcceptedFrontier = false
	engCfg.Sender = sender

	manager := vertex.NewTestManager(t)
	manager.Default(true)
	engCfg.Manager = manager

	gVtx := &avalanche.TestVertex{TestDecidable: choices.TestDecidable{
		IDV:     ids.GenerateTestID(),
		StatusV: choices.Accepted,
	}}
	mVtx := &avalanche.TestVertex{TestDecidable: choices.TestDecidable{
		IDV:     ids.GenerateTestID(),
		StatusV: choices.Accepted,
	}}

	vts := []avalanche.Vertex{gVtx, mVtx}

	vtx := &avalanche.TestVertex{
		TestDecidable: choices.TestDecidable{
			IDV:     ids.GenerateTestID(),
			StatusV: choices.Processing,
		},
		ParentsV: vts,
		HeightV:  1,
		BytesV:   []byte{0, 1, 2, 3},
	}

<<<<<<< HEAD
	manager.EdgeF = func(context.Context) []ids.ID { return []ids.ID{vts[0].ID(), vts[1].ID()} }
	manager.GetVtxF = func(_ context.Context, id ids.ID) (avalanche.Vertex, error) {
=======
	manager.EdgeF = func() []ids.ID {
		return []ids.ID{vts[0].ID(), vts[1].ID()}
	}
	manager.GetVtxF = func(id ids.ID) (avalanche.Vertex, error) {
>>>>>>> 2a76c560
		switch id {
		case gVtx.ID():
			return gVtx, nil
		case mVtx.ID():
			return mVtx, nil
		}
		t.Fatalf("Unknown vertex")
		panic("Should have errored")
	}

	te, err := newTransitive(engCfg)
	require.NoError(err)

	err = te.Start(context.Background(), 0)
	require.NoError(err)

	var reqID uint32
	sender.SendPushQueryF = func(_ context.Context, _ ids.NodeIDSet, requestID uint32, _ []byte) {
		reqID = requestID
	}

	err = te.issue(context.Background(), vtx)
	require.NoError(err)

	fakeVtxID := ids.GenerateTestID()
	manager.GetVtxF = func(_ context.Context, id ids.ID) (avalanche.Vertex, error) {
		require.Equal(fakeVtxID, id)
		return nil, errMissing
	}

	sender.SendGetF = func(_ context.Context, _ ids.NodeID, requestID uint32, _ ids.ID) {
		reqID = requestID
	}

	// Register a voter dependency on an unknown vertex.
	err = te.Chits(context.Background(), vdr, reqID, []ids.ID{fakeVtxID})
	require.NoError(err)
	require.Len(te.vtxBlocked, 1)

	sender.CantSendPullQuery = false

	err = te.GetFailed(context.Background(), vdr, reqID)
	require.NoError(err)
	require.Empty(te.vtxBlocked)
}

func TestEngineAbandonChitWithUnexpectedPutVertex(t *testing.T) {
	require := require.New(t)

	_, _, engCfg := DefaultConfig()

	vals := validators.NewSet()
	engCfg.Validators = vals

	vdr := ids.GenerateTestNodeID()
	err := vals.AddWeight(vdr, 1)
	require.NoError(err)

	sender := &common.SenderTest{T: t}
	sender.Default(true)
	sender.CantSendGetAcceptedFrontier = false
	engCfg.Sender = sender

	manager := vertex.NewTestManager(t)
	manager.Default(true)
	engCfg.Manager = manager

	gVtx := &avalanche.TestVertex{
		TestDecidable: choices.TestDecidable{
			IDV:     ids.GenerateTestID(),
			StatusV: choices.Accepted,
		},
		BytesV: []byte{0},
	}
	mVtx := &avalanche.TestVertex{
		TestDecidable: choices.TestDecidable{
			IDV:     ids.GenerateTestID(),
			StatusV: choices.Accepted,
		},
		BytesV: []byte{1},
	}

	vts := []avalanche.Vertex{gVtx, mVtx}

	vtx := &avalanche.TestVertex{
		TestDecidable: choices.TestDecidable{
			IDV:     ids.GenerateTestID(),
			StatusV: choices.Processing,
		},
		ParentsV: vts,
		HeightV:  1,
		BytesV:   []byte{0, 1, 2, 3},
	}

<<<<<<< HEAD
	manager.EdgeF = func(context.Context) []ids.ID { return []ids.ID{vts[0].ID(), vts[1].ID()} }
	manager.GetVtxF = func(_ context.Context, id ids.ID) (avalanche.Vertex, error) {
=======
	manager.EdgeF = func() []ids.ID {
		return []ids.ID{vts[0].ID(), vts[1].ID()}
	}
	manager.GetVtxF = func(id ids.ID) (avalanche.Vertex, error) {
>>>>>>> 2a76c560
		switch id {
		case gVtx.ID():
			return gVtx, nil
		case mVtx.ID():
			return mVtx, nil
		}
		t.Fatalf("Unknown vertex")
		panic("Should have errored")
	}

	te, err := newTransitive(engCfg)
	require.NoError(err)

	err = te.Start(context.Background(), 0)
	require.NoError(err)

	var reqID uint32
	sender.SendPushQueryF = func(_ context.Context, _ ids.NodeIDSet, requestID uint32, _ []byte) {
		reqID = requestID
	}

	err = te.issue(context.Background(), vtx)
	require.NoError(err)

	fakeVtxID := ids.GenerateTestID()
	manager.GetVtxF = func(_ context.Context, id ids.ID) (avalanche.Vertex, error) {
		require.Equal(fakeVtxID, id)
		return nil, errMissing
	}

	sender.SendGetF = func(_ context.Context, _ ids.NodeID, requestID uint32, _ ids.ID) {
		reqID = requestID
	}

	// Register a voter dependency on an unknown vertex.
	err = te.Chits(context.Background(), vdr, reqID, []ids.ID{fakeVtxID})
	require.NoError(err)
	require.Len(te.vtxBlocked, 1)

	sender.CantSendPullQuery = false

	gVtxBytes := gVtx.Bytes()
	manager.ParseVtxF = func(_ context.Context, b []byte) (avalanche.Vertex, error) {
		require.Equal(gVtxBytes, b)
		return gVtx, nil
	}

	// Respond with an unexpected vertex and verify that the request is
	// correctly cleared.
	err = te.Put(context.Background(), vdr, reqID, gVtxBytes)
	require.NoError(err)
	require.Empty(te.vtxBlocked)
}

func TestEngineBlockingChitRequest(t *testing.T) {
	_, _, engCfg := DefaultConfig()

	vals := validators.NewSet()
	engCfg.Validators = vals

	vdr := ids.GenerateTestNodeID()
	if err := vals.AddWeight(vdr, 1); err != nil {
		t.Fatal(err)
	}

	sender := &common.SenderTest{T: t}
	sender.Default(true)
	sender.CantSendGetAcceptedFrontier = false
	engCfg.Sender = sender

	manager := vertex.NewTestManager(t)
	manager.Default(true)
	engCfg.Manager = manager

	gVtx := &avalanche.TestVertex{TestDecidable: choices.TestDecidable{
		IDV:     ids.GenerateTestID(),
		StatusV: choices.Accepted,
	}}
	mVtx := &avalanche.TestVertex{TestDecidable: choices.TestDecidable{
		IDV:     ids.GenerateTestID(),
		StatusV: choices.Accepted,
	}}

	vts := []avalanche.Vertex{gVtx, mVtx}

	missingVtx := &avalanche.TestVertex{
		TestDecidable: choices.TestDecidable{
			IDV:     ids.GenerateTestID(),
			StatusV: choices.Unknown,
		},
		ParentsV: vts,
		HeightV:  1,
		BytesV:   []byte{0, 1, 2, 3},
	}

	parentVtx := &avalanche.TestVertex{
		TestDecidable: choices.TestDecidable{
			IDV:     ids.GenerateTestID(),
			StatusV: choices.Processing,
		},
		ParentsV: []avalanche.Vertex{missingVtx},
		HeightV:  2,
		BytesV:   []byte{1, 1, 2, 3},
	}

	blockingVtx := &avalanche.TestVertex{
		TestDecidable: choices.TestDecidable{
			IDV:     ids.GenerateTestID(),
			StatusV: choices.Processing,
		},
		ParentsV: []avalanche.Vertex{parentVtx},
		HeightV:  3,
		BytesV:   []byte{2, 1, 2, 3},
	}

<<<<<<< HEAD
	manager.EdgeF = func(context.Context) []ids.ID { return []ids.ID{vts[0].ID(), vts[1].ID()} }
	manager.GetVtxF = func(_ context.Context, id ids.ID) (avalanche.Vertex, error) {
=======
	manager.EdgeF = func() []ids.ID {
		return []ids.ID{vts[0].ID(), vts[1].ID()}
	}
	manager.GetVtxF = func(id ids.ID) (avalanche.Vertex, error) {
>>>>>>> 2a76c560
		switch id {
		case gVtx.ID():
			return gVtx, nil
		case mVtx.ID():
			return mVtx, nil
		}
		t.Fatalf("Unknown vertex")
		panic("Should have errored")
	}

	te, err := newTransitive(engCfg)
	if err != nil {
		t.Fatal(err)
	}

	if err := te.Start(context.Background(), 0); err != nil {
		t.Fatal(err)
	}

	if err := te.issue(context.Background(), parentVtx); err != nil {
		t.Fatal(err)
	}

	manager.GetVtxF = func(_ context.Context, vtxID ids.ID) (avalanche.Vertex, error) {
		if vtxID == blockingVtx.ID() {
			return blockingVtx, nil
		}
		t.Fatalf("Unknown vertex")
		panic("Should have errored")
	}
	manager.ParseVtxF = func(_ context.Context, b []byte) (avalanche.Vertex, error) {
		if bytes.Equal(b, blockingVtx.Bytes()) {
			return blockingVtx, nil
		}
		t.Fatalf("Unknown vertex")
		panic("Should have errored")
	}
	sender.CantSendChits = false

	if err := te.PushQuery(context.Background(), vdr, 0, blockingVtx.Bytes()); err != nil {
		t.Fatal(err)
	}

	if len(te.vtxBlocked) != 2 {
		t.Fatalf("Both inserts should be blocking")
	}

	sender.CantSendPushQuery = false

	missingVtx.StatusV = choices.Processing
	if err := te.issue(context.Background(), missingVtx); err != nil {
		t.Fatal(err)
	}

	if len(te.vtxBlocked) != 0 {
		t.Fatalf("Both inserts should not longer be blocking")
	}
}

func TestEngineBlockingChitResponse(t *testing.T) {
	_, _, engCfg := DefaultConfig()

	vals := validators.NewSet()
	engCfg.Validators = vals

	vdr := ids.GenerateTestNodeID()
	if err := vals.AddWeight(vdr, 1); err != nil {
		t.Fatal(err)
	}

	sender := &common.SenderTest{T: t}
	sender.Default(true)
	sender.CantSendGetAcceptedFrontier = false
	engCfg.Sender = sender

	manager := vertex.NewTestManager(t)
	manager.Default(true)
	engCfg.Manager = manager

	gVtx := &avalanche.TestVertex{TestDecidable: choices.TestDecidable{
		IDV:     ids.GenerateTestID(),
		StatusV: choices.Accepted,
	}}
	mVtx := &avalanche.TestVertex{TestDecidable: choices.TestDecidable{
		IDV:     ids.GenerateTestID(),
		StatusV: choices.Accepted,
	}}

	vts := []avalanche.Vertex{gVtx, mVtx}

	issuedVtx := &avalanche.TestVertex{
		TestDecidable: choices.TestDecidable{
			IDV:     ids.GenerateTestID(),
			StatusV: choices.Processing,
		},
		ParentsV: vts,
		HeightV:  1,
		BytesV:   []byte{0, 1, 2, 3},
	}

	missingVtx := &avalanche.TestVertex{
		TestDecidable: choices.TestDecidable{
			IDV:     ids.GenerateTestID(),
			StatusV: choices.Unknown,
		},
		ParentsV: vts,
		HeightV:  1,
		BytesV:   []byte{1, 1, 2, 3},
	}

	blockingVtx := &avalanche.TestVertex{
		TestDecidable: choices.TestDecidable{
			IDV:     ids.GenerateTestID(),
			StatusV: choices.Processing,
		},
		ParentsV: []avalanche.Vertex{missingVtx},
		HeightV:  2,
		BytesV:   []byte{2, 1, 2, 3},
	}

<<<<<<< HEAD
	manager.EdgeF = func(context.Context) []ids.ID { return []ids.ID{vts[0].ID(), vts[1].ID()} }
	manager.GetVtxF = func(_ context.Context, id ids.ID) (avalanche.Vertex, error) {
=======
	manager.EdgeF = func() []ids.ID {
		return []ids.ID{vts[0].ID(), vts[1].ID()}
	}
	manager.GetVtxF = func(id ids.ID) (avalanche.Vertex, error) {
>>>>>>> 2a76c560
		switch id {
		case gVtx.ID():
			return gVtx, nil
		case mVtx.ID():
			return mVtx, nil
		}
		t.Fatalf("Unknown vertex")
		panic("Should have errored")
	}

	te, err := newTransitive(engCfg)
	if err != nil {
		t.Fatal(err)
	}

	if err := te.Start(context.Background(), 0); err != nil {
		t.Fatal(err)
	}

	if err := te.issue(context.Background(), blockingVtx); err != nil {
		t.Fatal(err)
	}

	queryRequestID := new(uint32)
	sender.SendPushQueryF = func(_ context.Context, inVdrs ids.NodeIDSet, requestID uint32, vtx []byte) {
		*queryRequestID = requestID
		vdrSet := ids.NodeIDSet{}
		vdrSet.Add(vdr)
		if !inVdrs.Equals(vdrSet) {
			t.Fatalf("Asking wrong validator for preference")
		}
		if !bytes.Equal(issuedVtx.Bytes(), vtx) {
			t.Fatalf("Asking for wrong vertex")
		}
	}

	if err := te.issue(context.Background(), issuedVtx); err != nil {
		t.Fatal(err)
	}

	manager.GetVtxF = func(_ context.Context, id ids.ID) (avalanche.Vertex, error) {
		if id == blockingVtx.ID() {
			return blockingVtx, nil
		}
		t.Fatalf("Unknown vertex")
		panic("Should have errored")
	}

	if err := te.Chits(context.Background(), vdr, *queryRequestID, []ids.ID{blockingVtx.ID()}); err != nil {
		t.Fatal(err)
	}

	if len(te.vtxBlocked) != 2 {
		t.Fatalf("The insert should be blocking, as well as the chit response")
	}

	sender.SendPushQueryF = nil
	sender.CantSendPushQuery = false
	sender.CantSendChits = false

	missingVtx.StatusV = choices.Processing
	if err := te.issue(context.Background(), missingVtx); err != nil {
		t.Fatal(err)
	}

	if len(te.vtxBlocked) != 0 {
		t.Fatalf("Both inserts should not longer be blocking")
	}
}

func TestEngineMissingTx(t *testing.T) {
	_, _, engCfg := DefaultConfig()

	vals := validators.NewSet()
	engCfg.Validators = vals

	vdr := ids.GenerateTestNodeID()
	if err := vals.AddWeight(vdr, 1); err != nil {
		t.Fatal(err)
	}

	sender := &common.SenderTest{T: t}
	sender.Default(true)
	sender.CantSendGetAcceptedFrontier = false
	engCfg.Sender = sender

	manager := vertex.NewTestManager(t)
	manager.Default(true)
	engCfg.Manager = manager

	gVtx := &avalanche.TestVertex{TestDecidable: choices.TestDecidable{
		IDV:     ids.GenerateTestID(),
		StatusV: choices.Accepted,
	}}
	mVtx := &avalanche.TestVertex{TestDecidable: choices.TestDecidable{
		IDV:     ids.GenerateTestID(),
		StatusV: choices.Accepted,
	}}

	vts := []avalanche.Vertex{gVtx, mVtx}

	issuedVtx := &avalanche.TestVertex{
		TestDecidable: choices.TestDecidable{
			IDV:     ids.GenerateTestID(),
			StatusV: choices.Processing,
		},
		ParentsV: vts,
		HeightV:  1,
		BytesV:   []byte{0, 1, 2, 3},
	}

	missingVtx := &avalanche.TestVertex{
		TestDecidable: choices.TestDecidable{
			IDV:     ids.GenerateTestID(),
			StatusV: choices.Unknown,
		},
		ParentsV: vts,
		HeightV:  1,
		BytesV:   []byte{1, 1, 2, 3},
	}

	blockingVtx := &avalanche.TestVertex{
		TestDecidable: choices.TestDecidable{
			IDV:     ids.GenerateTestID(),
			StatusV: choices.Processing,
		},
		ParentsV: []avalanche.Vertex{missingVtx},
		HeightV:  2,
		BytesV:   []byte{2, 1, 2, 3},
	}

<<<<<<< HEAD
	manager.EdgeF = func(context.Context) []ids.ID { return []ids.ID{vts[0].ID(), vts[1].ID()} }
	manager.GetVtxF = func(_ context.Context, id ids.ID) (avalanche.Vertex, error) {
=======
	manager.EdgeF = func() []ids.ID {
		return []ids.ID{vts[0].ID(), vts[1].ID()}
	}
	manager.GetVtxF = func(id ids.ID) (avalanche.Vertex, error) {
>>>>>>> 2a76c560
		switch id {
		case gVtx.ID():
			return gVtx, nil
		case mVtx.ID():
			return mVtx, nil
		}
		t.Fatalf("Unknown vertex")
		panic("Should have errored")
	}

	te, err := newTransitive(engCfg)
	if err != nil {
		t.Fatal(err)
	}

	if err := te.Start(context.Background(), 0); err != nil {
		t.Fatal(err)
	}

	if err := te.issue(context.Background(), blockingVtx); err != nil {
		t.Fatal(err)
	}

	queryRequestID := new(uint32)
	sender.SendPushQueryF = func(_ context.Context, inVdrs ids.NodeIDSet, requestID uint32, vtx []byte) {
		*queryRequestID = requestID
		vdrSet := ids.NodeIDSet{}
		vdrSet.Add(vdr)
		if !inVdrs.Equals(vdrSet) {
			t.Fatalf("Asking wrong validator for preference")
		}
		if !bytes.Equal(issuedVtx.Bytes(), vtx) {
			t.Fatalf("Asking for wrong vertex")
		}
	}

	if err := te.issue(context.Background(), issuedVtx); err != nil {
		t.Fatal(err)
	}

	manager.GetVtxF = func(_ context.Context, id ids.ID) (avalanche.Vertex, error) {
		if id == blockingVtx.ID() {
			return blockingVtx, nil
		}
		t.Fatalf("Unknown vertex")
		panic("Should have errored")
	}

	if err := te.Chits(context.Background(), vdr, *queryRequestID, []ids.ID{blockingVtx.ID()}); err != nil {
		t.Fatal(err)
	}

	if len(te.vtxBlocked) != 2 {
		t.Fatalf("The insert should be blocking, as well as the chit response")
	}

	sender.SendPushQueryF = nil
	sender.CantSendPushQuery = false
	sender.CantSendChits = false

	missingVtx.StatusV = choices.Processing
	if err := te.issue(context.Background(), missingVtx); err != nil {
		t.Fatal(err)
	}

	if len(te.vtxBlocked) != 0 {
		t.Fatalf("Both inserts should not longer be blocking")
	}
}

func TestEngineIssueBlockingTx(t *testing.T) {
	_, _, engCfg := DefaultConfig()

	vals := validators.NewSet()
	engCfg.Validators = vals

	vdr := ids.GenerateTestNodeID()
	if err := vals.AddWeight(vdr, 1); err != nil {
		t.Fatal(err)
	}

	manager := vertex.NewTestManager(t)
	engCfg.Manager = manager

	gVtx := &avalanche.TestVertex{TestDecidable: choices.TestDecidable{
		IDV:     ids.GenerateTestID(),
		StatusV: choices.Accepted,
	}}

	vts := []avalanche.Vertex{gVtx}
	utxos := []ids.ID{ids.GenerateTestID(), ids.GenerateTestID()}

	tx0 := &snowstorm.TestTx{TestDecidable: choices.TestDecidable{
		IDV:     ids.GenerateTestID(),
		StatusV: choices.Processing,
	}}
	tx0.InputIDsV = append(tx0.InputIDsV, utxos[0])

	tx1 := &snowstorm.TestTx{
		TestDecidable: choices.TestDecidable{
			IDV:     ids.GenerateTestID(),
			StatusV: choices.Processing,
		},
		DependenciesV: []snowstorm.Tx{tx0},
	}
	tx1.InputIDsV = append(tx1.InputIDsV, utxos[1])

	vtx := &avalanche.TestVertex{
		TestDecidable: choices.TestDecidable{
			IDV:     ids.GenerateTestID(),
			StatusV: choices.Processing,
		},
		ParentsV: vts,
		HeightV:  1,
		TxsV:     []snowstorm.Tx{tx0, tx1},
	}

	te, err := newTransitive(engCfg)
	if err != nil {
		t.Fatal(err)
	}

	if err := te.Start(context.Background(), 0); err != nil {
		t.Fatal(err)
	}

	if err := te.issue(context.Background(), vtx); err != nil {
		t.Fatal(err)
	}

	if prefs := te.Consensus.Preferences(); !prefs.Contains(vtx.ID()) {
		t.Fatalf("Vertex should be preferred")
	}
}

func TestEngineReissueAbortedVertex(t *testing.T) {
	_, _, engCfg := DefaultConfig()

	vals := validators.NewSet()
	engCfg.Validators = vals

	vdr := ids.GenerateTestNodeID()
	if err := vals.AddWeight(vdr, 1); err != nil {
		t.Fatal(err)
	}

	sender := &common.SenderTest{T: t}
	sender.Default(true)
	sender.CantSendGetAcceptedFrontier = false
	engCfg.Sender = sender

	manager := vertex.NewTestManager(t)
	manager.Default(true)
	engCfg.Manager = manager

	gVtx := &avalanche.TestVertex{TestDecidable: choices.TestDecidable{
		IDV:     ids.GenerateTestID(),
		StatusV: choices.Accepted,
	}}

	vts := []avalanche.Vertex{gVtx}

	vtxID0 := ids.GenerateTestID()
	vtxID1 := ids.GenerateTestID()

	vtxBytes0 := []byte{0}
	vtxBytes1 := []byte{1}

	vtx0 := &avalanche.TestVertex{
		TestDecidable: choices.TestDecidable{
			IDV:     vtxID0,
			StatusV: choices.Unknown,
		},
		ParentsV: vts,
		HeightV:  1,
		BytesV:   vtxBytes0,
	}
	vtx1 := &avalanche.TestVertex{
		TestDecidable: choices.TestDecidable{
			IDV:     vtxID1,
			StatusV: choices.Processing,
		},
		ParentsV: []avalanche.Vertex{vtx0},
		HeightV:  2,
		BytesV:   vtxBytes1,
	}

	manager.EdgeF = func(context.Context) []ids.ID {
		return []ids.ID{gVtx.ID()}
	}

	manager.GetVtxF = func(_ context.Context, vtxID ids.ID) (avalanche.Vertex, error) {
		if vtxID == gVtx.ID() {
			return gVtx, nil
		}
		t.Fatalf("Unknown vertex requested")
		panic("Unknown vertex requested")
	}

	te, err := newTransitive(engCfg)
	if err != nil {
		t.Fatal(err)
	}

	if err := te.Start(context.Background(), 0); err != nil {
		t.Fatal(err)
	}

	manager.EdgeF = nil
	manager.GetVtxF = nil

	requestID := new(uint32)
	sender.SendGetF = func(_ context.Context, vID ids.NodeID, reqID uint32, vtxID ids.ID) {
		*requestID = reqID
	}
	sender.CantSendChits = false
	manager.ParseVtxF = func(_ context.Context, b []byte) (avalanche.Vertex, error) {
		if bytes.Equal(b, vtxBytes1) {
			return vtx1, nil
		}
		t.Fatalf("Unknown bytes provided")
		panic("Unknown bytes provided")
	}
	manager.GetVtxF = func(_ context.Context, vtxID ids.ID) (avalanche.Vertex, error) {
		if vtxID == vtxID1 {
			return vtx1, nil
		}
		t.Fatalf("Unknown bytes provided")
		panic("Unknown bytes provided")
	}

	if err := te.PushQuery(context.Background(), vdr, 0, vtx1.Bytes()); err != nil {
		t.Fatal(err)
	}

	sender.SendGetF = nil
	manager.ParseVtxF = nil

	if err := te.GetFailed(context.Background(), vdr, *requestID); err != nil {
		t.Fatal(err)
	}

	requested := new(bool)
	sender.SendGetF = func(_ context.Context, _ ids.NodeID, _ uint32, vtxID ids.ID) {
		if vtxID == vtxID0 {
			*requested = true
		}
	}
	manager.GetVtxF = func(_ context.Context, vtxID ids.ID) (avalanche.Vertex, error) {
		if vtxID == vtxID1 {
			return vtx1, nil
		}
		t.Fatalf("Unknown bytes provided")
		panic("Unknown bytes provided")
	}

	if err := te.PullQuery(context.Background(), vdr, 0, vtxID1); err != nil {
		t.Fatal(err)
	}

	if !*requested {
		t.Fatalf("Should have requested the missing vertex")
	}
}

func TestEngineBootstrappingIntoConsensus(t *testing.T) {
	_, bootCfg, engCfg := DefaultConfig()

	vals := validators.NewSet()
	vdr := ids.GenerateTestNodeID()
	if err := vals.AddWeight(vdr, 1); err != nil {
		t.Fatal(err)
	}

	peers := tracker.NewPeers()
	startup := tracker.NewStartup(peers, 0)
	vals.RegisterCallbackListener(startup)

	bootCfg.Beacons = vals
	bootCfg.Validators = vals
	bootCfg.StartupTracker = startup
	engCfg.Validators = vals

	bootCfg.SampleK = vals.Len()

	sender := &common.SenderTest{T: t}
	sender.Default(true)
	bootCfg.Sender = sender
	engCfg.Sender = sender

	manager := vertex.NewTestManager(t)
	manager.Default(true)
	bootCfg.Manager = manager
	engCfg.Manager = manager

	vm := &vertex.TestVM{TestVM: common.TestVM{T: t}}
	vm.Default(true)
	bootCfg.VM = vm
	engCfg.VM = vm

	vm.CantSetState = false
	vm.CantConnected = false

	utxos := []ids.ID{ids.GenerateTestID(), ids.GenerateTestID()}

	txID0 := ids.GenerateTestID()
	txID1 := ids.GenerateTestID()

	txBytes0 := []byte{0}
	txBytes1 := []byte{1}

	tx0 := &snowstorm.TestTx{
		TestDecidable: choices.TestDecidable{
			IDV:     txID0,
			StatusV: choices.Processing,
		},
		BytesV: txBytes0,
	}
	tx0.InputIDsV = append(tx0.InputIDsV, utxos[0])

	tx1 := &snowstorm.TestTx{
		TestDecidable: choices.TestDecidable{
			IDV:     txID1,
			StatusV: choices.Processing,
		},
		DependenciesV: []snowstorm.Tx{tx0},
		BytesV:        txBytes1,
	}
	tx1.InputIDsV = append(tx1.InputIDsV, utxos[1])

	vtxID0 := ids.GenerateTestID()
	vtxID1 := ids.GenerateTestID()

	vtxBytes0 := []byte{2}
	vtxBytes1 := []byte{3}

	vtx0 := &avalanche.TestVertex{
		TestDecidable: choices.TestDecidable{
			IDV:     vtxID0,
			StatusV: choices.Processing,
		},
		HeightV: 1,
		TxsV:    []snowstorm.Tx{tx0},
		BytesV:  vtxBytes0,
	}
	vtx1 := &avalanche.TestVertex{
		TestDecidable: choices.TestDecidable{
			IDV:     vtxID1,
			StatusV: choices.Processing,
		},
		ParentsV: []avalanche.Vertex{vtx0},
		HeightV:  2,
		TxsV:     []snowstorm.Tx{tx1},
		BytesV:   vtxBytes1,
	}

	requested := new(bool)
	requestID := new(uint32)
	sender.SendGetAcceptedFrontierF = func(_ context.Context, vdrs ids.NodeIDSet, reqID uint32) {
		if vdrs.Len() != 1 {
			t.Fatalf("Should have requested from the validators")
		}
		if !vdrs.Contains(vdr) {
			t.Fatalf("Should have requested from %s", vdr)
		}
		*requested = true
		*requestID = reqID
	}

	dh := &dummyHandler{}
	bootstrapper, err := bootstrap.New(
		context.Background(),
		bootCfg,
		dh.onDoneBootstrapping,
	)
	if err != nil {
		t.Fatal(err)
	}

	te, err := newTransitive(engCfg)
	if err != nil {
		t.Fatal(err)
	}
	dh.startEngineF = te.Start

	if err := bootstrapper.Start(context.Background(), 0); err != nil {
		t.Fatal(err)
	}

	if err := bootstrapper.Connected(context.Background(), vdr, version.CurrentApp); err != nil {
		t.Fatal(err)
	}

	sender.SendGetAcceptedFrontierF = nil

	if !*requested {
		t.Fatalf("Should have requested from the validators during Initialize")
	}

	acceptedFrontier := []ids.ID{vtxID0}

	*requested = false
	sender.SendGetAcceptedF = func(_ context.Context, vdrs ids.NodeIDSet, reqID uint32, proposedAccepted []ids.ID) {
		if vdrs.Len() != 1 {
			t.Fatalf("Should have requested from the validators")
		}
		if !vdrs.Contains(vdr) {
			t.Fatalf("Should have requested from %s", vdr)
		}
		if !ids.Equals(acceptedFrontier, proposedAccepted) {
			t.Fatalf("Wrong proposedAccepted vertices.\nExpected: %s\nGot: %s", acceptedFrontier, proposedAccepted)
		}
		*requested = true
		*requestID = reqID
	}

	if err := bootstrapper.AcceptedFrontier(context.Background(), vdr, *requestID, acceptedFrontier); err != nil {
		t.Fatal(err)
	}

	if !*requested {
		t.Fatalf("Should have requested from the validators during AcceptedFrontier")
	}

	manager.GetVtxF = func(_ context.Context, vtxID ids.ID) (avalanche.Vertex, error) {
		if vtxID == vtxID0 {
			return nil, errMissing
		}
		t.Fatalf("Unknown vertex requested")
		panic("Unknown vertex requested")
	}

	sender.SendGetAncestorsF = func(_ context.Context, inVdr ids.NodeID, reqID uint32, vtxID ids.ID) {
		if vdr != inVdr {
			t.Fatalf("Asking wrong validator for vertex")
		}
		if vtx0.ID() != vtxID {
			t.Fatalf("Asking for wrong vertex")
		}
		*requestID = reqID
	}

	if err := bootstrapper.Accepted(context.Background(), vdr, *requestID, acceptedFrontier); err != nil {
		t.Fatal(err)
	}

	manager.GetVtxF = nil
	sender.SendGetF = nil

	vm.ParseTxF = func(_ context.Context, b []byte) (snowstorm.Tx, error) {
		if bytes.Equal(b, txBytes0) {
			return tx0, nil
		}
		t.Fatalf("Unknown bytes provided")
		panic("Unknown bytes provided")
	}
	manager.ParseVtxF = func(_ context.Context, b []byte) (avalanche.Vertex, error) {
		if bytes.Equal(b, vtxBytes0) {
			return vtx0, nil
		}
		t.Fatalf("Unknown bytes provided")
		panic("Unknown bytes provided")
	}
	manager.EdgeF = func(context.Context) []ids.ID {
		return []ids.ID{vtxID0}
	}
	manager.GetVtxF = func(_ context.Context, vtxID ids.ID) (avalanche.Vertex, error) {
		if vtxID == vtxID0 {
			return vtx0, nil
		}
		t.Fatalf("Unknown bytes provided")
		panic("Unknown bytes provided")
	}

	if err := bootstrapper.Ancestors(context.Background(), vdr, *requestID, [][]byte{vtxBytes0}); err != nil {
		t.Fatal(err)
	}

	vm.ParseTxF = nil
	manager.ParseVtxF = nil
	manager.EdgeF = nil
	manager.GetVtxF = nil

	if tx0.Status() != choices.Accepted {
		t.Fatalf("Should have accepted %s", txID0)
	}
	if vtx0.Status() != choices.Accepted {
		t.Fatalf("Should have accepted %s", vtxID0)
	}

	manager.ParseVtxF = func(_ context.Context, b []byte) (avalanche.Vertex, error) {
		if bytes.Equal(b, vtxBytes1) {
			return vtx1, nil
		}
		t.Fatalf("Unknown bytes provided")
		panic("Unknown bytes provided")
	}
	sender.SendChitsF = func(_ context.Context, inVdr ids.NodeID, _ uint32, chits []ids.ID) {
		if inVdr != vdr {
			t.Fatalf("Sent to the wrong validator")
		}

		expected := []ids.ID{vtxID0}

		if !ids.Equals(expected, chits) {
			t.Fatalf("Returned wrong chits")
		}
	}
	sender.SendPushQueryF = func(_ context.Context, vdrs ids.NodeIDSet, _ uint32, vtx []byte) {
		if vdrs.Len() != 1 {
			t.Fatalf("Should have requested from the validators")
		}
		if !vdrs.Contains(vdr) {
			t.Fatalf("Should have requested from %s", vdr)
		}

		if !bytes.Equal(vtxBytes1, vtx) {
			t.Fatalf("Sent wrong query bytes")
		}
	}
	manager.GetVtxF = func(_ context.Context, vtxID ids.ID) (avalanche.Vertex, error) {
		if vtxID == vtxID1 {
			return vtx1, nil
		}
		t.Fatalf("Unknown bytes provided")
		panic("Unknown bytes provided")
	}

	if err := te.PushQuery(context.Background(), vdr, 0, vtxBytes1); err != nil {
		t.Fatal(err)
	}

	manager.ParseVtxF = nil
	sender.SendChitsF = nil
	sender.SendPushQueryF = nil
	manager.GetVtxF = nil
}

func TestEngineReBootstrapFails(t *testing.T) {
	_, bootCfg, engCfg := DefaultConfig()
	bootCfg.Alpha = 1
	bootCfg.RetryBootstrap = true
	bootCfg.RetryBootstrapWarnFrequency = 4

	vals := validators.NewSet()
	vdr := ids.GenerateTestNodeID()
	if err := vals.AddWeight(vdr, 1); err != nil {
		t.Fatal(err)
	}

	peers := tracker.NewPeers()
	startup := tracker.NewStartup(peers, 0)
	vals.RegisterCallbackListener(startup)

	bootCfg.Beacons = vals
	bootCfg.Validators = vals
	bootCfg.StartupTracker = startup
	engCfg.Validators = vals

	bootCfg.SampleK = vals.Len()

	sender := &common.SenderTest{T: t}
	sender.Default(true)
	bootCfg.Sender = sender
	engCfg.Sender = sender

	manager := vertex.NewTestManager(t)
	manager.Default(true)
	bootCfg.Manager = manager
	engCfg.Manager = manager

	vm := &vertex.TestVM{TestVM: common.TestVM{T: t}}
	vm.Default(true)
	bootCfg.VM = vm
	engCfg.VM = vm

	vm.CantSetState = false

	utxos := []ids.ID{ids.GenerateTestID(), ids.GenerateTestID()}

	txID0 := ids.GenerateTestID()
	txID1 := ids.GenerateTestID()

	txBytes0 := []byte{0}
	txBytes1 := []byte{1}

	tx0 := &snowstorm.TestTx{
		TestDecidable: choices.TestDecidable{
			IDV:     txID0,
			StatusV: choices.Processing,
		},
		BytesV: txBytes0,
	}
	tx0.InputIDsV = append(tx0.InputIDsV, utxos[0])

	tx1 := &snowstorm.TestTx{
		TestDecidable: choices.TestDecidable{
			IDV:     txID1,
			StatusV: choices.Processing,
		},
		DependenciesV: []snowstorm.Tx{tx0},
		BytesV:        txBytes1,
	}
	tx1.InputIDsV = append(tx1.InputIDsV, utxos[1])

	requested := new(bool)
	requestID := new(uint32)
	sender.SendGetAcceptedFrontierF = func(_ context.Context, vdrs ids.NodeIDSet, reqID uint32) {
		// instead of triggering the timeout here, we'll just invoke the GetAcceptedFrontierFailed func
		//
		// s.router.GetAcceptedFrontierFailed(context.Background(), vID, s.ctx.ChainID, requestID)
		// -> chain.GetAcceptedFrontierFailed(context.Background(), validatorID, requestID)
		// ---> h.sendReliableMsg(message{
		//			messageType: constants.GetAcceptedFrontierFailedMsg,
		//			validatorID: validatorID,
		//			requestID:   requestID,
		//		})
		// -----> h.engine.GetAcceptedFrontierFailed(context.Background(), msg.validatorID, msg.requestID)
		// -------> return b.AcceptedFrontier(context.Background(), validatorID, requestID, nil)

		// ensure the request is made to the correct validators
		if vdrs.Len() != 1 {
			t.Fatalf("Should have requested from the validators")
		}
		if !vdrs.Contains(vdr) {
			t.Fatalf("Should have requested from %s", vdr)
		}
		*requested = true
		*requestID = reqID
	}

	dh := &dummyHandler{}
	bootstrapper, err := bootstrap.New(
		context.Background(),
		bootCfg,
		dh.onDoneBootstrapping,
	)
	if err != nil {
		t.Fatal(err)
	}

	if err := bootstrapper.Start(context.Background(), 0); err != nil {
		t.Fatal(err)
	}

	if !*requested {
		t.Fatalf("Should have requested from the validators during Initialize")
	}

	// reset requested
	*requested = false
	sender.SendGetAcceptedF = func(_ context.Context, vdrs ids.NodeIDSet, reqID uint32, proposedAccepted []ids.ID) {
		if vdrs.Len() != 1 {
			t.Fatalf("Should have requested from the validators")
		}
		if !vdrs.Contains(vdr) {
			t.Fatalf("Should have requested from %s", vdr)
		}
		*requested = true
		*requestID = reqID
	}

	// mimic a GetAcceptedFrontierFailedMsg
	// only validator that was requested timed out on the request
	if err := bootstrapper.GetAcceptedFrontierFailed(context.Background(), vdr, *requestID); err != nil {
		t.Fatal(err)
	}

	// mimic a GetAcceptedFrontierFailedMsg
	// only validator that was requested timed out on the request
	if err := bootstrapper.GetAcceptedFrontierFailed(context.Background(), vdr, *requestID); err != nil {
		t.Fatal(err)
	}

	bootCfg.Ctx.Registerer = prometheus.NewRegistry()

	// re-register the Transitive
	bootstrapper2, err := bootstrap.New(
		context.Background(),
		bootCfg,
		dh.onDoneBootstrapping,
	)
	if err != nil {
		t.Fatal(err)
	}

	if err := bootstrapper2.Start(context.Background(), 0); err != nil {
		t.Fatal(err)
	}

	if err := bootstrapper2.GetAcceptedFailed(context.Background(), vdr, *requestID); err != nil {
		t.Fatal(err)
	}

	if err := bootstrapper2.GetAcceptedFailed(context.Background(), vdr, *requestID); err != nil {
		t.Fatal(err)
	}

	if !*requested {
		t.Fatalf("Should have requested from the validators during AcceptedFrontier")
	}
}

func TestEngineReBootstrappingIntoConsensus(t *testing.T) {
	_, bootCfg, engCfg := DefaultConfig()
	bootCfg.Alpha = 1
	bootCfg.RetryBootstrap = true
	bootCfg.RetryBootstrapWarnFrequency = 4

	vals := validators.NewSet()
	vdr := ids.GenerateTestNodeID()
	if err := vals.AddWeight(vdr, 1); err != nil {
		t.Fatal(err)
	}

	peers := tracker.NewPeers()
	startup := tracker.NewStartup(peers, 0)
	vals.RegisterCallbackListener(startup)

	bootCfg.Beacons = vals
	bootCfg.Validators = vals
	bootCfg.StartupTracker = startup
	engCfg.Validators = vals

	bootCfg.SampleK = vals.Len()

	sender := &common.SenderTest{T: t}
	sender.Default(true)
	bootCfg.Sender = sender
	engCfg.Sender = sender

	manager := vertex.NewTestManager(t)
	manager.Default(true)
	bootCfg.Manager = manager
	engCfg.Manager = manager

	vm := &vertex.TestVM{TestVM: common.TestVM{T: t}}
	vm.Default(true)
	bootCfg.VM = vm
	engCfg.VM = vm

	vm.CantSetState = false
	vm.CantConnected = false

	utxos := []ids.ID{ids.GenerateTestID(), ids.GenerateTestID()}

	txID0 := ids.GenerateTestID()
	txID1 := ids.GenerateTestID()

	txBytes0 := []byte{0}
	txBytes1 := []byte{1}

	tx0 := &snowstorm.TestTx{
		TestDecidable: choices.TestDecidable{
			IDV:     txID0,
			StatusV: choices.Processing,
		},
		BytesV: txBytes0,
	}
	tx0.InputIDsV = append(tx0.InputIDsV, utxos[0])

	tx1 := &snowstorm.TestTx{
		TestDecidable: choices.TestDecidable{
			IDV:     txID1,
			StatusV: choices.Processing,
		},
		DependenciesV: []snowstorm.Tx{tx0},
		BytesV:        txBytes1,
	}
	tx1.InputIDsV = append(tx1.InputIDsV, utxos[1])

	vtxID0 := ids.GenerateTestID()
	vtxID1 := ids.GenerateTestID()

	vtxBytes0 := []byte{2}
	vtxBytes1 := []byte{3}

	vtx0 := &avalanche.TestVertex{
		TestDecidable: choices.TestDecidable{
			IDV:     vtxID0,
			StatusV: choices.Processing,
		},
		HeightV: 1,
		TxsV:    []snowstorm.Tx{tx0},
		BytesV:  vtxBytes0,
	}
	vtx1 := &avalanche.TestVertex{
		TestDecidable: choices.TestDecidable{
			IDV:     vtxID1,
			StatusV: choices.Processing,
		},
		ParentsV: []avalanche.Vertex{vtx0},
		HeightV:  2,
		TxsV:     []snowstorm.Tx{tx1},
		BytesV:   vtxBytes1,
	}

	requested := new(bool)
	requestID := new(uint32)
	sender.SendGetAcceptedFrontierF = func(_ context.Context, vdrs ids.NodeIDSet, reqID uint32) {
		if vdrs.Len() != 1 {
			t.Fatalf("Should have requested from the validators")
		}
		if !vdrs.Contains(vdr) {
			t.Fatalf("Should have requested from %s", vdr)
		}
		*requested = true
		*requestID = reqID
	}

	dh := &dummyHandler{}
	bootstrapper, err := bootstrap.New(
		context.Background(),
		bootCfg,
		dh.onDoneBootstrapping,
	)
	if err != nil {
		t.Fatal(err)
	}

	te, err := newTransitive(engCfg)
	if err != nil {
		t.Fatal(err)
	}
	dh.startEngineF = te.Start

	if err := bootstrapper.Start(context.Background(), 0); err != nil {
		t.Fatal(err)
	}

	if err := bootstrapper.Connected(context.Background(), vdr, version.CurrentApp); err != nil {
		t.Fatal(err)
	}

	// fail the AcceptedFrontier
	if err := bootstrapper.GetAcceptedFrontierFailed(context.Background(), vdr, *requestID); err != nil {
		t.Fatal(err)
	}

	// fail the GetAcceptedFailed
	if err := bootstrapper.GetAcceptedFailed(context.Background(), vdr, *requestID); err != nil {
		t.Fatal(err)
	}

	if !*requested {
		t.Fatalf("Should have requested from the validators during Initialize")
	}

	acceptedFrontier := []ids.ID{vtxID0}

	*requested = false
	sender.SendGetAcceptedF = func(_ context.Context, vdrs ids.NodeIDSet, reqID uint32, proposedAccepted []ids.ID) {
		if vdrs.Len() != 1 {
			t.Fatalf("Should have requested from the validators")
		}
		if !vdrs.Contains(vdr) {
			t.Fatalf("Should have requested from %s", vdr)
		}
		if !ids.Equals(acceptedFrontier, proposedAccepted) {
			t.Fatalf("Wrong proposedAccepted vertices.\nExpected: %s\nGot: %s", acceptedFrontier, proposedAccepted)
		}
		*requested = true
		*requestID = reqID
	}

	if err := bootstrapper.AcceptedFrontier(context.Background(), vdr, *requestID, acceptedFrontier); err != nil {
		t.Fatal(err)
	}

	if !*requested {
		t.Fatalf("Should have requested from the validators during AcceptedFrontier")
	}

	manager.GetVtxF = func(_ context.Context, vtxID ids.ID) (avalanche.Vertex, error) {
		if vtxID == vtxID0 {
			return nil, errMissing
		}
		t.Fatalf("Unknown vertex requested")
		panic("Unknown vertex requested")
	}

	sender.SendGetAncestorsF = func(_ context.Context, inVdr ids.NodeID, reqID uint32, vtxID ids.ID) {
		if vdr != inVdr {
			t.Fatalf("Asking wrong validator for vertex")
		}
		if vtx0.ID() != vtxID {
			t.Fatalf("Asking for wrong vertex")
		}
		*requestID = reqID
	}

	if err := bootstrapper.Accepted(context.Background(), vdr, *requestID, acceptedFrontier); err != nil {
		t.Fatal(err)
	}

	manager.GetVtxF = nil

	vm.ParseTxF = func(_ context.Context, b []byte) (snowstorm.Tx, error) {
		if bytes.Equal(b, txBytes0) {
			return tx0, nil
		}
		t.Fatalf("Unknown bytes provided")
		panic("Unknown bytes provided")
	}
	manager.ParseVtxF = func(_ context.Context, b []byte) (avalanche.Vertex, error) {
		if bytes.Equal(b, vtxBytes0) {
			return vtx0, nil
		}
		t.Fatalf("Unknown bytes provided")
		panic("Unknown bytes provided")
	}
	manager.EdgeF = func(context.Context) []ids.ID {
		return []ids.ID{vtxID0}
	}
	manager.GetVtxF = func(_ context.Context, vtxID ids.ID) (avalanche.Vertex, error) {
		if vtxID == vtxID0 {
			return vtx0, nil
		}
		t.Fatalf("Unknown bytes provided")
		panic("Unknown bytes provided")
	}

	if err := bootstrapper.Ancestors(context.Background(), vdr, *requestID, [][]byte{vtxBytes0}); err != nil {
		t.Fatal(err)
	}

	sender.SendGetAcceptedFrontierF = nil
	sender.SendGetF = nil
	vm.ParseTxF = nil
	manager.ParseVtxF = nil
	manager.EdgeF = nil
	manager.GetVtxF = nil

	if tx0.Status() != choices.Accepted {
		t.Fatalf("Should have accepted %s", txID0)
	}
	if vtx0.Status() != choices.Accepted {
		t.Fatalf("Should have accepted %s", vtxID0)
	}

	manager.ParseVtxF = func(_ context.Context, b []byte) (avalanche.Vertex, error) {
		if bytes.Equal(b, vtxBytes1) {
			return vtx1, nil
		}
		t.Fatalf("Unknown bytes provided")
		panic("Unknown bytes provided")
	}
	sender.SendChitsF = func(_ context.Context, inVdr ids.NodeID, _ uint32, chits []ids.ID) {
		if inVdr != vdr {
			t.Fatalf("Sent to the wrong validator")
		}

		expected := []ids.ID{vtxID1}

		if !ids.Equals(expected, chits) {
			t.Fatalf("Returned wrong chits")
		}
	}
	sender.SendPushQueryF = func(_ context.Context, vdrs ids.NodeIDSet, _ uint32, vtx []byte) {
		if vdrs.Len() != 1 {
			t.Fatalf("Should have requested from the validators")
		}
		if !vdrs.Contains(vdr) {
			t.Fatalf("Should have requested from %s", vdr)
		}

		if !bytes.Equal(vtxBytes1, vtx) {
			t.Fatalf("Sent wrong query bytes")
		}
	}
	manager.GetVtxF = func(_ context.Context, vtxID ids.ID) (avalanche.Vertex, error) {
		if vtxID == vtxID1 {
			return vtx1, nil
		}
		t.Fatalf("Unknown bytes provided")
		panic("Unknown bytes provided")
	}

	if err := bootstrapper.PushQuery(context.Background(), vdr, 0, vtxBytes1); err != nil {
		t.Fatal(err)
	}

	manager.ParseVtxF = nil
	sender.SendChitsF = nil
	sender.SendPushQueryF = nil
	manager.GetVtxF = nil
}

func TestEngineUndeclaredDependencyDeadlock(t *testing.T) {
	_, _, engCfg := DefaultConfig()

	vals := validators.NewSet()
	engCfg.Validators = vals

	vdr := ids.GenerateTestNodeID()
	if err := vals.AddWeight(vdr, 1); err != nil {
		t.Fatal(err)
	}

	manager := vertex.NewTestManager(t)
	engCfg.Manager = manager

	gVtx := &avalanche.TestVertex{TestDecidable: choices.TestDecidable{
		IDV:     ids.GenerateTestID(),
		StatusV: choices.Accepted,
	}}

	vts := []avalanche.Vertex{gVtx}
	utxos := []ids.ID{ids.GenerateTestID(), ids.GenerateTestID()}

	tx0 := &snowstorm.TestTx{TestDecidable: choices.TestDecidable{
		IDV:     ids.GenerateTestID(),
		StatusV: choices.Processing,
	}}
	tx0.InputIDsV = append(tx0.InputIDsV, utxos[0])

	tx1 := &snowstorm.TestTx{
		TestDecidable: choices.TestDecidable{
			IDV:     ids.GenerateTestID(),
			StatusV: choices.Processing,
		},
		VerifyV: errors.New(""),
	}
	tx1.InputIDsV = append(tx1.InputIDsV, utxos[1])

	vtx0 := &avalanche.TestVertex{
		TestDecidable: choices.TestDecidable{
			IDV:     ids.GenerateTestID(),
			StatusV: choices.Processing,
		},
		ParentsV: vts,
		HeightV:  1,
		TxsV:     []snowstorm.Tx{tx0},
	}
	vtx1 := &avalanche.TestVertex{
		TestDecidable: choices.TestDecidable{
			IDV:     ids.GenerateTestID(),
			StatusV: choices.Processing,
		},
		ParentsV: []avalanche.Vertex{vtx0},
		HeightV:  2,
		TxsV:     []snowstorm.Tx{tx1},
	}

	te, err := newTransitive(engCfg)
	if err != nil {
		t.Fatal(err)
	}

	if err := te.Start(context.Background(), 0); err != nil {
		t.Fatal(err)
	}

	sender := &common.SenderTest{T: t}
	te.Sender = sender

	reqID := new(uint32)
	sender.SendPushQueryF = func(_ context.Context, _ ids.NodeIDSet, requestID uint32, _ []byte) {
		*reqID = requestID
	}

	if err := te.issue(context.Background(), vtx0); err != nil {
		t.Fatal(err)
	}

	sender.SendPushQueryF = func(context.Context, ids.NodeIDSet, uint32, []byte) {
		t.Fatalf("should have failed verification")
	}

	if err := te.issue(context.Background(), vtx1); err != nil {
		t.Fatal(err)
	}

	manager.GetVtxF = func(_ context.Context, vtxID ids.ID) (avalanche.Vertex, error) {
		switch vtxID {
		case vtx0.ID():
			return vtx0, nil
		case vtx1.ID():
			return vtx1, nil
		}
		return nil, errors.New("Unknown vtx")
	}

	if err := te.Chits(context.Background(), vdr, *reqID, []ids.ID{vtx1.ID()}); err != nil {
		t.Fatal(err)
	}

	if status := vtx0.Status(); status != choices.Accepted {
		t.Fatalf("should have accepted the vertex due to transitive voting")
	}
}

func TestEnginePartiallyValidVertex(t *testing.T) {
	_, _, engCfg := DefaultConfig()

	vals := validators.NewSet()
	engCfg.Validators = vals

	vdr := ids.GenerateTestNodeID()
	if err := vals.AddWeight(vdr, 1); err != nil {
		t.Fatal(err)
	}

	manager := vertex.NewTestManager(t)
	engCfg.Manager = manager

	gVtx := &avalanche.TestVertex{TestDecidable: choices.TestDecidable{
		IDV:     ids.GenerateTestID(),
		StatusV: choices.Accepted,
	}}

	vts := []avalanche.Vertex{gVtx}
	utxos := []ids.ID{ids.GenerateTestID(), ids.GenerateTestID()}

	tx0 := &snowstorm.TestTx{TestDecidable: choices.TestDecidable{
		IDV:     ids.GenerateTestID(),
		StatusV: choices.Processing,
	}}
	tx0.InputIDsV = append(tx0.InputIDsV, utxos[0])

	tx1 := &snowstorm.TestTx{
		TestDecidable: choices.TestDecidable{
			IDV:     ids.GenerateTestID(),
			StatusV: choices.Processing,
		},
		VerifyV: errors.New(""),
	}
	tx1.InputIDsV = append(tx1.InputIDsV, utxos[1])

	vtx := &avalanche.TestVertex{
		TestDecidable: choices.TestDecidable{
			IDV:     ids.GenerateTestID(),
			StatusV: choices.Processing,
		},
		ParentsV: vts,
		HeightV:  1,
		TxsV:     []snowstorm.Tx{tx0, tx1},
	}

	te, err := newTransitive(engCfg)
	if err != nil {
		t.Fatal(err)
	}

	if err := te.Start(context.Background(), 0); err != nil {
		t.Fatal(err)
	}

	expectedVtxBytes := []byte{1}
	manager.BuildVtxF = func(_ context.Context, _ []ids.ID, txs []snowstorm.Tx) (avalanche.Vertex, error) {
		return &avalanche.TestVertex{
			TestDecidable: choices.TestDecidable{
				IDV:     ids.GenerateTestID(),
				StatusV: choices.Processing,
			},
			ParentsV: vts,
			HeightV:  1,
			TxsV:     txs,
			BytesV:   expectedVtxBytes,
		}, nil
	}

	sender := &common.SenderTest{T: t}
	te.Sender = sender

	sender.SendPushQueryF = func(_ context.Context, _ ids.NodeIDSet, _ uint32, vtx []byte) {
		if !bytes.Equal(expectedVtxBytes, vtx) {
			t.Fatalf("wrong vertex queried")
		}
	}

	if err := te.issue(context.Background(), vtx); err != nil {
		t.Fatal(err)
	}
}

func TestEngineGossip(t *testing.T) {
	_, _, engCfg := DefaultConfig()

	sender := &common.SenderTest{T: t}
	sender.Default(true)
	engCfg.Sender = sender

	manager := vertex.NewTestManager(t)
	engCfg.Manager = manager

	gVtx := &avalanche.TestVertex{TestDecidable: choices.TestDecidable{
		IDV:     ids.GenerateTestID(),
		StatusV: choices.Accepted,
	}}

	te, err := newTransitive(engCfg)
	if err != nil {
		t.Fatal(err)
	}

	if err := te.Start(context.Background(), 0); err != nil {
		t.Fatal(err)
	}

<<<<<<< HEAD
	manager.EdgeF = func(context.Context) []ids.ID { return []ids.ID{gVtx.ID()} }
	manager.GetVtxF = func(_ context.Context, vtxID ids.ID) (avalanche.Vertex, error) {
=======
	manager.EdgeF = func() []ids.ID {
		return []ids.ID{gVtx.ID()}
	}
	manager.GetVtxF = func(vtxID ids.ID) (avalanche.Vertex, error) {
>>>>>>> 2a76c560
		if vtxID == gVtx.ID() {
			return gVtx, nil
		}
		t.Fatal(errUnknownVertex)
		return nil, errUnknownVertex
	}

	called := new(bool)
	sender.SendGossipF = func(_ context.Context, vtxBytes []byte) {
		*called = true
		if !bytes.Equal(vtxBytes, gVtx.Bytes()) {
			t.Fatal(errUnknownVertex)
		}
	}

	if err := te.Gossip(context.Background()); err != nil {
		t.Fatal(err)
	}

	if !*called {
		t.Fatalf("Should have gossiped the vertex")
	}
}

func TestEngineInvalidVertexIgnoredFromUnexpectedPeer(t *testing.T) {
	_, _, engCfg := DefaultConfig()

	vals := validators.NewSet()
	engCfg.Validators = vals

	vdr := ids.GenerateTestNodeID()
	secondVdr := ids.GenerateTestNodeID()

	if err := vals.AddWeight(vdr, 1); err != nil {
		t.Fatal(err)
	}
	if err := vals.AddWeight(secondVdr, 1); err != nil {
		t.Fatal(err)
	}

	sender := &common.SenderTest{T: t}
	engCfg.Sender = sender

	manager := vertex.NewTestManager(t)
	engCfg.Manager = manager

	gVtx := &avalanche.TestVertex{
		TestDecidable: choices.TestDecidable{
			IDV:     ids.GenerateTestID(),
			StatusV: choices.Accepted,
		},
		BytesV: []byte{0},
	}

	vts := []avalanche.Vertex{gVtx}
	utxos := []ids.ID{ids.GenerateTestID(), ids.GenerateTestID()}

	tx0 := &snowstorm.TestTx{TestDecidable: choices.TestDecidable{
		IDV:     ids.GenerateTestID(),
		StatusV: choices.Processing,
	}}
	tx0.InputIDsV = append(tx0.InputIDsV, utxos[0])

	tx1 := &snowstorm.TestTx{TestDecidable: choices.TestDecidable{
		IDV:     ids.GenerateTestID(),
		StatusV: choices.Processing,
	}}
	tx1.InputIDsV = append(tx1.InputIDsV, utxos[1])

	vtx0 := &avalanche.TestVertex{
		TestDecidable: choices.TestDecidable{
			IDV:     ids.GenerateTestID(),
			StatusV: choices.Unknown,
		},
		ParentsV: vts,
		HeightV:  1,
		TxsV:     []snowstorm.Tx{tx0},
		BytesV:   []byte{1},
	}
	vtx1 := &avalanche.TestVertex{
		TestDecidable: choices.TestDecidable{
			IDV:     ids.GenerateTestID(),
			StatusV: choices.Processing,
		},
		ParentsV: []avalanche.Vertex{vtx0},
		HeightV:  2,
		TxsV:     []snowstorm.Tx{tx1},
		BytesV:   []byte{2},
	}

	te, err := newTransitive(engCfg)
	if err != nil {
		t.Fatal(err)
	}

	if err := te.Start(context.Background(), 0); err != nil {
		t.Fatal(err)
	}

	parsed := new(bool)
	manager.ParseVtxF = func(_ context.Context, b []byte) (avalanche.Vertex, error) {
		if bytes.Equal(b, vtx1.Bytes()) {
			*parsed = true
			return vtx1, nil
		}
		return nil, errUnknownVertex
	}

	manager.GetVtxF = func(_ context.Context, vtxID ids.ID) (avalanche.Vertex, error) {
		if !*parsed {
			return nil, errUnknownVertex
		}

		if vtxID == vtx1.ID() {
			return vtx1, nil
		}
		return nil, errUnknownVertex
	}

	reqID := new(uint32)
	sender.SendGetF = func(_ context.Context, reqVdr ids.NodeID, requestID uint32, vtxID ids.ID) {
		*reqID = requestID
		if reqVdr != vdr {
			t.Fatalf("Wrong validator requested")
		}
		if vtxID != vtx0.ID() {
			t.Fatalf("Wrong vertex requested")
		}
	}

	if err := te.PushQuery(context.Background(), vdr, 0, vtx1.Bytes()); err != nil {
		t.Fatal(err)
	}

	if err := te.Put(context.Background(), secondVdr, *reqID, []byte{3}); err != nil {
		t.Fatal(err)
	}

	*parsed = false
	manager.ParseVtxF = func(_ context.Context, b []byte) (avalanche.Vertex, error) {
		if bytes.Equal(b, vtx0.Bytes()) {
			*parsed = true
			return vtx0, nil
		}
		return nil, errUnknownVertex
	}

	manager.GetVtxF = func(_ context.Context, vtxID ids.ID) (avalanche.Vertex, error) {
		if !*parsed {
			return nil, errUnknownVertex
		}

		if vtxID == vtx0.ID() {
			return vtx0, nil
		}
		return nil, errUnknownVertex
	}
	sender.CantSendPushQuery = false
	sender.CantSendChits = false

	vtx0.StatusV = choices.Processing

	if err := te.Put(context.Background(), vdr, *reqID, vtx0.Bytes()); err != nil {
		t.Fatal(err)
	}

	prefs := te.Consensus.Preferences()
	if !prefs.Contains(vtx1.ID()) {
		t.Fatalf("Shouldn't have abandoned the pending vertex")
	}
}

func TestEnginePushQueryRequestIDConflict(t *testing.T) {
	_, _, engCfg := DefaultConfig()

	vals := validators.NewSet()
	engCfg.Validators = vals

	vdr := ids.GenerateTestNodeID()
	if err := vals.AddWeight(vdr, 1); err != nil {
		t.Fatal(err)
	}

	sender := &common.SenderTest{T: t}
	engCfg.Sender = sender

	manager := vertex.NewTestManager(t)
	engCfg.Manager = manager

	gVtx := &avalanche.TestVertex{
		TestDecidable: choices.TestDecidable{
			IDV:     ids.GenerateTestID(),
			StatusV: choices.Accepted,
		},
		BytesV: []byte{0},
	}

	vts := []avalanche.Vertex{gVtx}
	utxos := []ids.ID{ids.GenerateTestID(), ids.GenerateTestID()}

	tx0 := &snowstorm.TestTx{TestDecidable: choices.TestDecidable{
		IDV:     ids.GenerateTestID(),
		StatusV: choices.Processing,
	}}
	tx0.InputIDsV = append(tx0.InputIDsV, utxos[0])

	tx1 := &snowstorm.TestTx{TestDecidable: choices.TestDecidable{
		IDV:     ids.GenerateTestID(),
		StatusV: choices.Processing,
	}}
	tx1.InputIDsV = append(tx1.InputIDsV, utxos[1])

	vtx0 := &avalanche.TestVertex{
		TestDecidable: choices.TestDecidable{
			IDV:     ids.GenerateTestID(),
			StatusV: choices.Unknown,
		},
		ParentsV: vts,
		HeightV:  1,
		TxsV:     []snowstorm.Tx{tx0},
		BytesV:   []byte{1},
	}

	vtx1 := &avalanche.TestVertex{
		TestDecidable: choices.TestDecidable{
			IDV:     ids.GenerateTestID(),
			StatusV: choices.Processing,
		},
		ParentsV: []avalanche.Vertex{vtx0},
		HeightV:  2,
		TxsV:     []snowstorm.Tx{tx1},
		BytesV:   []byte{2},
	}

	te, err := newTransitive(engCfg)
	if err != nil {
		t.Fatal(err)
	}

	if err := te.Start(context.Background(), 0); err != nil {
		t.Fatal(err)
	}

	parsed := new(bool)
	manager.ParseVtxF = func(_ context.Context, b []byte) (avalanche.Vertex, error) {
		if bytes.Equal(b, vtx1.Bytes()) {
			*parsed = true
			return vtx1, nil
		}
		return nil, errUnknownVertex
	}

	manager.GetVtxF = func(_ context.Context, vtxID ids.ID) (avalanche.Vertex, error) {
		if !*parsed {
			return nil, errUnknownVertex
		}

		if vtxID == vtx1.ID() {
			return vtx1, nil
		}
		return nil, errUnknownVertex
	}

	reqID := new(uint32)
	sender.SendGetF = func(_ context.Context, reqVdr ids.NodeID, requestID uint32, vtxID ids.ID) {
		*reqID = requestID
		if reqVdr != vdr {
			t.Fatalf("Wrong validator requested")
		}
		if vtxID != vtx0.ID() {
			t.Fatalf("Wrong vertex requested")
		}
	}

	if err := te.PushQuery(context.Background(), vdr, 0, vtx1.Bytes()); err != nil {
		t.Fatal(err)
	}

	sender.SendGetF = nil
	sender.CantSendGet = false

	if err := te.PushQuery(context.Background(), vdr, *reqID, []byte{3}); err != nil {
		t.Fatal(err)
	}

	*parsed = false
	manager.ParseVtxF = func(_ context.Context, b []byte) (avalanche.Vertex, error) {
		if bytes.Equal(b, vtx0.Bytes()) {
			*parsed = true
			return vtx0, nil
		}
		return nil, errUnknownVertex
	}

	manager.GetVtxF = func(_ context.Context, vtxID ids.ID) (avalanche.Vertex, error) {
		if !*parsed {
			return nil, errUnknownVertex
		}

		if vtxID == vtx0.ID() {
			return vtx0, nil
		}
		return nil, errUnknownVertex
	}
	sender.CantSendPushQuery = false
	sender.CantSendChits = false

	vtx0.StatusV = choices.Processing

	if err := te.Put(context.Background(), vdr, *reqID, vtx0.Bytes()); err != nil {
		t.Fatal(err)
	}

	prefs := te.Consensus.Preferences()
	if !prefs.Contains(vtx1.ID()) {
		t.Fatalf("Shouldn't have abandoned the pending vertex")
	}
}

func TestEngineAggressivePolling(t *testing.T) {
	_, _, engCfg := DefaultConfig()

	engCfg.Params.ConcurrentRepolls = 3
	engCfg.Params.BetaRogue = 3

	vals := validators.NewSet()
	engCfg.Validators = vals

	vdr := ids.GenerateTestNodeID()
	if err := vals.AddWeight(vdr, 1); err != nil {
		t.Fatal(err)
	}

	sender := &common.SenderTest{T: t}
	engCfg.Sender = sender

	manager := vertex.NewTestManager(t)
	engCfg.Manager = manager

	vm := &vertex.TestVM{TestVM: common.TestVM{T: t}}
	vm.Default(true)
	engCfg.VM = vm

	gVtx := &avalanche.TestVertex{
		TestDecidable: choices.TestDecidable{
			IDV:     ids.GenerateTestID(),
			StatusV: choices.Accepted,
		},
		BytesV: []byte{0},
	}

	vts := []avalanche.Vertex{gVtx}
	utxos := []ids.ID{ids.GenerateTestID(), ids.GenerateTestID()}

	tx0 := &snowstorm.TestTx{TestDecidable: choices.TestDecidable{
		IDV:     ids.GenerateTestID(),
		StatusV: choices.Processing,
	}}
	tx0.InputIDsV = append(tx0.InputIDsV, utxos[0])

	tx1 := &snowstorm.TestTx{TestDecidable: choices.TestDecidable{
		IDV:     ids.GenerateTestID(),
		StatusV: choices.Processing,
	}}
	tx1.InputIDsV = append(tx1.InputIDsV, utxos[1])

	vtx := &avalanche.TestVertex{
		TestDecidable: choices.TestDecidable{
			IDV:     ids.GenerateTestID(),
			StatusV: choices.Processing,
		},
		ParentsV: vts,
		HeightV:  1,
		TxsV:     []snowstorm.Tx{tx0},
		BytesV:   []byte{1},
	}

	vm.CantSetState = false
	te, err := newTransitive(engCfg)
	if err != nil {
		t.Fatal(err)
	}

	if err := te.Start(context.Background(), 0); err != nil {
		t.Fatal(err)
	}

	vm.CantSetState = true
	parsed := new(bool)
	manager.ParseVtxF = func(_ context.Context, b []byte) (avalanche.Vertex, error) {
		if bytes.Equal(b, vtx.Bytes()) {
			*parsed = true
			return vtx, nil
		}
		return nil, errUnknownVertex
	}

	manager.GetVtxF = func(_ context.Context, vtxID ids.ID) (avalanche.Vertex, error) {
		if !*parsed {
			return nil, errUnknownVertex
		}

		if vtxID == vtx.ID() {
			return vtx, nil
		}
		return nil, errUnknownVertex
	}

	numPushQueries := new(int)
	sender.SendPushQueryF = func(context.Context, ids.NodeIDSet, uint32, []byte) {
		*numPushQueries++
	}

	numPullQueries := new(int)
	sender.SendPullQueryF = func(context.Context, ids.NodeIDSet, uint32, ids.ID) {
		*numPullQueries++
	}

	vm.CantPendingTxs = false

	if err := te.Put(context.Background(), vdr, 0, vtx.Bytes()); err != nil {
		t.Fatal(err)
	}

	if *numPushQueries != 1 {
		t.Fatalf("should have issued one push query")
	}
	if *numPullQueries != 2 {
		t.Fatalf("should have issued two pull queries")
	}
}

func TestEngineDuplicatedIssuance(t *testing.T) {
	_, _, engCfg := DefaultConfig()
	engCfg.Params.BatchSize = 1
	engCfg.Params.BetaVirtuous = 5
	engCfg.Params.BetaRogue = 5

	sender := &common.SenderTest{T: t}
	sender.Default(true)
	sender.CantSendGetAcceptedFrontier = false
	engCfg.Sender = sender

	vals := validators.NewSet()
	engCfg.Validators = vals

	vdr := ids.GenerateTestNodeID()
	if err := vals.AddWeight(vdr, 1); err != nil {
		t.Fatal(err)
	}

	manager := vertex.NewTestManager(t)
	engCfg.Manager = manager

	manager.Default(true)

	vm := &vertex.TestVM{TestVM: common.TestVM{T: t}}
	vm.Default(true)
	engCfg.VM = vm

	gVtx := &avalanche.TestVertex{TestDecidable: choices.TestDecidable{
		IDV:     ids.GenerateTestID(),
		StatusV: choices.Accepted,
	}}
	mVtx := &avalanche.TestVertex{TestDecidable: choices.TestDecidable{
		IDV:     ids.GenerateTestID(),
		StatusV: choices.Accepted,
	}}

	gTx := &snowstorm.TestTx{TestDecidable: choices.TestDecidable{
		IDV:     ids.GenerateTestID(),
		StatusV: choices.Accepted,
	}}

	utxos := []ids.ID{ids.GenerateTestID(), ids.GenerateTestID()}

	tx := &snowstorm.TestTx{
		TestDecidable: choices.TestDecidable{
			IDV:     ids.GenerateTestID(),
			StatusV: choices.Processing,
		},
		DependenciesV: []snowstorm.Tx{gTx},
	}
	tx.InputIDsV = append(tx.InputIDsV, utxos[0])

<<<<<<< HEAD
	manager.EdgeF = func(context.Context) []ids.ID { return []ids.ID{gVtx.ID(), mVtx.ID()} }
	manager.GetVtxF = func(_ context.Context, id ids.ID) (avalanche.Vertex, error) {
=======
	manager.EdgeF = func() []ids.ID {
		return []ids.ID{gVtx.ID(), mVtx.ID()}
	}
	manager.GetVtxF = func(id ids.ID) (avalanche.Vertex, error) {
>>>>>>> 2a76c560
		switch id {
		case gVtx.ID():
			return gVtx, nil
		case mVtx.ID():
			return mVtx, nil
		}
		t.Fatalf("Unknown vertex")
		panic("Should have errored")
	}

	vm.CantSetState = false
	te, err := newTransitive(engCfg)
	if err != nil {
		t.Fatal(err)
	}

	if err := te.Start(context.Background(), 0); err != nil {
		t.Fatal(err)
	}

	vm.CantSetState = true
	lastVtx := new(avalanche.TestVertex)
	manager.BuildVtxF = func(_ context.Context, _ []ids.ID, txs []snowstorm.Tx) (avalanche.Vertex, error) {
		lastVtx = &avalanche.TestVertex{
			TestDecidable: choices.TestDecidable{
				IDV:     ids.GenerateTestID(),
				StatusV: choices.Processing,
			},
			ParentsV: []avalanche.Vertex{gVtx, mVtx},
			HeightV:  1,
			TxsV:     txs,
			BytesV:   []byte{1},
		}
		return lastVtx, nil
	}

	sender.CantSendPushQuery = false

<<<<<<< HEAD
	vm.PendingTxsF = func(context.Context) ([]snowstorm.Tx, error) {
		return []snowstorm.Tx{tx}, nil
	}
	if err := te.Notify(context.Background(), common.PendingTxs); err != nil {
=======
	vm.PendingTxsF = func() []snowstorm.Tx {
		return []snowstorm.Tx{tx}
	}
	if err := te.Notify(common.PendingTxs); err != nil {
>>>>>>> 2a76c560
		t.Fatal(err)
	}

	if len(lastVtx.TxsV) != 1 || lastVtx.TxsV[0].ID() != tx.ID() {
		t.Fatalf("Should have issued txs differently")
	}

	manager.BuildVtxF = func(context.Context, []ids.ID, []snowstorm.Tx) (avalanche.Vertex, error) {
		t.Fatalf("shouldn't have attempted to issue a duplicated tx")
		return nil, nil
	}

	if err := te.Notify(context.Background(), common.PendingTxs); err != nil {
		t.Fatal(err)
	}
}

func TestEngineDoubleChit(t *testing.T) {
	_, _, engCfg := DefaultConfig()

	engCfg.Params.Alpha = 2
	engCfg.Params.K = 2
	engCfg.Params.MixedQueryNumPushNonVdr = 2

	vals := validators.NewSet()
	engCfg.Validators = vals

	vdr0 := ids.GenerateTestNodeID()
	vdr1 := ids.GenerateTestNodeID()

	if err := vals.AddWeight(vdr0, 1); err != nil {
		t.Fatal(err)
	}
	if err := vals.AddWeight(vdr1, 1); err != nil {
		t.Fatal(err)
	}

	sender := &common.SenderTest{T: t}
	sender.Default(true)
	sender.CantSendGetAcceptedFrontier = false
	engCfg.Sender = sender

	manager := vertex.NewTestManager(t)
	manager.Default(true)
	engCfg.Manager = manager

	gVtx := &avalanche.TestVertex{TestDecidable: choices.TestDecidable{
		IDV:     ids.GenerateTestID(),
		StatusV: choices.Accepted,
	}}
	mVtx := &avalanche.TestVertex{TestDecidable: choices.TestDecidable{
		IDV:     ids.GenerateTestID(),
		StatusV: choices.Accepted,
	}}

	vts := []avalanche.Vertex{gVtx, mVtx}
	utxos := []ids.ID{ids.GenerateTestID()}

	tx := &snowstorm.TestTx{TestDecidable: choices.TestDecidable{
		IDV:     ids.GenerateTestID(),
		StatusV: choices.Processing,
	}}
	tx.InputIDsV = append(tx.InputIDsV, utxos[0])

	vtx := &avalanche.TestVertex{
		TestDecidable: choices.TestDecidable{
			IDV:     ids.GenerateTestID(),
			StatusV: choices.Processing,
		},
		ParentsV: vts,
		HeightV:  1,
		TxsV:     []snowstorm.Tx{tx},
		BytesV:   []byte{1, 1, 2, 3},
	}

<<<<<<< HEAD
	manager.EdgeF = func(context.Context) []ids.ID { return []ids.ID{vts[0].ID(), vts[1].ID()} }
	manager.GetVtxF = func(_ context.Context, id ids.ID) (avalanche.Vertex, error) {
=======
	manager.EdgeF = func() []ids.ID {
		return []ids.ID{vts[0].ID(), vts[1].ID()}
	}
	manager.GetVtxF = func(id ids.ID) (avalanche.Vertex, error) {
>>>>>>> 2a76c560
		switch id {
		case gVtx.ID():
			return gVtx, nil
		case mVtx.ID():
			return mVtx, nil
		}
		t.Fatalf("Unknown vertex")
		panic("Should have errored")
	}

	te, err := newTransitive(engCfg)
	if err != nil {
		t.Fatal(err)
	}

	if err := te.Start(context.Background(), 0); err != nil {
		t.Fatal(err)
	}

	reqID := new(uint32)
	sender.SendPushQueryF = func(_ context.Context, inVdrs ids.NodeIDSet, requestID uint32, vtxBytes []byte) {
		*reqID = requestID
		if inVdrs.Len() != 2 {
			t.Fatalf("Wrong number of validators")
		}
		if !bytes.Equal(vtx.Bytes(), vtxBytes) {
			t.Fatalf("Wrong vertex requested")
		}
	}
	manager.GetVtxF = func(_ context.Context, id ids.ID) (avalanche.Vertex, error) {
		if id == vtx.ID() {
			return vtx, nil
		}
		t.Fatalf("Unknown vertex")
		panic("Should have errored")
	}

	if err := te.issue(context.Background(), vtx); err != nil {
		t.Fatal(err)
	}

	votes := []ids.ID{vtx.ID()}

	if status := tx.Status(); status != choices.Processing {
		t.Fatalf("Wrong tx status: %s ; expected: %s", status, choices.Processing)
	}

	if err := te.Chits(context.Background(), vdr0, *reqID, votes); err != nil {
		t.Fatal(err)
	}

	if status := tx.Status(); status != choices.Processing {
		t.Fatalf("Wrong tx status: %s ; expected: %s", status, choices.Processing)
	}

	if err := te.Chits(context.Background(), vdr0, *reqID, votes); err != nil {
		t.Fatal(err)
	}

	if status := tx.Status(); status != choices.Processing {
		t.Fatalf("Wrong tx status: %s ; expected: %s", status, choices.Processing)
	}

	if err := te.Chits(context.Background(), vdr1, *reqID, votes); err != nil {
		t.Fatal(err)
	}

	if status := tx.Status(); status != choices.Accepted {
		t.Fatalf("Wrong tx status: %s ; expected: %s", status, choices.Accepted)
	}
}

func TestEngineBubbleVotes(t *testing.T) {
	_, _, engCfg := DefaultConfig()

	vals := validators.NewSet()
	engCfg.Validators = vals

	vdr := ids.GenerateTestNodeID()
	err := vals.AddWeight(vdr, 1)
	require.NoError(t, err)

	sender := &common.SenderTest{T: t}
	sender.Default(true)
	sender.CantSendGetAcceptedFrontier = false
	engCfg.Sender = sender

	manager := vertex.NewTestManager(t)
	manager.Default(true)
	engCfg.Manager = manager

	utxos := []ids.ID{
		ids.GenerateTestID(),
		ids.GenerateTestID(),
		ids.GenerateTestID(),
	}

	tx0 := &snowstorm.TestTx{
		TestDecidable: choices.TestDecidable{
			IDV:     ids.GenerateTestID(),
			StatusV: choices.Processing,
		},
		InputIDsV: utxos[:1],
	}
	tx1 := &snowstorm.TestTx{
		TestDecidable: choices.TestDecidable{
			IDV:     ids.GenerateTestID(),
			StatusV: choices.Processing,
		},
		InputIDsV: utxos[1:2],
	}
	tx2 := &snowstorm.TestTx{
		TestDecidable: choices.TestDecidable{
			IDV:     ids.GenerateTestID(),
			StatusV: choices.Processing,
		},
		InputIDsV: utxos[1:2],
	}

	vtx := &avalanche.TestVertex{
		TestDecidable: choices.TestDecidable{
			IDV:     ids.GenerateTestID(),
			StatusV: choices.Processing,
		},
		HeightV: 0,
		TxsV:    []snowstorm.Tx{tx0},
		BytesV:  []byte{0},
	}

	missingVtx := &avalanche.TestVertex{TestDecidable: choices.TestDecidable{
		IDV:     ids.GenerateTestID(),
		StatusV: choices.Unknown,
	}}

	pendingVtx0 := &avalanche.TestVertex{
		TestDecidable: choices.TestDecidable{
			IDV:     ids.GenerateTestID(),
			StatusV: choices.Processing,
		},
		ParentsV: []avalanche.Vertex{vtx, missingVtx},
		HeightV:  1,
		TxsV:     []snowstorm.Tx{tx1},
		BytesV:   []byte{1},
	}

	pendingVtx1 := &avalanche.TestVertex{
		TestDecidable: choices.TestDecidable{
			IDV:     ids.GenerateTestID(),
			StatusV: choices.Processing,
		},
		ParentsV: []avalanche.Vertex{pendingVtx0},
		HeightV:  2,
		TxsV:     []snowstorm.Tx{tx2},
		BytesV:   []byte{2},
	}

<<<<<<< HEAD
	manager.EdgeF = func(context.Context) []ids.ID { return nil }
	manager.GetVtxF = func(_ context.Context, id ids.ID) (avalanche.Vertex, error) {
=======
	manager.EdgeF = func() []ids.ID {
		return nil
	}
	manager.GetVtxF = func(id ids.ID) (avalanche.Vertex, error) {
>>>>>>> 2a76c560
		switch id {
		case vtx.ID():
			return vtx, nil
		case missingVtx.ID():
			return nil, errMissing
		case pendingVtx0.ID():
			return pendingVtx0, nil
		case pendingVtx1.ID():
			return pendingVtx1, nil
		}
		require.FailNow(t, "unknown vertex", "vtxID: %s", id)
		panic("should have errored")
	}

	te, err := newTransitive(engCfg)
	if err != nil {
		t.Fatal(err)
	}

	if err := te.Start(context.Background(), 0); err != nil {
		t.Fatal(err)
	}

	queryReqID := new(uint32)
	queried := new(bool)
	sender.SendPushQueryF = func(_ context.Context, inVdrs ids.NodeIDSet, requestID uint32, vtxBytes []byte) {
		require.Len(t, inVdrs, 1, "wrong number of validators")
		*queryReqID = requestID
		require.Equal(t, vtx.Bytes(), vtxBytes, "wrong vertex requested")
		*queried = true
	}

	getReqID := new(uint32)
	fetched := new(bool)
	sender.SendGetF = func(_ context.Context, inVdr ids.NodeID, requestID uint32, vtxID ids.ID) {
		require.Equal(t, vdr, inVdr, "wrong validator")
		*getReqID = requestID
		require.Equal(t, missingVtx.ID(), vtxID, "wrong vertex requested")
		*fetched = true
	}

	issued, err := te.issueFrom(context.Background(), vdr, pendingVtx1)
	require.NoError(t, err)
	require.False(t, issued, "shouldn't have been able to issue %s", pendingVtx1.ID())
	require.True(t, *queried, "should have queried for %s", vtx.ID())
	require.True(t, *fetched, "should have fetched %s", missingVtx.ID())

	// can't apply votes yet because pendingVtx0 isn't issued because missingVtx
	// is missing
	err = te.Chits(context.Background(), vdr, *queryReqID, []ids.ID{pendingVtx1.ID()})
	require.NoError(t, err)
	require.Equal(t, choices.Processing, tx0.Status(), "wrong tx status")
	require.Equal(t, choices.Processing, tx1.Status(), "wrong tx status")

	// vote for pendingVtx1 should be bubbled up to pendingVtx0 and then to vtx
	err = te.GetFailed(context.Background(), vdr, *getReqID)
	require.NoError(t, err)
	require.Equal(t, choices.Accepted, tx0.Status(), "wrong tx status")
	require.Equal(t, choices.Processing, tx1.Status(), "wrong tx status")
}

func TestEngineIssue(t *testing.T) {
	_, _, engCfg := DefaultConfig()
	engCfg.Params.BatchSize = 1
	engCfg.Params.BetaVirtuous = 1
	engCfg.Params.BetaRogue = 1
	engCfg.Params.OptimalProcessing = 1

	sender := &common.SenderTest{T: t}
	sender.Default(true)
	sender.CantSendGetAcceptedFrontier = false
	engCfg.Sender = sender

	vals := validators.NewSet()
	engCfg.Validators = vals

	vdr := ids.GenerateTestNodeID()
	if err := vals.AddWeight(vdr, 1); err != nil {
		t.Fatal(err)
	}

	manager := vertex.NewTestManager(t)
	manager.Default(true)
	engCfg.Manager = manager

	vm := &vertex.TestVM{TestVM: common.TestVM{T: t}}
	vm.Default(true)
	engCfg.VM = vm

	gVtx := &avalanche.TestVertex{TestDecidable: choices.TestDecidable{
		IDV:     ids.GenerateTestID(),
		StatusV: choices.Accepted,
	}}
	mVtx := &avalanche.TestVertex{TestDecidable: choices.TestDecidable{
		IDV:     ids.GenerateTestID(),
		StatusV: choices.Accepted,
	}}

	gTx := &snowstorm.TestTx{TestDecidable: choices.TestDecidable{
		IDV:     ids.GenerateTestID(),
		StatusV: choices.Accepted,
	}}

	utxos := []ids.ID{ids.GenerateTestID(), ids.GenerateTestID()}

	tx0 := &snowstorm.TestTx{
		TestDecidable: choices.TestDecidable{
			IDV:     ids.GenerateTestID(),
			StatusV: choices.Processing,
		},
		DependenciesV: []snowstorm.Tx{gTx},
		InputIDsV:     utxos[:1],
	}
	tx1 := &snowstorm.TestTx{
		TestDecidable: choices.TestDecidable{
			IDV:     ids.GenerateTestID(),
			StatusV: choices.Processing,
		},
		DependenciesV: []snowstorm.Tx{gTx},
		InputIDsV:     utxos[1:],
	}

<<<<<<< HEAD
	manager.EdgeF = func(context.Context) []ids.ID { return []ids.ID{gVtx.ID(), mVtx.ID()} }
	manager.GetVtxF = func(_ context.Context, id ids.ID) (avalanche.Vertex, error) {
=======
	manager.EdgeF = func() []ids.ID {
		return []ids.ID{gVtx.ID(), mVtx.ID()}
	}
	manager.GetVtxF = func(id ids.ID) (avalanche.Vertex, error) {
>>>>>>> 2a76c560
		switch id {
		case gVtx.ID():
			return gVtx, nil
		case mVtx.ID():
			return mVtx, nil
		}
		t.Fatalf("Unknown vertex")
		panic("Should have errored")
	}

	vm.CantSetState = false
	te, err := newTransitive(engCfg)
	if err != nil {
		t.Fatal(err)
	}

	if err := te.Start(context.Background(), 0); err != nil {
		t.Fatal(err)
	}

	vm.CantSetState = true
	numBuilt := 0
	vtxID := ids.GenerateTestID()
	manager.BuildVtxF = func(_ context.Context, _ []ids.ID, txs []snowstorm.Tx) (avalanche.Vertex, error) {
		numBuilt++
		vtx := &avalanche.TestVertex{
			TestDecidable: choices.TestDecidable{
				IDV:     vtxID,
				StatusV: choices.Processing,
			},
			ParentsV: []avalanche.Vertex{gVtx, mVtx},
			HeightV:  1,
			TxsV:     txs,
			BytesV:   []byte{1},
		}

		manager.GetVtxF = func(_ context.Context, id ids.ID) (avalanche.Vertex, error) {
			switch id {
			case gVtx.ID():
				return gVtx, nil
			case mVtx.ID():
				return mVtx, nil
			case vtx.ID():
				return vtx, nil
			}
			t.Fatalf("Unknown vertex")
			panic("Should have errored")
		}

		return vtx, nil
	}

	var queryRequestID uint32
	sender.SendPushQueryF = func(_ context.Context, _ ids.NodeIDSet, requestID uint32, _ []byte) {
		queryRequestID = requestID
	}

<<<<<<< HEAD
	vm.PendingTxsF = func(context.Context) ([]snowstorm.Tx, error) {
		return []snowstorm.Tx{tx0, tx1}, nil
	}
	if err := te.Notify(context.Background(), common.PendingTxs); err != nil {
=======
	vm.PendingTxsF = func() []snowstorm.Tx {
		return []snowstorm.Tx{tx0, tx1}
	}
	if err := te.Notify(common.PendingTxs); err != nil {
>>>>>>> 2a76c560
		t.Fatal(err)
	}

	if numBuilt != 1 {
		t.Fatalf("Should have issued txs differently")
	}

	if err := te.Chits(context.Background(), vdr, queryRequestID, []ids.ID{vtxID}); err != nil {
		t.Fatal(err)
	}

	if numBuilt != 2 {
		t.Fatalf("Should have issued txs differently")
	}
}

// Test that a transaction is abandoned if a dependency fails verification,
// even if there are outstanding requests for vertices when the
// dependency fails verification.
func TestAbandonTx(t *testing.T) {
	require := require.New(t)
	_, _, engCfg := DefaultConfig()
	engCfg.Params.BatchSize = 1
	engCfg.Params.BetaVirtuous = 1
	engCfg.Params.BetaRogue = 1
	engCfg.Params.OptimalProcessing = 1

	sender := &common.SenderTest{
		T:                           t,
		CantSendGetAcceptedFrontier: false,
	}
	sender.Default(true)
	engCfg.Sender = sender

	engCfg.Validators = validators.NewSet()
	vdr := ids.GenerateTestNodeID()
	if err := engCfg.Validators.AddWeight(vdr, 1); err != nil {
		t.Fatal(err)
	}

	manager := vertex.NewTestManager(t)
	manager.Default(true)
	manager.CantEdge = false
	manager.CantGetVtx = false
	engCfg.Manager = manager

	vm := &vertex.TestVM{TestVM: common.TestVM{T: t}}
	vm.Default(true)
	vm.CantSetState = false

	engCfg.VM = vm

	te, err := newTransitive(engCfg)
	if err != nil {
		t.Fatal(err)
	}

	if err := te.Start(context.Background(), 0); err != nil {
		t.Fatal(err)
	}

	gVtx := &avalanche.TestVertex{TestDecidable: choices.TestDecidable{
		IDV:     ids.GenerateTestID(),
		StatusV: choices.Accepted,
	}}

	gTx := &snowstorm.TestTx{TestDecidable: choices.TestDecidable{
		IDV:     ids.GenerateTestID(),
		StatusV: choices.Accepted,
	}}

	tx0 := &snowstorm.TestTx{ // Fails verification
		TestDecidable: choices.TestDecidable{
			IDV:     ids.GenerateTestID(),
			StatusV: choices.Processing,
		},
		DependenciesV: []snowstorm.Tx{gTx},
		InputIDsV:     []ids.ID{gTx.ID()},
		BytesV:        utils.RandomBytes(32),
		VerifyV:       errors.New(""),
	}

	tx1 := &snowstorm.TestTx{ // Depends on tx0
		TestDecidable: choices.TestDecidable{
			IDV:     ids.GenerateTestID(),
			StatusV: choices.Processing,
		},
		DependenciesV: []snowstorm.Tx{tx0},
		InputIDsV:     []ids.ID{gTx.ID()},
		BytesV:        utils.RandomBytes(32),
	}

	vtx0 := &avalanche.TestVertex{ // Contains tx0, which will fail verification
		TestDecidable: choices.TestDecidable{
			IDV:     ids.GenerateTestID(),
			StatusV: choices.Unknown,
		},
		ParentsV: []avalanche.Vertex{gVtx},
		HeightV:  gVtx.HeightV + 1,
		TxsV:     []snowstorm.Tx{tx0},
	}

	// Contains tx1, which depends on tx0.
	// vtx0 and vtx1 are siblings.
	vtx1 := &avalanche.TestVertex{
		TestDecidable: choices.TestDecidable{
			IDV:     ids.GenerateTestID(),
			StatusV: choices.Unknown,
		},
		ParentsV: []avalanche.Vertex{gVtx},
		HeightV:  gVtx.HeightV + 1,
		TxsV:     []snowstorm.Tx{tx1},
	}

	// Cause the engine to send a Get request for vtx1, vtx0, and some other vtx that doesn't exist
	sender.CantSendGet = false
	sender.CantSendChits = false
	err = te.PullQuery(context.Background(), vdr, 0, vtx1.ID())
	require.NoError(err)
	err = te.PullQuery(context.Background(), vdr, 0, vtx0.ID())
	require.NoError(err)
	err = te.PullQuery(context.Background(), vdr, 0, ids.GenerateTestID())
	require.NoError(err)

	// Give the engine vtx1. It should wait to issue vtx1
	// until tx0 is issued, because tx1 depends on tx0.
	manager.ParseVtxF = func(_ context.Context, b []byte) (avalanche.Vertex, error) {
		if bytes.Equal(b, vtx1.BytesV) {
			vtx1.StatusV = choices.Processing
			return vtx1, nil
		}
		require.FailNow("should have asked to parse vtx1")
		return nil, errors.New("should have asked to parse vtx1")
	}
	err = te.Put(context.Background(), vdr, 0, vtx1.Bytes())
	require.NoError(err)

	// Verify that vtx1 is waiting to be issued.
	require.True(te.pending.Contains(vtx1.ID()))

	// Give the engine vtx0. It should try to issue vtx0
	// but then abandon it because tx0 fails verification.
	manager.ParseVtxF = func(_ context.Context, b []byte) (avalanche.Vertex, error) {
		if bytes.Equal(b, vtx0.BytesV) {
			vtx0.StatusV = choices.Processing
			return vtx0, nil
		}
		require.FailNow("should have asked to parse vtx0")
		return nil, errors.New("should have asked to parse vtx0")
	}
	err = te.Put(context.Background(), vdr, 0, vtx0.Bytes())
	require.NoError(err)

	// Despite the fact that there is still an outstanding vertex request,
	// vtx1 should have been abandoned because tx0 failed verification
	require.False(te.pending.Contains(vtx1.ID()))
	// sanity check that there is indeed an outstanding vertex request
	require.True(te.outstandingVtxReqs.Len() == 1)
}

func TestSendMixedQuery(t *testing.T) {
	type test struct {
		isVdr bool
	}
	tests := []test{
		{isVdr: true},
		{isVdr: false},
	}
	for _, tt := range tests {
		t.Run(
			fmt.Sprintf("is validator: %v", tt.isVdr),
			func(t *testing.T) {
				_, _, engCfg := DefaultConfig()
				sender := &common.SenderTest{T: t}
				engCfg.Sender = sender
				sender.Default(true)
				vdrSet := engCfg.Validators
				manager := vertex.NewTestManager(t)
				engCfg.Manager = manager
				// Override the parameters k, MixedQueryNumPushVdr, MixedQueryNumPushNonVdr,
				// and update the validator set to have k validators.
				engCfg.Params.K = 20
				engCfg.Params.Alpha = 12
				engCfg.Params.MixedQueryNumPushVdr = 12
				engCfg.Params.MixedQueryNumPushNonVdr = 11
				te, err := newTransitive(engCfg)
				if err != nil {
					t.Fatal(err)
				}
				startReqID := uint32(0)
				if err := te.Start(context.Background(), startReqID); err != nil {
					t.Fatal(err)
				}

				vdrsList := []validators.Validator{}
				vdrs := ids.NodeIDSet{}
				for i := 0; i < te.Config.Params.K; i++ {
					vdr := ids.GenerateTestNodeID()
					vdrs.Add(vdr)
					vdrsList = append(vdrsList, validators.NewValidator(vdr, 1))
				}
				if tt.isVdr {
					vdrs.Add(te.Ctx.NodeID)
					vdrsList = append(vdrsList, validators.NewValidator(te.Ctx.NodeID, 1))
				}
				if err := vdrSet.Set(vdrsList); err != nil {
					t.Fatal(err)
				}

				// [blk1] is a child of [gBlk] and passes verification
				vtx1 := &avalanche.TestVertex{
					TestDecidable: choices.TestDecidable{
						IDV:     ids.GenerateTestID(),
						StatusV: choices.Processing,
					},
					ParentsV: []avalanche.Vertex{
						&avalanche.TestVertex{TestDecidable: choices.TestDecidable{
							IDV:     ids.GenerateTestID(),
							StatusV: choices.Accepted,
						}},
					},
					BytesV: []byte{1},
				}

				manager.ParseVtxF = func(_ context.Context, b []byte) (avalanche.Vertex, error) {
					switch {
					case bytes.Equal(b, vtx1.Bytes()):
						return vtx1, nil
					default:
						t.Fatalf("Unknown block bytes")
						return nil, nil
					}
				}

				pullQuerySent := new(bool)
				pullQueryReqID := new(uint32)
				pullQueriedVdrs := ids.NodeIDSet{}
				sender.SendPullQueryF = func(_ context.Context, inVdrs ids.NodeIDSet, requestID uint32, vtxID ids.ID) {
					switch {
					case *pullQuerySent:
						t.Fatalf("Asked multiple times")
					case vtxID != vtx1.ID():
						t.Fatalf("Expected engine to request vtx1")
					}
					pullQueriedVdrs.Union(inVdrs)
					*pullQuerySent = true
					*pullQueryReqID = requestID
				}

				pushQuerySent := new(bool)
				pushQueryReqID := new(uint32)
				pushQueriedVdrs := ids.NodeIDSet{}
				sender.SendPushQueryF = func(_ context.Context, inVdrs ids.NodeIDSet, requestID uint32, vtx []byte) {
					switch {
					case *pushQuerySent:
						t.Fatal("Asked multiple times")
					case !bytes.Equal(vtx, vtx1.Bytes()):
						t.Fatal("got unexpected block bytes instead of blk1")
					}
					*pushQuerySent = true
					*pushQueryReqID = requestID
					pushQueriedVdrs.Union(inVdrs)
				}

				// Give the engine vtx1. It should insert it into consensus and send a mixed query
				// consisting of 12 pull queries and 8 push queries.
				if err := te.Put(context.Background(), vdrSet.List()[0].ID(), constants.GossipMsgRequestID, vtx1.Bytes()); err != nil {
					t.Fatal(err)
				}

				switch {
				case !*pullQuerySent:
					t.Fatal("expected us to send pull queries")
				case !*pushQuerySent:
					t.Fatal("expected us to send push queries")
				case *pushQueryReqID != *pullQueryReqID:
					t.Fatalf("expected equal push query (%v) and pull query (%v) req IDs", *pushQueryReqID, *pullQueryReqID)
				case pushQueriedVdrs.Len()+pullQueriedVdrs.Len() != te.Config.Params.K:
					t.Fatalf("expected num push queried (%d) + num pull queried (%d) to be %d", pushQueriedVdrs.Len(), pullQueriedVdrs.Len(), te.Config.Params.K)
				case tt.isVdr && pushQueriedVdrs.Len() != te.Params.MixedQueryNumPushVdr:
					t.Fatalf("expected num push queried (%d) to be %d", pullQueriedVdrs.Len(), te.Params.MixedQueryNumPushVdr)
				case !tt.isVdr && pushQueriedVdrs.Len() != te.Params.MixedQueryNumPushNonVdr:
					t.Fatalf("expected num push queried (%d) to be %d", pullQueriedVdrs.Len(), te.Params.MixedQueryNumPushNonVdr)
				}

				pullQueriedVdrs.Union(pushQueriedVdrs) // Now this holds all queried validators (push and pull)
				for vdr := range pullQueriedVdrs {
					if !vdrs.Contains(vdr) {
						t.Fatalf("got unexpected vdr %v", vdr)
					}
				}
			})
	}
}<|MERGE_RESOLUTION|>--- conflicted
+++ resolved
@@ -53,14 +53,10 @@
 	vmShutdownCalled := false
 	vm := &vertex.TestVM{}
 	vm.T = t
-<<<<<<< HEAD
-	vm.ShutdownF = func(context.Context) error { vmShutdownCalled = true; return nil }
-=======
-	vm.ShutdownF = func() error {
+	vm.ShutdownF = func(context.Context) error {
 		vmShutdownCalled = true
 		return nil
 	}
->>>>>>> 2a76c560
 	engCfg.VM = vm
 
 	transitive, err := newTransitive(engCfg)
@@ -163,11 +159,7 @@
 		t.Fatalf("Should have been blocking on request")
 	}
 
-<<<<<<< HEAD
 	manager.ParseVtxF = func(context.Context, []byte) (avalanche.Vertex, error) {
-=======
-	manager.ParseVtxF = func(b []byte) (avalanche.Vertex, error) {
->>>>>>> 2a76c560
 		return nil, errFailedParsing
 	}
 
@@ -233,15 +225,10 @@
 		BytesV:   []byte{0, 1, 2, 3},
 	}
 
-<<<<<<< HEAD
-	manager.EdgeF = func(context.Context) []ids.ID { return []ids.ID{vts[0].ID(), vts[1].ID()} }
+	manager.EdgeF = func(context.Context) []ids.ID {
+		return []ids.ID{vts[0].ID(), vts[1].ID()}
+	}
 	manager.GetVtxF = func(_ context.Context, id ids.ID) (avalanche.Vertex, error) {
-=======
-	manager.EdgeF = func() []ids.ID {
-		return []ids.ID{vts[0].ID(), vts[1].ID()}
-	}
-	manager.GetVtxF = func(id ids.ID) (avalanche.Vertex, error) {
->>>>>>> 2a76c560
 		switch id {
 		case gVtx.ID():
 			return gVtx, nil
@@ -531,15 +518,10 @@
 	vts := []avalanche.Vertex{gVtx, mVtx}
 	utxos := []ids.ID{ids.GenerateTestID()}
 
-<<<<<<< HEAD
-	manager.EdgeF = func(context.Context) []ids.ID { return []ids.ID{vts[0].ID(), vts[1].ID()} }
+	manager.EdgeF = func(context.Context) []ids.ID {
+		return []ids.ID{vts[0].ID(), vts[1].ID()}
+	}
 	manager.GetVtxF = func(_ context.Context, id ids.ID) (avalanche.Vertex, error) {
-=======
-	manager.EdgeF = func() []ids.ID {
-		return []ids.ID{vts[0].ID(), vts[1].ID()}
-	}
-	manager.GetVtxF = func(id ids.ID) (avalanche.Vertex, error) {
->>>>>>> 2a76c560
 		switch id {
 		case gVtx.ID():
 			return gVtx, nil
@@ -796,11 +778,7 @@
 		TxsV:     []snowstorm.Tx{tx0},
 	}
 
-<<<<<<< HEAD
 	manager.GetVtxF = func(context.Context, ids.ID) (avalanche.Vertex, error) {
-=======
-	manager.GetVtxF = func(id ids.ID) (avalanche.Vertex, error) {
->>>>>>> 2a76c560
 		return nil, errUnknownVertex
 	}
 
@@ -980,15 +958,10 @@
 	}
 	tx1.InputIDsV = append(tx1.InputIDsV, utxos[0])
 
-<<<<<<< HEAD
-	manager.EdgeF = func(context.Context) []ids.ID { return []ids.ID{gVtx.ID(), mVtx.ID()} }
+	manager.EdgeF = func(context.Context) []ids.ID {
+		return []ids.ID{gVtx.ID(), mVtx.ID()}
+	}
 	manager.GetVtxF = func(_ context.Context, id ids.ID) (avalanche.Vertex, error) {
-=======
-	manager.EdgeF = func() []ids.ID {
-		return []ids.ID{gVtx.ID(), mVtx.ID()}
-	}
-	manager.GetVtxF = func(id ids.ID) (avalanche.Vertex, error) {
->>>>>>> 2a76c560
 		switch id {
 		case gVtx.ID():
 			return gVtx, nil
@@ -1023,17 +996,10 @@
 
 	vm.CantSetState = true
 	sender.CantSendPushQuery = false
-<<<<<<< HEAD
 	vm.PendingTxsF = func(context.Context) ([]snowstorm.Tx, error) {
 		return []snowstorm.Tx{tx0, tx1}, nil
 	}
 	if err := te.Notify(context.Background(), common.PendingTxs); err != nil {
-=======
-	vm.PendingTxsF = func() []snowstorm.Tx {
-		return []snowstorm.Tx{tx0, tx1}
-	}
-	if err := te.Notify(common.PendingTxs); err != nil {
->>>>>>> 2a76c560
 		t.Fatal(err)
 	}
 }
@@ -1098,15 +1064,10 @@
 	}
 	tx1.InputIDsV = append(tx1.InputIDsV, utxos[0])
 
-<<<<<<< HEAD
-	manager.EdgeF = func(context.Context) []ids.ID { return []ids.ID{gVtx.ID(), mVtx.ID()} }
+	manager.EdgeF = func(context.Context) []ids.ID {
+		return []ids.ID{gVtx.ID(), mVtx.ID()}
+	}
 	manager.GetVtxF = func(_ context.Context, id ids.ID) (avalanche.Vertex, error) {
-=======
-	manager.EdgeF = func() []ids.ID {
-		return []ids.ID{gVtx.ID(), mVtx.ID()}
-	}
-	manager.GetVtxF = func(id ids.ID) (avalanche.Vertex, error) {
->>>>>>> 2a76c560
 		switch id {
 		case gVtx.ID():
 			return gVtx, nil
@@ -1143,7 +1104,6 @@
 
 	sender.CantSendPushQuery = false
 
-<<<<<<< HEAD
 	vm.PendingTxsF = func(context.Context) ([]snowstorm.Tx, error) {
 		return []snowstorm.Tx{tx0}, nil
 	}
@@ -1155,19 +1115,6 @@
 		return []snowstorm.Tx{tx1}, nil
 	}
 	if err := te.Notify(context.Background(), common.PendingTxs); err != nil {
-=======
-	vm.PendingTxsF = func() []snowstorm.Tx {
-		return []snowstorm.Tx{tx0}
-	}
-	if err := te.Notify(common.PendingTxs); err != nil {
-		t.Fatal(err)
-	}
-
-	vm.PendingTxsF = func() []snowstorm.Tx {
-		return []snowstorm.Tx{tx1}
-	}
-	if err := te.Notify(common.PendingTxs); err != nil {
->>>>>>> 2a76c560
 		t.Fatal(err)
 	}
 }
@@ -1203,15 +1150,10 @@
 		StatusV: choices.Accepted,
 	}}
 
-<<<<<<< HEAD
-	manager.EdgeF = func(context.Context) []ids.ID { return []ids.ID{gVtx.ID(), mVtx.ID()} }
+	manager.EdgeF = func(context.Context) []ids.ID {
+		return []ids.ID{gVtx.ID(), mVtx.ID()}
+	}
 	manager.GetVtxF = func(_ context.Context, id ids.ID) (avalanche.Vertex, error) {
-=======
-	manager.EdgeF = func() []ids.ID {
-		return []ids.ID{gVtx.ID(), mVtx.ID()}
-	}
-	manager.GetVtxF = func(id ids.ID) (avalanche.Vertex, error) {
->>>>>>> 2a76c560
 		switch id {
 		case gVtx.ID():
 			return gVtx, nil
@@ -1339,15 +1281,10 @@
 		BytesV:   []byte{42},
 	}
 
-<<<<<<< HEAD
-	manager.EdgeF = func(context.Context) []ids.ID { return []ids.ID{gVtx.ID(), mVtx.ID()} }
+	manager.EdgeF = func(context.Context) []ids.ID {
+		return []ids.ID{gVtx.ID(), mVtx.ID()}
+	}
 	manager.GetVtxF = func(_ context.Context, id ids.ID) (avalanche.Vertex, error) {
-=======
-	manager.EdgeF = func() []ids.ID {
-		return []ids.ID{gVtx.ID(), mVtx.ID()}
-	}
-	manager.GetVtxF = func(id ids.ID) (avalanche.Vertex, error) {
->>>>>>> 2a76c560
 		switch id {
 		case gVtx.ID():
 			return gVtx, nil
@@ -1398,17 +1335,10 @@
 		*queryRequestID = requestID
 	}
 
-<<<<<<< HEAD
 	vm.PendingTxsF = func(context.Context) ([]snowstorm.Tx, error) {
 		return []snowstorm.Tx{tx0, tx1}, nil
 	}
 	if err := te.Notify(context.Background(), common.PendingTxs); err != nil {
-=======
-	vm.PendingTxsF = func() []snowstorm.Tx {
-		return []snowstorm.Tx{tx0, tx1}
-	}
-	if err := te.Notify(common.PendingTxs); err != nil {
->>>>>>> 2a76c560
 		t.Fatal(err)
 	}
 
@@ -1430,17 +1360,10 @@
 	}
 	manager.ParseVtxF = nil
 
-<<<<<<< HEAD
 	vm.PendingTxsF = func(context.Context) ([]snowstorm.Tx, error) {
 		return []snowstorm.Tx{tx3}, nil
 	}
 	if err := te.Notify(context.Background(), common.PendingTxs); err != nil {
-=======
-	vm.PendingTxsF = func() []snowstorm.Tx {
-		return []snowstorm.Tx{tx3}
-	}
-	if err := te.Notify(common.PendingTxs); err != nil {
->>>>>>> 2a76c560
 		t.Fatal(err)
 	}
 
@@ -1517,15 +1440,10 @@
 	}
 	tx1.InputIDsV = append(tx1.InputIDsV, utxos[1])
 
-<<<<<<< HEAD
-	manager.EdgeF = func(context.Context) []ids.ID { return []ids.ID{gVtx.ID(), mVtx.ID()} }
+	manager.EdgeF = func(context.Context) []ids.ID {
+		return []ids.ID{gVtx.ID(), mVtx.ID()}
+	}
 	manager.GetVtxF = func(_ context.Context, id ids.ID) (avalanche.Vertex, error) {
-=======
-	manager.EdgeF = func() []ids.ID {
-		return []ids.ID{gVtx.ID(), mVtx.ID()}
-	}
-	manager.GetVtxF = func(id ids.ID) (avalanche.Vertex, error) {
->>>>>>> 2a76c560
 		switch id {
 		case gVtx.ID():
 			return gVtx, nil
@@ -1564,17 +1482,10 @@
 
 	sender.CantSendPushQuery = false
 
-<<<<<<< HEAD
 	vm.PendingTxsF = func(context.Context) ([]snowstorm.Tx, error) {
 		return []snowstorm.Tx{tx0, tx1}, nil
 	}
 	if err := te.Notify(context.Background(), common.PendingTxs); err != nil {
-=======
-	vm.PendingTxsF = func() []snowstorm.Tx {
-		return []snowstorm.Tx{tx0, tx1}
-	}
-	if err := te.Notify(common.PendingTxs); err != nil {
->>>>>>> 2a76c560
 		t.Fatal(err)
 	}
 
@@ -1611,15 +1522,10 @@
 		StatusV: choices.Accepted,
 	}}
 
-<<<<<<< HEAD
-	manager.EdgeF = func(context.Context) []ids.ID { return []ids.ID{gVtx.ID(), mVtx.ID()} }
+	manager.EdgeF = func(context.Context) []ids.ID {
+		return []ids.ID{gVtx.ID(), mVtx.ID()}
+	}
 	manager.GetVtxF = func(_ context.Context, id ids.ID) (avalanche.Vertex, error) {
-=======
-	manager.EdgeF = func() []ids.ID {
-		return []ids.ID{gVtx.ID(), mVtx.ID()}
-	}
-	manager.GetVtxF = func(id ids.ID) (avalanche.Vertex, error) {
->>>>>>> 2a76c560
 		switch id {
 		case gVtx.ID():
 			return gVtx, nil
@@ -1689,15 +1595,10 @@
 		BytesV:   []byte{0, 1, 2, 3},
 	}
 
-<<<<<<< HEAD
-	manager.EdgeF = func(context.Context) []ids.ID { return []ids.ID{vts[0].ID(), vts[1].ID()} }
+	manager.EdgeF = func(context.Context) []ids.ID {
+		return []ids.ID{vts[0].ID(), vts[1].ID()}
+	}
 	manager.GetVtxF = func(_ context.Context, id ids.ID) (avalanche.Vertex, error) {
-=======
-	manager.EdgeF = func() []ids.ID {
-		return []ids.ID{vts[0].ID(), vts[1].ID()}
-	}
-	manager.GetVtxF = func(id ids.ID) (avalanche.Vertex, error) {
->>>>>>> 2a76c560
 		switch id {
 		case gVtx.ID():
 			return gVtx, nil
@@ -1772,15 +1673,10 @@
 		BytesV:   []byte{0, 1, 2, 3},
 	}
 
-<<<<<<< HEAD
-	manager.EdgeF = func(context.Context) []ids.ID { return []ids.ID{vts[0].ID(), vts[1].ID()} }
+	manager.EdgeF = func(context.Context) []ids.ID {
+		return []ids.ID{vts[0].ID(), vts[1].ID()}
+	}
 	manager.GetVtxF = func(_ context.Context, id ids.ID) (avalanche.Vertex, error) {
-=======
-	manager.EdgeF = func() []ids.ID {
-		return []ids.ID{vts[0].ID(), vts[1].ID()}
-	}
-	manager.GetVtxF = func(id ids.ID) (avalanche.Vertex, error) {
->>>>>>> 2a76c560
 		switch id {
 		case gVtx.ID():
 			return gVtx, nil
@@ -1867,15 +1763,10 @@
 		BytesV:   []byte{0, 1, 2, 3},
 	}
 
-<<<<<<< HEAD
-	manager.EdgeF = func(context.Context) []ids.ID { return []ids.ID{vts[0].ID(), vts[1].ID()} }
+	manager.EdgeF = func(context.Context) []ids.ID {
+		return []ids.ID{vts[0].ID(), vts[1].ID()}
+	}
 	manager.GetVtxF = func(_ context.Context, id ids.ID) (avalanche.Vertex, error) {
-=======
-	manager.EdgeF = func() []ids.ID {
-		return []ids.ID{vts[0].ID(), vts[1].ID()}
-	}
-	manager.GetVtxF = func(id ids.ID) (avalanche.Vertex, error) {
->>>>>>> 2a76c560
 		switch id {
 		case gVtx.ID():
 			return gVtx, nil
@@ -1966,15 +1857,10 @@
 		BytesV:   []byte{0, 1, 2, 3},
 	}
 
-<<<<<<< HEAD
-	manager.EdgeF = func(context.Context) []ids.ID { return []ids.ID{vts[0].ID(), vts[1].ID()} }
+	manager.EdgeF = func(context.Context) []ids.ID {
+		return []ids.ID{vts[0].ID(), vts[1].ID()}
+	}
 	manager.GetVtxF = func(_ context.Context, id ids.ID) (avalanche.Vertex, error) {
-=======
-	manager.EdgeF = func() []ids.ID {
-		return []ids.ID{vts[0].ID(), vts[1].ID()}
-	}
-	manager.GetVtxF = func(id ids.ID) (avalanche.Vertex, error) {
->>>>>>> 2a76c560
 		switch id {
 		case gVtx.ID():
 			return gVtx, nil
@@ -2059,15 +1945,10 @@
 		BytesV:   []byte{0, 1, 2, 3},
 	}
 
-<<<<<<< HEAD
-	manager.EdgeF = func(context.Context) []ids.ID { return []ids.ID{vts[0].ID(), vts[1].ID()} }
+	manager.EdgeF = func(context.Context) []ids.ID {
+		return []ids.ID{vts[0].ID(), vts[1].ID()}
+	}
 	manager.GetVtxF = func(_ context.Context, id ids.ID) (avalanche.Vertex, error) {
-=======
-	manager.EdgeF = func() []ids.ID {
-		return []ids.ID{vts[0].ID(), vts[1].ID()}
-	}
-	manager.GetVtxF = func(id ids.ID) (avalanche.Vertex, error) {
->>>>>>> 2a76c560
 		switch id {
 		case gVtx.ID():
 			return gVtx, nil
@@ -2162,15 +2043,10 @@
 		BytesV:   []byte{0, 1, 2, 3},
 	}
 
-<<<<<<< HEAD
-	manager.EdgeF = func(context.Context) []ids.ID { return []ids.ID{vts[0].ID(), vts[1].ID()} }
+	manager.EdgeF = func(context.Context) []ids.ID {
+		return []ids.ID{vts[0].ID(), vts[1].ID()}
+	}
 	manager.GetVtxF = func(_ context.Context, id ids.ID) (avalanche.Vertex, error) {
-=======
-	manager.EdgeF = func() []ids.ID {
-		return []ids.ID{vts[0].ID(), vts[1].ID()}
-	}
-	manager.GetVtxF = func(id ids.ID) (avalanche.Vertex, error) {
->>>>>>> 2a76c560
 		switch id {
 		case gVtx.ID():
 			return gVtx, nil
@@ -2286,15 +2162,10 @@
 		BytesV:   []byte{2, 1, 2, 3},
 	}
 
-<<<<<<< HEAD
-	manager.EdgeF = func(context.Context) []ids.ID { return []ids.ID{vts[0].ID(), vts[1].ID()} }
+	manager.EdgeF = func(context.Context) []ids.ID {
+		return []ids.ID{vts[0].ID(), vts[1].ID()}
+	}
 	manager.GetVtxF = func(_ context.Context, id ids.ID) (avalanche.Vertex, error) {
-=======
-	manager.EdgeF = func() []ids.ID {
-		return []ids.ID{vts[0].ID(), vts[1].ID()}
-	}
-	manager.GetVtxF = func(id ids.ID) (avalanche.Vertex, error) {
->>>>>>> 2a76c560
 		switch id {
 		case gVtx.ID():
 			return gVtx, nil
@@ -2415,15 +2286,10 @@
 		BytesV:   []byte{2, 1, 2, 3},
 	}
 
-<<<<<<< HEAD
-	manager.EdgeF = func(context.Context) []ids.ID { return []ids.ID{vts[0].ID(), vts[1].ID()} }
+	manager.EdgeF = func(context.Context) []ids.ID {
+		return []ids.ID{vts[0].ID(), vts[1].ID()}
+	}
 	manager.GetVtxF = func(_ context.Context, id ids.ID) (avalanche.Vertex, error) {
-=======
-	manager.EdgeF = func() []ids.ID {
-		return []ids.ID{vts[0].ID(), vts[1].ID()}
-	}
-	manager.GetVtxF = func(id ids.ID) (avalanche.Vertex, error) {
->>>>>>> 2a76c560
 		switch id {
 		case gVtx.ID():
 			return gVtx, nil
@@ -2555,15 +2421,10 @@
 		BytesV:   []byte{2, 1, 2, 3},
 	}
 
-<<<<<<< HEAD
-	manager.EdgeF = func(context.Context) []ids.ID { return []ids.ID{vts[0].ID(), vts[1].ID()} }
+	manager.EdgeF = func(context.Context) []ids.ID {
+		return []ids.ID{vts[0].ID(), vts[1].ID()}
+	}
 	manager.GetVtxF = func(_ context.Context, id ids.ID) (avalanche.Vertex, error) {
-=======
-	manager.EdgeF = func() []ids.ID {
-		return []ids.ID{vts[0].ID(), vts[1].ID()}
-	}
-	manager.GetVtxF = func(id ids.ID) (avalanche.Vertex, error) {
->>>>>>> 2a76c560
 		switch id {
 		case gVtx.ID():
 			return gVtx, nil
@@ -3764,15 +3625,10 @@
 		t.Fatal(err)
 	}
 
-<<<<<<< HEAD
-	manager.EdgeF = func(context.Context) []ids.ID { return []ids.ID{gVtx.ID()} }
+	manager.EdgeF = func(context.Context) []ids.ID {
+		return []ids.ID{gVtx.ID()}
+	}
 	manager.GetVtxF = func(_ context.Context, vtxID ids.ID) (avalanche.Vertex, error) {
-=======
-	manager.EdgeF = func() []ids.ID {
-		return []ids.ID{gVtx.ID()}
-	}
-	manager.GetVtxF = func(vtxID ids.ID) (avalanche.Vertex, error) {
->>>>>>> 2a76c560
 		if vtxID == gVtx.ID() {
 			return gVtx, nil
 		}
@@ -4258,15 +4114,10 @@
 	}
 	tx.InputIDsV = append(tx.InputIDsV, utxos[0])
 
-<<<<<<< HEAD
-	manager.EdgeF = func(context.Context) []ids.ID { return []ids.ID{gVtx.ID(), mVtx.ID()} }
+	manager.EdgeF = func(context.Context) []ids.ID {
+		return []ids.ID{gVtx.ID(), mVtx.ID()}
+	}
 	manager.GetVtxF = func(_ context.Context, id ids.ID) (avalanche.Vertex, error) {
-=======
-	manager.EdgeF = func() []ids.ID {
-		return []ids.ID{gVtx.ID(), mVtx.ID()}
-	}
-	manager.GetVtxF = func(id ids.ID) (avalanche.Vertex, error) {
->>>>>>> 2a76c560
 		switch id {
 		case gVtx.ID():
 			return gVtx, nil
@@ -4305,17 +4156,10 @@
 
 	sender.CantSendPushQuery = false
 
-<<<<<<< HEAD
 	vm.PendingTxsF = func(context.Context) ([]snowstorm.Tx, error) {
 		return []snowstorm.Tx{tx}, nil
 	}
 	if err := te.Notify(context.Background(), common.PendingTxs); err != nil {
-=======
-	vm.PendingTxsF = func() []snowstorm.Tx {
-		return []snowstorm.Tx{tx}
-	}
-	if err := te.Notify(common.PendingTxs); err != nil {
->>>>>>> 2a76c560
 		t.Fatal(err)
 	}
 
@@ -4391,15 +4235,10 @@
 		BytesV:   []byte{1, 1, 2, 3},
 	}
 
-<<<<<<< HEAD
-	manager.EdgeF = func(context.Context) []ids.ID { return []ids.ID{vts[0].ID(), vts[1].ID()} }
+	manager.EdgeF = func(context.Context) []ids.ID {
+		return []ids.ID{vts[0].ID(), vts[1].ID()}
+	}
 	manager.GetVtxF = func(_ context.Context, id ids.ID) (avalanche.Vertex, error) {
-=======
-	manager.EdgeF = func() []ids.ID {
-		return []ids.ID{vts[0].ID(), vts[1].ID()}
-	}
-	manager.GetVtxF = func(id ids.ID) (avalanche.Vertex, error) {
->>>>>>> 2a76c560
 		switch id {
 		case gVtx.ID():
 			return gVtx, nil
@@ -4556,15 +4395,10 @@
 		BytesV:   []byte{2},
 	}
 
-<<<<<<< HEAD
-	manager.EdgeF = func(context.Context) []ids.ID { return nil }
+	manager.EdgeF = func(context.Context) []ids.ID {
+		return nil
+	}
 	manager.GetVtxF = func(_ context.Context, id ids.ID) (avalanche.Vertex, error) {
-=======
-	manager.EdgeF = func() []ids.ID {
-		return nil
-	}
-	manager.GetVtxF = func(id ids.ID) (avalanche.Vertex, error) {
->>>>>>> 2a76c560
 		switch id {
 		case vtx.ID():
 			return vtx, nil
@@ -4687,15 +4521,10 @@
 		InputIDsV:     utxos[1:],
 	}
 
-<<<<<<< HEAD
-	manager.EdgeF = func(context.Context) []ids.ID { return []ids.ID{gVtx.ID(), mVtx.ID()} }
+	manager.EdgeF = func(context.Context) []ids.ID {
+		return []ids.ID{gVtx.ID(), mVtx.ID()}
+	}
 	manager.GetVtxF = func(_ context.Context, id ids.ID) (avalanche.Vertex, error) {
-=======
-	manager.EdgeF = func() []ids.ID {
-		return []ids.ID{gVtx.ID(), mVtx.ID()}
-	}
-	manager.GetVtxF = func(id ids.ID) (avalanche.Vertex, error) {
->>>>>>> 2a76c560
 		switch id {
 		case gVtx.ID():
 			return gVtx, nil
@@ -4753,17 +4582,10 @@
 		queryRequestID = requestID
 	}
 
-<<<<<<< HEAD
 	vm.PendingTxsF = func(context.Context) ([]snowstorm.Tx, error) {
 		return []snowstorm.Tx{tx0, tx1}, nil
 	}
 	if err := te.Notify(context.Background(), common.PendingTxs); err != nil {
-=======
-	vm.PendingTxsF = func() []snowstorm.Tx {
-		return []snowstorm.Tx{tx0, tx1}
-	}
-	if err := te.Notify(common.PendingTxs); err != nil {
->>>>>>> 2a76c560
 		t.Fatal(err)
 	}
 
