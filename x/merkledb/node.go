--- conflicted
+++ resolved
@@ -30,11 +30,7 @@
 // node holds additional information on top of the dbNode that makes calculations easier to do
 type node struct {
 	dbNode
-<<<<<<< HEAD
-	id          ids.ID
 	rlp         []byte
-=======
->>>>>>> 96d451d2
 	key         Key
 	nodeBytes   []byte
 	valueDigest maybe.Maybe[[]byte]
@@ -83,25 +79,17 @@
 // clear the cached values that will need to be recalculated whenever the node changes
 // for example, node ID and byte representation
 func (n *node) onNodeChanged() {
-<<<<<<< HEAD
-	n.id = ids.Empty
 	n.rlp = nil
-=======
->>>>>>> 96d451d2
 	n.nodeBytes = nil
 }
 
 // Returns and caches the ID of this node.
 func (n *node) calculateID(metrics merkleMetrics) ids.ID {
+	n.calculateRLP() // calculate rlp at the same time
+
 	metrics.HashCalculated()
 	bytes := codec.encodeHashValues(n)
-<<<<<<< HEAD
-	n.id = hashing.ComputeHash256Array(bytes)
-
-	n.calculateRLP() // calculate rlp at the same time
-=======
 	return hashing.ComputeHash256Array(bytes)
->>>>>>> 96d451d2
 }
 
 // Set [n]'s value to [val].
@@ -127,12 +115,8 @@
 		childNode.key.Token(n.key.length, tokenSize),
 		&child{
 			compressedKey: childNode.key.Skip(n.key.length + tokenSize),
-<<<<<<< HEAD
-			id:            childNode.id,
 			rlp:           childNode.rlp,
 			isValueNode:   childNode.isValueNode(),
-=======
->>>>>>> 96d451d2
 			hasValue:      childNode.hasValue(),
 		},
 	)
@@ -155,13 +139,8 @@
 // if this ever changes, value will need to be copied as well
 // it is safe to clone all fields because they are only written/read while one or both of the db locks are held
 func (n *node) clone() *node {
-<<<<<<< HEAD
-	return &node{
-		id:  n.id,
+	result := &node{
 		rlp: slices.Clone(n.rlp),
-=======
-	result := &node{
->>>>>>> 96d451d2
 		key: n.key,
 		dbNode: dbNode{
 			value:    n.value,
