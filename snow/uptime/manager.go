--- conflicted
+++ resolved
@@ -62,27 +62,6 @@
 
 func (m *manager) StartTracking(nodeIDs []ids.NodeID) error {
 	if m.startedTracking {
-<<<<<<< HEAD
-		return nil
-	}
-	now := m.clock.UnixTime()
-	for _, nodeID := range nodeIDs {
-		upDuration, lastUpdated, err := m.CalculateUptime(nodeID)
-		if err != nil {
-			return err
-		}
-
-		// If we are in a weird reality where time has moved backwards, then we
-		// shouldn't modify the validator's uptime.
-		if now.Before(lastUpdated) {
-			continue
-		}
-
-		if err := m.state.SetUptime(nodeID, upDuration, lastUpdated); err != nil {
-			return err
-		}
-	}
-=======
 		return errAlreadyStartedTracking
 	}
 
@@ -92,51 +71,17 @@
 		}
 	}
 
->>>>>>> 90304acb
 	m.startedTracking = true
 	return nil
 }
 
 func (m *manager) StopTracking(nodeIDs []ids.NodeID) error {
 	if !m.startedTracking {
-<<<<<<< HEAD
-		return nil
-	}
-	defer func() {
-		m.startedTracking = false
-	}()
-	now := m.clock.UnixTime()
-	for _, nodeID := range nodeIDs {
-		// If the node is already connected, then we can just
-		// update the uptime in the state and remove the connection
-		if m.IsConnected(nodeID) {
-			if err := m.Disconnect(nodeID); err != nil {
-				return err
-			}
-			continue
-		}
-
-		// if the node is not connected, then we need to update
-		// the uptime in the state from the last time the node was connected to current time.
-		upDuration, lastUpdated, err := m.state.GetUptime(nodeID)
-		if err != nil {
-			return err
-		}
-
-		// If we are in a weird reality where time has moved backwards, then we
-		// shouldn't modify the validator's uptime.
-		if now.Before(lastUpdated) {
-			continue
-		}
-
-		if err := m.state.SetUptime(nodeID, upDuration, now); err != nil {
-=======
 		return errNotStartedTracking
 	}
 
 	for _, nodeID := range nodeIDs {
 		if err := m.updateUptime(nodeID); err != nil {
->>>>>>> 90304acb
 			return err
 		}
 	}
@@ -161,20 +106,12 @@
 
 func (m *manager) Disconnect(nodeID ids.NodeID) error {
 	defer delete(m.connections, nodeID)
-<<<<<<< HEAD
-	if err := m.updateUptime(nodeID); err != nil {
-		return err
-	}
-
-	return nil
-=======
 
 	if !m.startedTracking {
 		return nil
 	}
 
 	return m.updateUptime(nodeID)
->>>>>>> 90304acb
 }
 
 func (m *manager) CalculateUptime(nodeID ids.NodeID) (time.Duration, time.Time, error) {
@@ -190,22 +127,16 @@
 		return upDuration, lastUpdated, nil
 	}
 
-<<<<<<< HEAD
-=======
 	// If we haven't started tracking, then we assume that the node has been
 	// online since their last update.
->>>>>>> 90304acb
 	if !m.startedTracking {
 		durationOffline := now.Sub(lastUpdated)
 		newUpDuration := upDuration + durationOffline
 		return newUpDuration, now, nil
 	}
 
-<<<<<<< HEAD
-=======
 	// If we are tracking and they aren't connected, they have been offline
 	// since their last update.
->>>>>>> 90304acb
 	timeConnected, isConnected := m.connections[nodeID]
 	if !isConnected {
 		return upDuration, now, nil
@@ -251,18 +182,9 @@
 	return uptime, nil
 }
 
-<<<<<<< HEAD
-// updateUptime updates the uptime of the node on the state by the amount
-// of time that the node has been connected.
-func (m *manager) updateUptime(nodeID ids.NodeID) error {
-	if !m.startedTracking {
-		return nil
-	}
-=======
 // updateUptime updates the uptime of the node on the state by the amount of
 // time that the node has been connected.
 func (m *manager) updateUptime(nodeID ids.NodeID) error {
->>>>>>> 90304acb
 	newDuration, newLastUpdated, err := m.CalculateUptime(nodeID)
 	if err == database.ErrNotFound {
 		// We don't track the uptimes of non-validators.
