--- conflicted
+++ resolved
@@ -8,7 +8,6 @@
 
 	"github.com/stretchr/testify/require"
 
-	"github.com/ava-labs/avalanchego/api/info"
 	"github.com/ava-labs/avalanchego/ids"
 	"github.com/ava-labs/avalanchego/tests"
 	"github.com/ava-labs/avalanchego/tests/fixture/e2e"
@@ -16,21 +15,18 @@
 	"github.com/ava-labs/avalanchego/utils/constants"
 	"github.com/ava-labs/avalanchego/utils/crypto/bls"
 	"github.com/ava-labs/avalanchego/utils/units"
-	"github.com/ava-labs/avalanchego/vms/avm/config"
-	"github.com/ava-labs/avalanchego/vms/avm/txs/fees"
 	"github.com/ava-labs/avalanchego/vms/components/avax"
 	"github.com/ava-labs/avalanchego/vms/platformvm"
-	"github.com/ava-labs/avalanchego/vms/platformvm/config"
 	"github.com/ava-labs/avalanchego/vms/platformvm/signer"
 	"github.com/ava-labs/avalanchego/vms/platformvm/txs"
-	"github.com/ava-labs/avalanchego/vms/platformvm/txs/fees"
 	"github.com/ava-labs/avalanchego/vms/secp256k1fx"
 
+	xconfig "github.com/ava-labs/avalanchego/vms/avm/config"
+	xfee "github.com/ava-labs/avalanchego/vms/avm/txs/fees"
 	commonfees "github.com/ava-labs/avalanchego/vms/components/fees"
-<<<<<<< HEAD
-=======
+	pconfig "github.com/ava-labs/avalanchego/vms/platformvm/config"
+	pfee "github.com/ava-labs/avalanchego/vms/platformvm/txs/fees"
 	xbackends "github.com/ava-labs/avalanchego/wallet/chain/x/backends"
->>>>>>> 5c3f47d6
 	ginkgo "github.com/onsi/ginkgo/v2"
 )
 
@@ -60,35 +56,11 @@
 			tests.Outf("{{green}} minimal validator stake: %d {{/}}\n", minValStake)
 			tests.Outf("{{green}} minimal delegator stake: %d {{/}}\n", minDelStake)
 
-			tests.Outf("{{blue}} fetching X-chain tx fee {{/}}\n")
-			infoClient := info.NewClient(nodeURI.URI)
-<<<<<<< HEAD
-			xchainFees, err := infoClient.GetTxFee(e2e.DefaultContext())
-			require.NoError(err)
-			xChainTxFees := uint64(xchainFees.TxFee)
-			tests.Outf("{{green}} X-chain TxFee: %d {{/}}\n", xChainTxFees)
-=======
-			pchainFees, err := infoClient.GetTxFee(e2e.DefaultContext())
-			require.NoError(err)
-			pChainTxFees := uint64(pchainFees.TxFee)
-			tests.Outf("{{green}} P-chain TxFee: %d {{/}}\n", pChainTxFees)
->>>>>>> 5c3f47d6
-
 			// amount to transfer from P to X chain
 			toTransfer := 1 * units.Avax
 
 			pShortAddr := keychain.Keys[0].Address()
 			xTargetAddr := keychain.Keys[1].Address()
-<<<<<<< HEAD
-=======
-			ginkgo.By("check selected keys have sufficient funds", func() {
-				pBalances, err := pWallet.Builder().GetBalance()
-				pBalance := pBalances[avaxAssetID]
-				minBalance := minValStake + pChainTxFees + minDelStake + pChainTxFees + toTransfer + pChainTxFees
-				require.NoError(err)
-				require.GreaterOrEqual(pBalance, minBalance)
-			})
->>>>>>> 5c3f47d6
 
 			// Use a random node ID to ensure that repeated test runs
 			// will succeed against a network that persists across runs.
@@ -175,8 +147,8 @@
 				require.NoError(err)
 
 				// retrieve fees paid for the tx
-				feeCfg := config.EUpgradeDynamicFeesConfig
-				feeCalc := fees.Calculator{
+				feeCfg := pconfig.EUpgradeDynamicFeesConfig
+				feeCalc := pfee.Calculator{
 					IsEUpgradeActive: true,
 					FeeManager:       commonfees.NewManager(feeCfg.UnitFees),
 					ConsumedUnitsCap: feeCfg.BlockUnitsCap,
@@ -199,11 +171,7 @@
 			tests.Outf("{{blue}} X-chain balance after P->X export: %d {{/}}\n", xPreImportBalance)
 
 			require.Equal(xPreImportBalance, xStartBalance) // import not performed yet
-<<<<<<< HEAD
 			require.Equal(pPreImportBalance, pStartBalance-toTransfer-pChainExportFee)
-=======
-			require.Equal(pPreImportBalance, pStartBalance-toTransfer-pChainTxFees)
->>>>>>> 5c3f47d6
 
 			xChainExportFee := uint64(0)
 			ginkgo.By("import avax from P into X chain", func() {
@@ -215,8 +183,8 @@
 				require.NoError(err)
 
 				// retrieve fees paid for the tx
-				feeCfg := config.EUpgradeDynamicFeesConfig
-				feeCalc := fees.Calculator{
+				feeCfg := xconfig.EUpgradeDynamicFeesConfig
+				feeCalc := xfee.Calculator{
 					IsEUpgradeActive: true,
 					FeeManager:       commonfees.NewManager(feeCfg.UnitFees),
 					ConsumedUnitsCap: feeCfg.BlockUnitsCap,
@@ -239,11 +207,7 @@
 			xFinalBalance := xBalances[avaxAssetID]
 			tests.Outf("{{blue}} X-chain balance after P->X import: %d {{/}}\n", xFinalBalance)
 
-<<<<<<< HEAD
-			require.Equal(xFinalBalance, xPreImportBalance+toTransfer-xChainTxFees) // import not performed yet
-=======
 			require.Equal(xFinalBalance, xPreImportBalance+toTransfer-xChainExportFee) // import not performed yet
->>>>>>> 5c3f47d6
 			require.Equal(pFinalBalance, pPreImportBalance)
 		})
 })