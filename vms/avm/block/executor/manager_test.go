--- conflicted
+++ resolved
@@ -122,13 +122,7 @@
 			},
 			managerF: func(*gomock.Controller) *manager {
 				return &manager{
-<<<<<<< HEAD
-					backend: &executor.Backend{
-						Config: noFeesTestConfig,
-					},
-=======
 					backend: defaultTestBackend(false, nil),
->>>>>>> 0cd1353e
 				}
 			},
 			expectedErr: ErrChainNotSynced,
@@ -144,14 +138,7 @@
 			},
 			managerF: func(*gomock.Controller) *manager {
 				return &manager{
-<<<<<<< HEAD
-					backend: &executor.Backend{
-						Bootstrapped: true,
-						Config:       noFeesTestConfig,
-					},
-=======
 					backend: defaultTestBackend(true, nil),
->>>>>>> 0cd1353e
 				}
 			},
 			expectedErr: errTestSyntacticVerifyFail,
@@ -177,14 +164,7 @@
 				state.EXPECT().GetTimestamp().Return(time.Time{})
 
 				return &manager{
-<<<<<<< HEAD
-					backend: &executor.Backend{
-						Bootstrapped: true,
-						Config:       noFeesTestConfig,
-					},
-=======
 					backend:      defaultTestBackend(true, nil),
->>>>>>> 0cd1353e
 					state:        state,
 					lastAccepted: lastAcceptedID,
 				}
@@ -214,14 +194,7 @@
 				state.EXPECT().GetTimestamp().Return(time.Time{})
 
 				return &manager{
-<<<<<<< HEAD
-					backend: &executor.Backend{
-						Bootstrapped: true,
-						Config:       noFeesTestConfig,
-					},
-=======
 					backend:      defaultTestBackend(true, nil),
->>>>>>> 0cd1353e
 					state:        state,
 					lastAccepted: lastAcceptedID,
 				}
@@ -251,14 +224,7 @@
 				state.EXPECT().GetTimestamp().Return(time.Time{})
 
 				return &manager{
-<<<<<<< HEAD
-					backend: &executor.Backend{
-						Bootstrapped: true,
-						Config:       noFeesTestConfig,
-					},
-=======
 					backend:      defaultTestBackend(true, nil),
->>>>>>> 0cd1353e
 					state:        state,
 					lastAccepted: lastAcceptedID,
 				}
