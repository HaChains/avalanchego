// Copyright (C) 2019-2022, Ava Labs, Inc. All rights reserved.
// See the file LICENSE for licensing terms.

package sender

import (
	"context"
	"math/rand"
	"sync"
	"testing"
	"time"

	"github.com/prometheus/client_golang/prometheus"

	"github.com/stretchr/testify/require"

	"github.com/ava-labs/avalanchego/ids"
	"github.com/ava-labs/avalanchego/message"
	"github.com/ava-labs/avalanchego/snow"
	"github.com/ava-labs/avalanchego/snow/engine/common"
	"github.com/ava-labs/avalanchego/snow/networking/benchlist"
	"github.com/ava-labs/avalanchego/snow/networking/handler"
	"github.com/ava-labs/avalanchego/snow/networking/router"
	"github.com/ava-labs/avalanchego/snow/networking/timeout"
	"github.com/ava-labs/avalanchego/snow/networking/tracker"
	"github.com/ava-labs/avalanchego/snow/validators"
	"github.com/ava-labs/avalanchego/utils/logging"
	"github.com/ava-labs/avalanchego/utils/math/meter"
	"github.com/ava-labs/avalanchego/utils/resource"
	"github.com/ava-labs/avalanchego/utils/timer"
	"github.com/ava-labs/avalanchego/version"
)

var defaultGossipConfig = GossipConfig{
	AcceptedFrontierPeerSize:  2,
	OnAcceptPeerSize:          2,
	AppGossipValidatorSize:    2,
	AppGossipNonValidatorSize: 2,
}

func TestTimeout(t *testing.T) {
	vdrs := validators.NewSet()
	err := vdrs.AddWeight(ids.GenerateTestNodeID(), 1)
	require.NoError(t, err)
	benchlist := benchlist.NewNoBenchlist()
	tm, err := timeout.NewManager(
		&timer.AdaptiveTimeoutConfig{
			InitialTimeout:     time.Millisecond,
			MinimumTimeout:     time.Millisecond,
			MaximumTimeout:     10 * time.Second,
			TimeoutHalflife:    5 * time.Minute,
			TimeoutCoefficient: 1.25,
		},
		benchlist,
		"",
		prometheus.NewRegistry(),
	)
	require.NoError(t, err)
	go tm.Dispatch()

	chainRouter := router.ChainRouter{}

	metrics := prometheus.NewRegistry()
	mc, err := message.NewCreator(metrics, "dummyNamespace", true, 10*time.Second)
	require.NoError(t, err)
	mcProto, err := message.NewCreatorWithProto(metrics, "dummyNamespace", true, 10*time.Second)
	require.NoError(t, err)

	err = chainRouter.Initialize(ids.EmptyNodeID, logging.NoLog{}, mc, tm, time.Second, ids.Set{}, ids.Set{}, nil, router.HealthConfig{}, "", prometheus.NewRegistry())
	require.NoError(t, err)

	ctx := snow.DefaultConsensusContextTest()
	externalSender := &ExternalSenderTest{TB: t}
	externalSender.Default(false)

<<<<<<< HEAD
	sender, err := New(ctx, mc, externalSender, &chainRouter, tm, defaultGossipConfig)
=======
	sender, err := New(context, mc, mcProto, time.Now().Add(time.Hour) /* TODO: test with banff accepted */, externalSender, &chainRouter, tm, defaultGossipConfig)
>>>>>>> 75ca54f9
	require.NoError(t, err)

	wg := sync.WaitGroup{}
	wg.Add(2)
	failedVDRs := ids.NodeIDSet{}
	ctx2 := snow.DefaultConsensusContextTest()
	resourceTracker, err := tracker.NewResourceTracker(prometheus.NewRegistry(), resource.NoUsage, meter.ContinuousFactory{}, time.Second)
	require.NoError(t, err)
	handler, err := handler.New(
		mc,
		ctx2,
		vdrs,
		nil,
		nil,
		time.Hour,
		resourceTracker,
	)
	require.NoError(t, err)

	bootstrapper := &common.BootstrapperTest{
		BootstrapableTest: common.BootstrapableTest{
			T: t,
		},
		EngineTest: common.EngineTest{
			T: t,
		},
	}
	bootstrapper.Default(true)
	bootstrapper.CantGossip = false
	bootstrapper.ContextF = func() *snow.ConsensusContext { return ctx }
	bootstrapper.ConnectedF = func(nodeID ids.NodeID, nodeVersion *version.Application) error { return nil }
	bootstrapper.QueryFailedF = func(ctx context.Context, nodeID ids.NodeID, _ uint32) error {
		failedVDRs.Add(nodeID)
		wg.Done()
		return nil
	}
	handler.SetBootstrapper(bootstrapper)
	ctx2.SetState(snow.Bootstrapping) // assumed bootstrap is ongoing

	chainRouter.AddChain(handler)

	bootstrapper.StartF = func(startReqID uint32) error { return nil }
	handler.Start(false)

	vdrIDs := ids.NodeIDSet{}
	vdrIDs.Add(ids.NodeID{255})
	vdrIDs.Add(ids.NodeID{254})

	sender.SendPullQuery(context.Background(), vdrIDs, 0, ids.Empty)

	wg.Wait()

	if !failedVDRs.Equals(vdrIDs) {
		t.Fatalf("Timeouts should have fired")
	}
}

func TestReliableMessages(t *testing.T) {
	vdrs := validators.NewSet()
	err := vdrs.AddWeight(ids.NodeID{1}, 1)
	require.NoError(t, err)
	benchlist := benchlist.NewNoBenchlist()
	tm, err := timeout.NewManager(
		&timer.AdaptiveTimeoutConfig{
			InitialTimeout:     time.Millisecond,
			MinimumTimeout:     time.Millisecond,
			MaximumTimeout:     time.Millisecond,
			TimeoutHalflife:    5 * time.Minute,
			TimeoutCoefficient: 1.25,
		},
		benchlist,
		"",
		prometheus.NewRegistry(),
	)
	require.NoError(t, err)

	go tm.Dispatch()

	chainRouter := router.ChainRouter{}

	metrics := prometheus.NewRegistry()
	mc, err := message.NewCreator(metrics, "dummyNamespace", true, 10*time.Second)
	require.NoError(t, err)
	mcProto, err := message.NewCreatorWithProto(metrics, "dummyNamespace", true, 10*time.Second)
	require.NoError(t, err)

	err = chainRouter.Initialize(ids.EmptyNodeID, logging.NoLog{}, mc, tm, time.Second, ids.Set{}, ids.Set{}, nil, router.HealthConfig{}, "", prometheus.NewRegistry())
	require.NoError(t, err)

	ctx := snow.DefaultConsensusContextTest()

	externalSender := &ExternalSenderTest{TB: t}
	externalSender.Default(false)

<<<<<<< HEAD
	sender, err := New(ctx, mc, externalSender, &chainRouter, tm, defaultGossipConfig)
=======
	sender, err := New(context, mc, mcProto, time.Now().Add(time.Hour) /* TODO: test with banff accepted */, externalSender, &chainRouter, tm, defaultGossipConfig)
>>>>>>> 75ca54f9
	require.NoError(t, err)

	ctx2 := snow.DefaultConsensusContextTest()
	resourceTracker, err := tracker.NewResourceTracker(prometheus.NewRegistry(), resource.NoUsage, meter.ContinuousFactory{}, time.Second)
	require.NoError(t, err)
	handler, err := handler.New(
		mc,
		ctx2,
		vdrs,
		nil,
		nil,
		1,
		resourceTracker,
	)
	require.NoError(t, err)

	bootstrapper := &common.BootstrapperTest{
		BootstrapableTest: common.BootstrapableTest{
			T: t,
		},
		EngineTest: common.EngineTest{
			T: t,
		},
	}
	bootstrapper.Default(true)
	bootstrapper.CantGossip = false
	bootstrapper.ContextF = func() *snow.ConsensusContext { return ctx2 }
	bootstrapper.ConnectedF = func(nodeID ids.NodeID, nodeVersion *version.Application) error { return nil }
	queriesToSend := 1000
	awaiting := make([]chan struct{}, queriesToSend)
	for i := 0; i < queriesToSend; i++ {
		awaiting[i] = make(chan struct{}, 1)
	}
	bootstrapper.QueryFailedF = func(ctx context.Context, nodeID ids.NodeID, reqID uint32) error {
		close(awaiting[int(reqID)])
		return nil
	}
	bootstrapper.CantGossip = false
	handler.SetBootstrapper(bootstrapper)
	ctx2.SetState(snow.Bootstrapping) // assumed bootstrap is ongoing

	chainRouter.AddChain(handler)

	bootstrapper.StartF = func(startReqID uint32) error { return nil }
	handler.Start(false)

	go func() {
		for i := 0; i < queriesToSend; i++ {
			vdrIDs := ids.NodeIDSet{}
			vdrIDs.Add(ids.NodeID{1})

			sender.SendPullQuery(context.Background(), vdrIDs, uint32(i), ids.Empty)
			time.Sleep(time.Duration(rand.Float64() * float64(time.Microsecond))) // #nosec G404
		}
	}()

	for _, await := range awaiting {
		<-await
	}
}

func TestReliableMessagesToMyself(t *testing.T) {
	benchlist := benchlist.NewNoBenchlist()
	vdrs := validators.NewSet()
	err := vdrs.AddWeight(ids.GenerateTestNodeID(), 1)
	require.NoError(t, err)
	tm, err := timeout.NewManager(
		&timer.AdaptiveTimeoutConfig{
			InitialTimeout:     10 * time.Millisecond,
			MinimumTimeout:     10 * time.Millisecond,
			MaximumTimeout:     10 * time.Millisecond, // Timeout fires immediately
			TimeoutHalflife:    5 * time.Minute,
			TimeoutCoefficient: 1.25,
		},
		benchlist,
		"",
		prometheus.NewRegistry(),
	)
	require.NoError(t, err)

	go tm.Dispatch()

	chainRouter := router.ChainRouter{}

	metrics := prometheus.NewRegistry()
	mc, err := message.NewCreator(metrics, "dummyNamespace", true, 10*time.Second)
	require.NoError(t, err)
	mcProto, err := message.NewCreatorWithProto(metrics, "dummyNamespace", true, 10*time.Second)
	require.NoError(t, err)

	err = chainRouter.Initialize(ids.EmptyNodeID, logging.NoLog{}, mc, tm, time.Second, ids.Set{}, ids.Set{}, nil, router.HealthConfig{}, "", prometheus.NewRegistry())
	require.NoError(t, err)

	ctx := snow.DefaultConsensusContextTest()

	externalSender := &ExternalSenderTest{TB: t}
	externalSender.Default(false)

<<<<<<< HEAD
	sender, err := New(ctx, mc, externalSender, &chainRouter, tm, defaultGossipConfig)
=======
	sender, err := New(context, mc, mcProto, time.Now().Add(time.Hour) /* TODO: test with banff accepted */, externalSender, &chainRouter, tm, defaultGossipConfig)
>>>>>>> 75ca54f9
	require.NoError(t, err)

	ctx2 := snow.DefaultConsensusContextTest()
	resourceTracker, err := tracker.NewResourceTracker(prometheus.NewRegistry(), resource.NoUsage, meter.ContinuousFactory{}, time.Second)
	require.NoError(t, err)
	handler, err := handler.New(
		mc,
		ctx2,
		vdrs,
		nil,
		nil,
		time.Second,
		resourceTracker,
	)
	require.NoError(t, err)

	bootstrapper := &common.BootstrapperTest{
		BootstrapableTest: common.BootstrapableTest{
			T: t,
		},
		EngineTest: common.EngineTest{
			T: t,
		},
	}
	bootstrapper.Default(true)
	bootstrapper.CantGossip = false
	bootstrapper.ContextF = func() *snow.ConsensusContext { return ctx2 }
	bootstrapper.ConnectedF = func(nodeID ids.NodeID, nodeVersion *version.Application) error { return nil }
	queriesToSend := 2
	awaiting := make([]chan struct{}, queriesToSend)
	for i := 0; i < queriesToSend; i++ {
		awaiting[i] = make(chan struct{}, 1)
	}
	bootstrapper.QueryFailedF = func(ctx context.Context, nodeID ids.NodeID, reqID uint32) error {
		close(awaiting[int(reqID)])
		return nil
	}
	handler.SetBootstrapper(bootstrapper)
	ctx2.SetState(snow.Bootstrapping) // assumed bootstrap is ongoing

	chainRouter.AddChain(handler)

	bootstrapper.StartF = func(startReqID uint32) error { return nil }
	handler.Start(false)

	go func() {
		for i := 0; i < queriesToSend; i++ {
			// Send a pull query to some random peer that won't respond
			// because they don't exist. This will almost immediately trigger
			// a query failed message
			vdrIDs := ids.NodeIDSet{}
			vdrIDs.Add(ids.GenerateTestNodeID())
			sender.SendPullQuery(context.Background(), vdrIDs, uint32(i), ids.Empty)
		}
	}()

	for _, await := range awaiting {
		<-await
	}
}<|MERGE_RESOLUTION|>--- conflicted
+++ resolved
@@ -73,11 +73,7 @@
 	externalSender := &ExternalSenderTest{TB: t}
 	externalSender.Default(false)
 
-<<<<<<< HEAD
-	sender, err := New(ctx, mc, externalSender, &chainRouter, tm, defaultGossipConfig)
-=======
-	sender, err := New(context, mc, mcProto, time.Now().Add(time.Hour) /* TODO: test with banff accepted */, externalSender, &chainRouter, tm, defaultGossipConfig)
->>>>>>> 75ca54f9
+	sender, err := New(ctx, mc, mcProto, time.Now().Add(time.Hour) /* TODO: test with banff accepted */, externalSender, &chainRouter, tm, defaultGossipConfig)
 	require.NoError(t, err)
 
 	wg := sync.WaitGroup{}
@@ -172,11 +168,7 @@
 	externalSender := &ExternalSenderTest{TB: t}
 	externalSender.Default(false)
 
-<<<<<<< HEAD
-	sender, err := New(ctx, mc, externalSender, &chainRouter, tm, defaultGossipConfig)
-=======
-	sender, err := New(context, mc, mcProto, time.Now().Add(time.Hour) /* TODO: test with banff accepted */, externalSender, &chainRouter, tm, defaultGossipConfig)
->>>>>>> 75ca54f9
+	sender, err := New(ctx, mc, mcProto, time.Now().Add(time.Hour) /* TODO: test with banff accepted */, externalSender, &chainRouter, tm, defaultGossipConfig)
 	require.NoError(t, err)
 
 	ctx2 := snow.DefaultConsensusContextTest()
@@ -275,11 +267,7 @@
 	externalSender := &ExternalSenderTest{TB: t}
 	externalSender.Default(false)
 
-<<<<<<< HEAD
-	sender, err := New(ctx, mc, externalSender, &chainRouter, tm, defaultGossipConfig)
-=======
-	sender, err := New(context, mc, mcProto, time.Now().Add(time.Hour) /* TODO: test with banff accepted */, externalSender, &chainRouter, tm, defaultGossipConfig)
->>>>>>> 75ca54f9
+	sender, err := New(ctx, mc, mcProto, time.Now().Add(time.Hour) /* TODO: test with banff accepted */, externalSender, &chainRouter, tm, defaultGossipConfig)
 	require.NoError(t, err)
 
 	ctx2 := snow.DefaultConsensusContextTest()
