--- conflicted
+++ resolved
@@ -139,13 +139,8 @@
 		return err
 	}
 	vm.state, err = state.New(
-<<<<<<< HEAD
-		vm.dbManager.Current().Database,
+		vm.db,
 		g,
-=======
-		vm.db,
-		genesisBytes,
->>>>>>> 20f3580b
 		registerer,
 		&vm.Config,
 		execConfig,
