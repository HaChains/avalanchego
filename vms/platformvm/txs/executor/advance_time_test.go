// Copyright (C) 2019-2021, Ava Labs, Inc. All rights reserved.
// See the file LICENSE for licensing terms.

package executor

import (
	"fmt"
	"testing"
	"time"

	"github.com/stretchr/testify/assert"

	"github.com/ava-labs/avalanchego/database"
	"github.com/ava-labs/avalanchego/ids"
	"github.com/ava-labs/avalanchego/utils/constants"
	"github.com/ava-labs/avalanchego/utils/crypto"
	"github.com/ava-labs/avalanchego/vms/platformvm/reward"
	"github.com/ava-labs/avalanchego/vms/platformvm/state"
	"github.com/ava-labs/avalanchego/vms/platformvm/status"
	"github.com/ava-labs/avalanchego/vms/platformvm/txs"
)

// Ensure semantic verification fails when proposed timestamp is at or before current timestamp
func TestAdvanceTimeTxTimestampTooEarly(t *testing.T) {
	env := newEnvironment()
	defer func() {
		if err := shutdownEnvironment(env); err != nil {
			t.Fatal(err)
		}
	}()

	tx, err := env.txBuilder.NewAdvanceTimeTx(defaultGenesisTime)
	if err != nil {
		t.Fatal(err)
	}

	executor := ProposalTxExecutor{
		Backend:  &env.backend,
		ParentID: lastAcceptedID,
		Tx:       tx,
	}
	err = tx.Unsigned.Visit(&executor)
	if err == nil {
		t.Fatal("should've failed verification because proposed timestamp same as current timestamp")
	}
}

// Ensure semantic verification fails when proposed timestamp is after next validator set change time
func TestAdvanceTimeTxTimestampTooLate(t *testing.T) {
	env := newEnvironment()
	env.ctx.Lock.Lock()

	// Case: Timestamp is after next validator start time
	// Add a pending validator
	pendingValidatorStartTime := defaultGenesisTime.Add(1 * time.Second)
	pendingValidatorEndTime := pendingValidatorStartTime.Add(defaultMinStakingDuration)
	nodeID := ids.GenerateTestNodeID()
	_, err := addPendingValidator(env, pendingValidatorStartTime, pendingValidatorEndTime, nodeID, []*crypto.PrivateKeySECP256K1R{preFundedKeys[0]})
	assert.NoError(t, err)

	{
		tx, err := env.txBuilder.NewAdvanceTimeTx(pendingValidatorStartTime.Add(1 * time.Second))
		if err != nil {
			t.Fatal(err)
		}

		executor := ProposalTxExecutor{
			Backend:  &env.backend,
			ParentID: lastAcceptedID,
			Tx:       tx,
		}
		err = tx.Unsigned.Visit(&executor)
		if err == nil {
			t.Fatal("should've failed verification because proposed timestamp is after pending validator start time")
		}
	}

	if err := shutdownEnvironment(env); err != nil {
		t.Fatal(err)
	}

	// Case: Timestamp is after next validator end time
	env = newEnvironment()
	env.ctx.Lock.Lock()
	defer func() {
		if err := shutdownEnvironment(env); err != nil {
			t.Fatal(err)
		}
	}()

	// fast forward clock to 10 seconds before genesis validators stop validating
	env.clk.Set(defaultValidateEndTime.Add(-10 * time.Second))

	{
		// Proposes advancing timestamp to 1 second after genesis validators stop validating
		tx, err := env.txBuilder.NewAdvanceTimeTx(defaultValidateEndTime.Add(1 * time.Second))
		if err != nil {
			t.Fatal(err)
		}

		executor := ProposalTxExecutor{
			Backend:  &env.backend,
			ParentID: lastAcceptedID,
			Tx:       tx,
		}
		err = tx.Unsigned.Visit(&executor)
		if err == nil {
			t.Fatal("should've failed verification because proposed timestamp is after pending validator start time")
		}
	}
}

// Ensure semantic verification updates the current and pending staker set
// for the primary network
func TestAdvanceTimeTxUpdatePrimaryNetworkStakers(t *testing.T) {
	assert := assert.New(t)
	env := newEnvironment()
	env.ctx.Lock.Lock()
	defer func() {
		assert.NoError(shutdownEnvironment(env))
	}()
	dummyHeight := uint64(1)

	// Case: Timestamp is after next validator start time
	// Add a pending validator
	pendingValidatorStartTime := defaultGenesisTime.Add(1 * time.Second)
	pendingValidatorEndTime := pendingValidatorStartTime.Add(defaultMinStakingDuration)
	nodeID := ids.GenerateTestNodeID()
	addPendingValidatorTx, err := addPendingValidator(env, pendingValidatorStartTime, pendingValidatorEndTime, nodeID, []*crypto.PrivateKeySECP256K1R{preFundedKeys[0]})
	assert.NoError(err)

	tx, err := env.txBuilder.NewAdvanceTimeTx(pendingValidatorStartTime)
	assert.NoError(err)

	executor := ProposalTxExecutor{
		Backend:  &env.backend,
		ParentID: lastAcceptedID,
		Tx:       tx,
	}
	assert.NoError(tx.Unsigned.Visit(&executor))

	validatorStaker, err := executor.OnCommit.GetCurrentValidator(constants.PrimaryNetworkID, nodeID)
	assert.NoError(err)
	assert.Equal(addPendingValidatorTx.ID(), validatorStaker.TxID)
	assert.EqualValues(1370, validatorStaker.PotentialReward) // See rewards tests to explain why 1370

	_, err = executor.OnCommit.GetPendingValidator(constants.PrimaryNetworkID, nodeID)
	assert.ErrorIs(err, database.ErrNotFound)

	_, err = executor.OnAbort.GetCurrentValidator(constants.PrimaryNetworkID, nodeID)
	assert.ErrorIs(err, database.ErrNotFound)

	validatorStaker, err = executor.OnAbort.GetPendingValidator(constants.PrimaryNetworkID, nodeID)
	assert.NoError(err)
	assert.Equal(addPendingValidatorTx.ID(), validatorStaker.TxID)

	// Test VM validators
	executor.OnCommit.Apply(env.state)
<<<<<<< HEAD
	env.state.SetHeight(dummyHeight)
	assert.NoError(t, env.state.Commit())
	assert.True(t, env.config.Validators.Contains(constants.PrimaryNetworkID, nodeID))
=======
	assert.NoError(env.state.Write(dummyHeight))
	assert.True(env.config.Validators.Contains(constants.PrimaryNetworkID, nodeID))
>>>>>>> fc111900
}

// Ensure semantic verification updates the current and pending staker sets correctly.
// Namely, it should add pending stakers whose start time is at or before the timestamp.
// It will not remove primary network stakers; that happens in rewardTxs.
func TestAdvanceTimeTxUpdateStakers(t *testing.T) {
	type stakerStatus uint
	const (
		pending stakerStatus = iota
		current
	)

	type staker struct {
		nodeID             ids.NodeID
		startTime, endTime time.Time
	}
	type test struct {
		description           string
		stakers               []staker
		subnetStakers         []staker
		advanceTimeTo         []time.Time
		expectedStakers       map[ids.NodeID]stakerStatus
		expectedSubnetStakers map[ids.NodeID]stakerStatus
	}

	// Chronological order (not in scale):
	// Staker0:    |--- ??? // Staker0 end time depends on the test
	// Staker1:        |------------------------------------------------------------------------|
	// Staker2:            |------------------------|
	// Staker3:                |------------------------|
	// Staker3sub:                 |----------------|
	// Staker4:                |------------------------|
	// Staker5:            |----------------------------------------|
	staker1 := staker{
		nodeID:    ids.GenerateTestNodeID(),
		startTime: defaultGenesisTime.Add(1 * time.Minute),
		endTime:   defaultGenesisTime.Add(10 * defaultMinStakingDuration).Add(1 * time.Minute),
	}
	staker2 := staker{
		nodeID:    ids.GenerateTestNodeID(),
		startTime: staker1.startTime.Add(1 * time.Minute),
		endTime:   staker1.startTime.Add(1 * time.Minute).Add(defaultMinStakingDuration),
	}
	staker3 := staker{
		nodeID:    ids.GenerateTestNodeID(),
		startTime: staker2.startTime.Add(1 * time.Minute),
		endTime:   staker2.endTime.Add(1 * time.Minute),
	}
	staker3Sub := staker{
		nodeID:    staker3.nodeID,
		startTime: staker3.startTime.Add(1 * time.Minute),
		endTime:   staker3.endTime.Add(-1 * time.Minute),
	}
	staker4 := staker{
		nodeID:    ids.GenerateTestNodeID(),
		startTime: staker3.startTime,
		endTime:   staker3.endTime,
	}
	staker5 := staker{
		nodeID:    ids.GenerateTestNodeID(),
		startTime: staker2.endTime,
		endTime:   staker2.endTime.Add(defaultMinStakingDuration),
	}

	tests := []test{
		{
			description:   "advance time to before staker1 start with subnet",
			stakers:       []staker{staker1, staker2, staker3, staker4, staker5},
			subnetStakers: []staker{staker1, staker2, staker3, staker4, staker5},
			advanceTimeTo: []time.Time{staker1.startTime.Add(-1 * time.Second)},
			expectedStakers: map[ids.NodeID]stakerStatus{
				staker1.nodeID: pending,
				staker2.nodeID: pending,
				staker3.nodeID: pending,
				staker4.nodeID: pending,
				staker5.nodeID: pending,
			},
			expectedSubnetStakers: map[ids.NodeID]stakerStatus{
				staker1.nodeID: pending,
				staker2.nodeID: pending,
				staker3.nodeID: pending,
				staker4.nodeID: pending,
				staker5.nodeID: pending,
			},
		},
		{
			description:   "advance time to staker 1 start with subnet",
			stakers:       []staker{staker1, staker2, staker3, staker4, staker5},
			subnetStakers: []staker{staker1},
			advanceTimeTo: []time.Time{staker1.startTime},
			expectedStakers: map[ids.NodeID]stakerStatus{
				staker1.nodeID: current,
				staker2.nodeID: pending,
				staker3.nodeID: pending,
				staker4.nodeID: pending,
				staker5.nodeID: pending,
			},
			expectedSubnetStakers: map[ids.NodeID]stakerStatus{
				staker1.nodeID: current,
				staker2.nodeID: pending,
				staker3.nodeID: pending,
				staker4.nodeID: pending,
				staker5.nodeID: pending,
			},
		},
		{
			description:   "advance time to the staker2 start",
			stakers:       []staker{staker1, staker2, staker3, staker4, staker5},
			advanceTimeTo: []time.Time{staker1.startTime, staker2.startTime},
			expectedStakers: map[ids.NodeID]stakerStatus{
				staker1.nodeID: current,
				staker2.nodeID: current,
				staker3.nodeID: pending,
				staker4.nodeID: pending,
				staker5.nodeID: pending,
			},
		},
		{
			description:   "staker3 should validate only primary network",
			stakers:       []staker{staker1, staker2, staker3, staker4, staker5},
			subnetStakers: []staker{staker1, staker2, staker3Sub, staker4, staker5},
			advanceTimeTo: []time.Time{staker1.startTime, staker2.startTime, staker3.startTime},
			expectedStakers: map[ids.NodeID]stakerStatus{
				staker1.nodeID: current,
				staker2.nodeID: current,
				staker3.nodeID: current,
				staker4.nodeID: current,
				staker5.nodeID: pending,
			},
			expectedSubnetStakers: map[ids.NodeID]stakerStatus{
				staker1.nodeID:    current,
				staker2.nodeID:    current,
				staker3Sub.nodeID: pending,
				staker4.nodeID:    current,
				staker5.nodeID:    pending,
			},
		},
		{
			description:   "advance time to staker3 start with subnet",
			stakers:       []staker{staker1, staker2, staker3, staker4, staker5},
			subnetStakers: []staker{staker1, staker2, staker3Sub, staker4, staker5},
			advanceTimeTo: []time.Time{staker1.startTime, staker2.startTime, staker3.startTime, staker3Sub.startTime},
			expectedStakers: map[ids.NodeID]stakerStatus{
				staker1.nodeID: current,
				staker2.nodeID: current,
				staker3.nodeID: current,
				staker4.nodeID: current,
				staker5.nodeID: pending,
			},
			expectedSubnetStakers: map[ids.NodeID]stakerStatus{
				staker1.nodeID: current,
				staker2.nodeID: current,
				staker3.nodeID: current,
				staker4.nodeID: current,
				staker5.nodeID: pending,
			},
		},
		{
			description:   "advance time to staker5 end",
			stakers:       []staker{staker1, staker2, staker3, staker4, staker5},
			advanceTimeTo: []time.Time{staker1.startTime, staker2.startTime, staker3.startTime, staker5.startTime},
			expectedStakers: map[ids.NodeID]stakerStatus{
				staker1.nodeID: current,
				staker2.nodeID: current,
				staker3.nodeID: current,
				staker4.nodeID: current,
				staker5.nodeID: current,
			},
		},
	}

	for _, test := range tests {
		t.Run(test.description, func(ts *testing.T) {
			assert := assert.New(ts)
			env := newEnvironment()
			env.ctx.Lock.Lock()
			defer func() {
				assert.NoError(shutdownEnvironment(env))
			}()
			env.config.WhitelistedSubnets.Add(testSubnet1.ID())
			dummyHeight := uint64(1)

			for _, staker := range test.stakers {
				_, err := addPendingValidator(
					env,
					staker.startTime,
					staker.endTime,
					staker.nodeID,
					[]*crypto.PrivateKeySECP256K1R{preFundedKeys[0]},
				)
				assert.NoError(err)
			}

			for _, staker := range test.subnetStakers {
				tx, err := env.txBuilder.NewAddSubnetValidatorTx(
					10, // Weight
					uint64(staker.startTime.Unix()),
					uint64(staker.endTime.Unix()),
					staker.nodeID,    // validator ID
					testSubnet1.ID(), // Subnet ID
					[]*crypto.PrivateKeySECP256K1R{preFundedKeys[0], preFundedKeys[1]},
					ids.ShortEmpty,
				)
				assert.NoError(err)

				staker := state.NewSubnetStaker(tx.ID(), &tx.Unsigned.(*txs.AddSubnetValidatorTx).Validator)
				staker.NextTime = staker.StartTime
				staker.Priority = state.SubnetValidatorPendingPriority

				env.state.PutPendingValidator(staker)
				env.state.AddTx(tx, status.Committed)
			}
<<<<<<< HEAD
			env.state.SetHeight(dummyHeight)
			if err := env.state.Commit(); err != nil {
				t.Fatal(err)
			}
			if err := env.state.Load(); err != nil {
				t.Fatal(err)
			}
=======
			assert.NoError(env.state.Write(dummyHeight))
			assert.NoError(env.state.Load())
>>>>>>> fc111900

			for _, newTime := range test.advanceTimeTo {
				env.clk.Set(newTime)
				tx, err := env.txBuilder.NewAdvanceTimeTx(newTime)
				assert.NoError(err)

				executor := ProposalTxExecutor{
					Backend:  &env.backend,
					ParentID: lastAcceptedID,
					Tx:       tx,
				}
				assert.NoError(tx.Unsigned.Visit(&executor))

				executor.OnCommit.Apply(env.state)
			}
<<<<<<< HEAD

			env.state.SetHeight(dummyHeight)
			assert.NoError(env.state.Commit())
=======
			assert.NoError(env.state.Write(dummyHeight))
>>>>>>> fc111900

			for stakerNodeID, status := range test.expectedStakers {
				switch status {
				case pending:
					_, err := env.state.GetPendingValidator(constants.PrimaryNetworkID, stakerNodeID)
					assert.NoError(err)
					assert.False(env.config.Validators.Contains(constants.PrimaryNetworkID, stakerNodeID))
				case current:
					_, err := env.state.GetCurrentValidator(constants.PrimaryNetworkID, stakerNodeID)
					assert.NoError(err)
					assert.True(env.config.Validators.Contains(constants.PrimaryNetworkID, stakerNodeID))
				}
			}

			for stakerNodeID, status := range test.expectedSubnetStakers {
				switch status {
				case pending:
					assert.False(env.config.Validators.Contains(testSubnet1.ID(), stakerNodeID))
				case current:
					assert.True(env.config.Validators.Contains(testSubnet1.ID(), stakerNodeID))
				}
			}
		})
	}
}

// Regression test for https://github.com/ava-labs/avalanchego/pull/584
// that ensures it fixes a bug where subnet validators are not removed
// when timestamp is advanced and there is a pending staker whose start time
// is after the new timestamp
func TestAdvanceTimeTxRemoveSubnetValidator(t *testing.T) {
	assert := assert.New(t)
	env := newEnvironment()
	env.ctx.Lock.Lock()
	defer func() {
		assert.NoError(shutdownEnvironment(env))
	}()
	env.config.WhitelistedSubnets.Add(testSubnet1.ID())
	dummyHeight := uint64(1)
	// Add a subnet validator to the staker set
	subnetValidatorNodeID := ids.NodeID(preFundedKeys[0].PublicKey().Address())
	// Starts after the corre
	subnetVdr1StartTime := defaultValidateStartTime
	subnetVdr1EndTime := defaultValidateStartTime.Add(defaultMinStakingDuration)
	tx, err := env.txBuilder.NewAddSubnetValidatorTx(
		1,                                  // Weight
		uint64(subnetVdr1StartTime.Unix()), // Start time
		uint64(subnetVdr1EndTime.Unix()),   // end time
		subnetValidatorNodeID,              // Node ID
		testSubnet1.ID(),                   // Subnet ID
		[]*crypto.PrivateKeySECP256K1R{preFundedKeys[0], preFundedKeys[1]},
		ids.ShortEmpty,
	)
	assert.NoError(err)

	staker := state.NewSubnetStaker(tx.ID(), &tx.Unsigned.(*txs.AddSubnetValidatorTx).Validator)
	staker.NextTime = staker.EndTime
	staker.Priority = state.SubnetValidatorCurrentPriority

	env.state.PutCurrentValidator(staker)
	env.state.AddTx(tx, status.Committed)
<<<<<<< HEAD
	env.state.SetHeight(dummyHeight)
	if err := env.state.Commit(); err != nil {
		t.Fatal(err)
	}
	if err := env.state.Load(); err != nil {
		t.Fatal(err)
	}
=======
	assert.NoError(env.state.Write(dummyHeight))
	assert.NoError(env.state.Load())
>>>>>>> fc111900

	// The above validator is now part of the staking set

	// Queue a staker that joins the staker set after the above validator leaves
	subnetVdr2NodeID := ids.NodeID(preFundedKeys[1].PublicKey().Address())
	tx, err = env.txBuilder.NewAddSubnetValidatorTx(
		1, // Weight
		uint64(subnetVdr1EndTime.Add(time.Second).Unix()),                                // Start time
		uint64(subnetVdr1EndTime.Add(time.Second).Add(defaultMinStakingDuration).Unix()), // end time
		subnetVdr2NodeID, // Node ID
		testSubnet1.ID(), // Subnet ID
		[]*crypto.PrivateKeySECP256K1R{preFundedKeys[0], preFundedKeys[1]}, // Keys
		ids.ShortEmpty, // reward address
	)
	assert.NoError(err)

	staker = state.NewSubnetStaker(tx.ID(), &tx.Unsigned.(*txs.AddSubnetValidatorTx).Validator)
	staker.NextTime = staker.StartTime
	staker.Priority = state.SubnetValidatorPendingPriority

	env.state.PutPendingValidator(staker)
	env.state.AddTx(tx, status.Committed)
<<<<<<< HEAD
	env.state.SetHeight(dummyHeight)
	if err := env.state.Commit(); err != nil {
		t.Fatal(err)
	}
	if err := env.state.Load(); err != nil {
		t.Fatal(err)
	}
=======
	assert.NoError(env.state.Write(dummyHeight))
	assert.NoError(env.state.Load())
>>>>>>> fc111900

	// The above validator is now in the pending staker set

	// Advance time to the first staker's end time.
	env.clk.Set(subnetVdr1EndTime)
	tx, err = env.txBuilder.NewAdvanceTimeTx(subnetVdr1EndTime)
	assert.NoError(err)

	executor := ProposalTxExecutor{
		Backend:  &env.backend,
		ParentID: lastAcceptedID,
		Tx:       tx,
	}
	assert.NoError(tx.Unsigned.Visit(&executor))

	_, err = executor.OnCommit.GetCurrentValidator(testSubnet1.ID(), subnetValidatorNodeID)
	assert.ErrorIs(err, database.ErrNotFound)

	// Check VM Validators are removed successfully
	executor.OnCommit.Apply(env.state)
<<<<<<< HEAD
	env.state.SetHeight(dummyHeight)
	assert.NoError(t, env.state.Commit())
	assert.False(t, env.config.Validators.Contains(testSubnet1.ID(), ids.NodeID(subnetVdr2NodeID)))
	assert.False(t, env.config.Validators.Contains(testSubnet1.ID(), ids.NodeID(subnetValidatorNodeID)))
=======
	assert.NoError(env.state.Write(dummyHeight))
	assert.False(env.config.Validators.Contains(testSubnet1.ID(), subnetVdr2NodeID))
	assert.False(env.config.Validators.Contains(testSubnet1.ID(), subnetValidatorNodeID))
>>>>>>> fc111900
}

func TestWhitelistedSubnet(t *testing.T) {
	for _, whitelist := range []bool{true, false} {
		t.Run(fmt.Sprintf("whitelisted %t", whitelist), func(t *testing.T) {
			env := newEnvironment()
			env.ctx.Lock.Lock()
			defer func() {
				if err := shutdownEnvironment(env); err != nil {
					t.Fatal(err)
				}
			}()
			dummyHeight := uint64(1)
			if whitelist {
				env.config.WhitelistedSubnets.Add(testSubnet1.ID())
			}
			// Add a subnet validator to the staker set
			subnetValidatorNodeID := preFundedKeys[0].PublicKey().Address()

			subnetVdr1StartTime := defaultGenesisTime.Add(1 * time.Minute)
			subnetVdr1EndTime := defaultGenesisTime.Add(10 * defaultMinStakingDuration).Add(1 * time.Minute)
			tx, err := env.txBuilder.NewAddSubnetValidatorTx(
				1,                                  // Weight
				uint64(subnetVdr1StartTime.Unix()), // Start time
				uint64(subnetVdr1EndTime.Unix()),   // end time
				ids.NodeID(subnetValidatorNodeID),  // Node ID
				testSubnet1.ID(),                   // Subnet ID
				[]*crypto.PrivateKeySECP256K1R{preFundedKeys[0], preFundedKeys[1]},
				ids.ShortEmpty,
			)
			if err != nil {
				t.Fatal(err)
			}

			staker := state.NewSubnetStaker(tx.ID(), &tx.Unsigned.(*txs.AddSubnetValidatorTx).Validator)
			staker.NextTime = staker.StartTime
			staker.Priority = state.SubnetValidatorPendingPriority

			env.state.PutPendingValidator(staker)
			env.state.AddTx(tx, status.Committed)
			env.state.SetHeight(dummyHeight)
			if err := env.state.Commit(); err != nil {
				t.Fatal(err)
			}
			if err := env.state.Load(); err != nil {
				t.Fatal(err)
			}

			// Advance time to the staker's start time.
			env.clk.Set(subnetVdr1StartTime)
			tx, err = env.txBuilder.NewAdvanceTimeTx(subnetVdr1StartTime)
			if err != nil {
				t.Fatal(err)
			}

			executor := ProposalTxExecutor{
				Backend:  &env.backend,
				ParentID: lastAcceptedID,
				Tx:       tx,
			}
			err = tx.Unsigned.Visit(&executor)
			if err != nil {
				t.Fatal(err)
			}

			executor.OnCommit.Apply(env.state)
			env.state.SetHeight(dummyHeight)
			assert.NoError(t, env.state.Commit())
			assert.Equal(t, whitelist, env.config.Validators.Contains(testSubnet1.ID(), ids.NodeID(subnetValidatorNodeID)))
		})
	}
}

func TestAdvanceTimeTxDelegatorStakerWeight(t *testing.T) {
	env := newEnvironment()
	env.ctx.Lock.Lock()
	defer func() {
		if err := shutdownEnvironment(env); err != nil {
			t.Fatal(err)
		}
	}()
	dummyHeight := uint64(1)

	// Case: Timestamp is after next validator start time
	// Add a pending validator
	pendingValidatorStartTime := defaultGenesisTime.Add(1 * time.Second)
	pendingValidatorEndTime := pendingValidatorStartTime.Add(defaultMaxStakingDuration)
	nodeID := ids.GenerateTestNodeID()
	_, err := addPendingValidator(env, pendingValidatorStartTime, pendingValidatorEndTime, nodeID, []*crypto.PrivateKeySECP256K1R{preFundedKeys[0]})
	assert.NoError(t, err)

	tx, err := env.txBuilder.NewAdvanceTimeTx(pendingValidatorStartTime)
	assert.NoError(t, err)

	executor := ProposalTxExecutor{
		Backend:  &env.backend,
		ParentID: lastAcceptedID,
		Tx:       tx,
	}
	err = tx.Unsigned.Visit(&executor)
	assert.NoError(t, err)

	executor.OnCommit.Apply(env.state)
	env.state.SetHeight(dummyHeight)
	assert.NoError(t, env.state.Commit())

	// Test validator weight before delegation
	primarySet, ok := env.config.Validators.GetValidators(constants.PrimaryNetworkID)
	assert.True(t, ok)
	vdrWeight, _ := primarySet.GetWeight(nodeID)
	assert.Equal(t, env.config.MinValidatorStake, vdrWeight)

	// Add delegator
	pendingDelegatorStartTime := pendingValidatorStartTime.Add(1 * time.Second)
	pendingDelegatorEndTime := pendingDelegatorStartTime.Add(1 * time.Second)

	addDelegatorTx, err := env.txBuilder.NewAddDelegatorTx(
		env.config.MinDelegatorStake,
		uint64(pendingDelegatorStartTime.Unix()),
		uint64(pendingDelegatorEndTime.Unix()),
		nodeID,
		preFundedKeys[0].PublicKey().Address(),
		[]*crypto.PrivateKeySECP256K1R{preFundedKeys[0], preFundedKeys[1], preFundedKeys[4]},
		ids.ShortEmpty,
	)
	assert.NoError(t, err)

	staker := state.NewPrimaryNetworkStaker(addDelegatorTx.ID(), &addDelegatorTx.Unsigned.(*txs.AddDelegatorTx).Validator)
	staker.NextTime = staker.StartTime
	staker.Priority = state.PrimaryNetworkDelegatorPendingPriority

	env.state.PutPendingDelegator(staker)
	env.state.AddTx(addDelegatorTx, status.Committed)
	env.state.SetHeight(dummyHeight)
	assert.NoError(t, env.state.Commit())
	assert.NoError(t, env.state.Load())

	// Advance Time
	tx, err = env.txBuilder.NewAdvanceTimeTx(pendingDelegatorStartTime)
	assert.NoError(t, err)

	executor = ProposalTxExecutor{
		Backend:  &env.backend,
		ParentID: lastAcceptedID,
		Tx:       tx,
	}
	err = tx.Unsigned.Visit(&executor)
	assert.NoError(t, err)

	executor.OnCommit.Apply(env.state)
	env.state.SetHeight(dummyHeight)
	assert.NoError(t, env.state.Commit())

	// Test validator weight after delegation
	vdrWeight, _ = primarySet.GetWeight(nodeID)
	assert.Equal(t, env.config.MinDelegatorStake+env.config.MinValidatorStake, vdrWeight)
}

func TestAdvanceTimeTxDelegatorStakers(t *testing.T) {
	env := newEnvironment()
	env.ctx.Lock.Lock()
	defer func() {
		if err := shutdownEnvironment(env); err != nil {
			t.Fatal(err)
		}
	}()
	dummyHeight := uint64(1)

	// Case: Timestamp is after next validator start time
	// Add a pending validator
	pendingValidatorStartTime := defaultGenesisTime.Add(1 * time.Second)
	pendingValidatorEndTime := pendingValidatorStartTime.Add(defaultMinStakingDuration)
	nodeID := ids.GenerateTestNodeID()
	_, err := addPendingValidator(env, pendingValidatorStartTime, pendingValidatorEndTime, nodeID, []*crypto.PrivateKeySECP256K1R{preFundedKeys[0]})
	assert.NoError(t, err)

	tx, err := env.txBuilder.NewAdvanceTimeTx(pendingValidatorStartTime)
	assert.NoError(t, err)

	executor := ProposalTxExecutor{
		Backend:  &env.backend,
		ParentID: lastAcceptedID,
		Tx:       tx,
	}
	err = tx.Unsigned.Visit(&executor)
	assert.NoError(t, err)

	executor.OnCommit.Apply(env.state)
	env.state.SetHeight(dummyHeight)
	assert.NoError(t, env.state.Commit())

	// Test validator weight before delegation
	primarySet, ok := env.config.Validators.GetValidators(constants.PrimaryNetworkID)
	assert.True(t, ok)
	vdrWeight, _ := primarySet.GetWeight(nodeID)
	assert.Equal(t, env.config.MinValidatorStake, vdrWeight)

	// Add delegator
	pendingDelegatorStartTime := pendingValidatorStartTime.Add(1 * time.Second)
	pendingDelegatorEndTime := pendingDelegatorStartTime.Add(defaultMinStakingDuration)
	addDelegatorTx, err := env.txBuilder.NewAddDelegatorTx(
		env.config.MinDelegatorStake,
		uint64(pendingDelegatorStartTime.Unix()),
		uint64(pendingDelegatorEndTime.Unix()),
		nodeID,
		preFundedKeys[0].PublicKey().Address(),
		[]*crypto.PrivateKeySECP256K1R{preFundedKeys[0], preFundedKeys[1], preFundedKeys[4]},
		ids.ShortEmpty,
	)
	assert.NoError(t, err)

	staker := state.NewPrimaryNetworkStaker(addDelegatorTx.ID(), &addDelegatorTx.Unsigned.(*txs.AddDelegatorTx).Validator)
	staker.NextTime = staker.StartTime
	staker.Priority = state.PrimaryNetworkDelegatorPendingPriority

	env.state.PutPendingDelegator(staker)
	env.state.AddTx(addDelegatorTx, status.Committed)
	env.state.SetHeight(dummyHeight)
	assert.NoError(t, env.state.Commit())
	assert.NoError(t, env.state.Load())

	// Advance Time
	tx, err = env.txBuilder.NewAdvanceTimeTx(pendingDelegatorStartTime)
	assert.NoError(t, err)

	executor = ProposalTxExecutor{
		Backend:  &env.backend,
		ParentID: lastAcceptedID,
		Tx:       tx,
	}
	err = tx.Unsigned.Visit(&executor)
	assert.NoError(t, err)

	executor.OnCommit.Apply(env.state)
	env.state.SetHeight(dummyHeight)
	assert.NoError(t, env.state.Commit())

	// Test validator weight after delegation
	vdrWeight, _ = primarySet.GetWeight(nodeID)
	assert.Equal(t, env.config.MinDelegatorStake+env.config.MinValidatorStake, vdrWeight)
}

// Test method InitiallyPrefersCommit
func TestAdvanceTimeTxInitiallyPrefersCommit(t *testing.T) {
	env := newEnvironment()
	env.ctx.Lock.Lock()
	defer func() {
		if err := shutdownEnvironment(env); err != nil {
			t.Fatal(err)
		}
	}()
	env.clk.Set(defaultGenesisTime) // VM's clock reads the genesis time

	// Proposed advancing timestamp to 1 second after sync bound
	tx, err := env.txBuilder.NewAdvanceTimeTx(defaultGenesisTime.Add(SyncBound))
	if err != nil {
		t.Fatal(err)
	}

	executor := ProposalTxExecutor{
		Backend:  &env.backend,
		ParentID: lastAcceptedID,
		Tx:       tx,
	}
	err = tx.Unsigned.Visit(&executor)
	assert.NoError(t, err)

	if !executor.PrefersCommit {
		t.Fatal("should prefer to commit this tx because its proposed timestamp it's within sync bound")
	}
}

// Ensure marshaling/unmarshaling works
func TestAdvanceTimeTxUnmarshal(t *testing.T) {
	env := newEnvironment()
	env.ctx.Lock.Lock()
	defer func() {
		if err := shutdownEnvironment(env); err != nil {
			t.Fatal(err)
		}
	}()

	tx, err := env.txBuilder.NewAdvanceTimeTx(defaultGenesisTime)
	if err != nil {
		t.Fatal(err)
	}

	bytes, err := txs.Codec.Marshal(txs.Version, tx)
	if err != nil {
		t.Fatal(err)
	}

	var unmarshaledTx txs.Tx
	if _, err := txs.Codec.Unmarshal(bytes, &unmarshaledTx); err != nil {
		t.Fatal(err)
	} else if tx.Unsigned.(*txs.AdvanceTimeTx).Time != unmarshaledTx.Unsigned.(*txs.AdvanceTimeTx).Time {
		t.Fatal("should have same timestamp")
	}
}

func addPendingValidator(
	env *environment,
	startTime time.Time,
	endTime time.Time,
	nodeID ids.NodeID,
	keys []*crypto.PrivateKeySECP256K1R,
) (*txs.Tx, error) {
	addPendingValidatorTx, err := env.txBuilder.NewAddValidatorTx(
		env.config.MinValidatorStake,
		uint64(startTime.Unix()),
		uint64(endTime.Unix()),
		nodeID,
		ids.ShortID(nodeID),
		reward.PercentDenominator,
		keys,
		ids.ShortEmpty,
	)
	if err != nil {
		return nil, err
	}

<<<<<<< HEAD
	env.state.AddPendingStaker(addPendingValidatorTx)
	env.state.AddTx(addPendingValidatorTx, status.Committed)
	dummyHeight := uint64(1)
	env.state.SetHeight(dummyHeight)
	if err := env.state.Commit(); err != nil {
=======
	staker := state.NewPrimaryNetworkStaker(
		addPendingValidatorTx.ID(),
		&addPendingValidatorTx.Unsigned.(*txs.AddValidatorTx).Validator,
	)
	staker.NextTime = staker.StartTime
	staker.Priority = state.PrimaryNetworkValidatorPendingPriority

	env.state.PutPendingValidator(staker)
	env.state.AddTx(addPendingValidatorTx, status.Committed)
	dummyHeight := uint64(1)
	if err := env.state.Write(dummyHeight); err != nil {
>>>>>>> fc111900
		return nil, err
	}
	if err := env.state.Load(); err != nil {
		return nil, err
	}
	return addPendingValidatorTx, nil
}<|MERGE_RESOLUTION|>--- conflicted
+++ resolved
@@ -156,14 +156,9 @@
 
 	// Test VM validators
 	executor.OnCommit.Apply(env.state)
-<<<<<<< HEAD
-	env.state.SetHeight(dummyHeight)
-	assert.NoError(t, env.state.Commit())
-	assert.True(t, env.config.Validators.Contains(constants.PrimaryNetworkID, nodeID))
-=======
-	assert.NoError(env.state.Write(dummyHeight))
+	env.state.SetHeight(dummyHeight)
+	assert.NoError(env.state.Commit())
 	assert.True(env.config.Validators.Contains(constants.PrimaryNetworkID, nodeID))
->>>>>>> fc111900
 }
 
 // Ensure semantic verification updates the current and pending staker sets correctly.
@@ -376,18 +371,9 @@
 				env.state.PutPendingValidator(staker)
 				env.state.AddTx(tx, status.Committed)
 			}
-<<<<<<< HEAD
 			env.state.SetHeight(dummyHeight)
-			if err := env.state.Commit(); err != nil {
-				t.Fatal(err)
-			}
-			if err := env.state.Load(); err != nil {
-				t.Fatal(err)
-			}
-=======
-			assert.NoError(env.state.Write(dummyHeight))
+			assert.NoError(env.state.Commit())
 			assert.NoError(env.state.Load())
->>>>>>> fc111900
 
 			for _, newTime := range test.advanceTimeTo {
 				env.clk.Set(newTime)
@@ -403,13 +389,8 @@
 
 				executor.OnCommit.Apply(env.state)
 			}
-<<<<<<< HEAD
-
 			env.state.SetHeight(dummyHeight)
 			assert.NoError(env.state.Commit())
-=======
-			assert.NoError(env.state.Write(dummyHeight))
->>>>>>> fc111900
 
 			for stakerNodeID, status := range test.expectedStakers {
 				switch status {
@@ -471,18 +452,9 @@
 
 	env.state.PutCurrentValidator(staker)
 	env.state.AddTx(tx, status.Committed)
-<<<<<<< HEAD
-	env.state.SetHeight(dummyHeight)
-	if err := env.state.Commit(); err != nil {
-		t.Fatal(err)
-	}
-	if err := env.state.Load(); err != nil {
-		t.Fatal(err)
-	}
-=======
-	assert.NoError(env.state.Write(dummyHeight))
+	env.state.SetHeight(dummyHeight)
+	assert.NoError(env.state.Commit())
 	assert.NoError(env.state.Load())
->>>>>>> fc111900
 
 	// The above validator is now part of the staking set
 
@@ -505,18 +477,9 @@
 
 	env.state.PutPendingValidator(staker)
 	env.state.AddTx(tx, status.Committed)
-<<<<<<< HEAD
-	env.state.SetHeight(dummyHeight)
-	if err := env.state.Commit(); err != nil {
-		t.Fatal(err)
-	}
-	if err := env.state.Load(); err != nil {
-		t.Fatal(err)
-	}
-=======
-	assert.NoError(env.state.Write(dummyHeight))
+	env.state.SetHeight(dummyHeight)
+	assert.NoError(env.state.Commit())
 	assert.NoError(env.state.Load())
->>>>>>> fc111900
 
 	// The above validator is now in the pending staker set
 
@@ -537,16 +500,10 @@
 
 	// Check VM Validators are removed successfully
 	executor.OnCommit.Apply(env.state)
-<<<<<<< HEAD
-	env.state.SetHeight(dummyHeight)
-	assert.NoError(t, env.state.Commit())
-	assert.False(t, env.config.Validators.Contains(testSubnet1.ID(), ids.NodeID(subnetVdr2NodeID)))
-	assert.False(t, env.config.Validators.Contains(testSubnet1.ID(), ids.NodeID(subnetValidatorNodeID)))
-=======
-	assert.NoError(env.state.Write(dummyHeight))
+	env.state.SetHeight(dummyHeight)
+	assert.NoError(env.state.Commit())
 	assert.False(env.config.Validators.Contains(testSubnet1.ID(), subnetVdr2NodeID))
 	assert.False(env.config.Validators.Contains(testSubnet1.ID(), subnetValidatorNodeID))
->>>>>>> fc111900
 }
 
 func TestWhitelistedSubnet(t *testing.T) {
@@ -868,13 +825,6 @@
 		return nil, err
 	}
 
-<<<<<<< HEAD
-	env.state.AddPendingStaker(addPendingValidatorTx)
-	env.state.AddTx(addPendingValidatorTx, status.Committed)
-	dummyHeight := uint64(1)
-	env.state.SetHeight(dummyHeight)
-	if err := env.state.Commit(); err != nil {
-=======
 	staker := state.NewPrimaryNetworkStaker(
 		addPendingValidatorTx.ID(),
 		&addPendingValidatorTx.Unsigned.(*txs.AddValidatorTx).Validator,
@@ -885,8 +835,8 @@
 	env.state.PutPendingValidator(staker)
 	env.state.AddTx(addPendingValidatorTx, status.Committed)
 	dummyHeight := uint64(1)
-	if err := env.state.Write(dummyHeight); err != nil {
->>>>>>> fc111900
+	env.state.SetHeight(dummyHeight)
+	if err := env.state.Commit(); err != nil {
 		return nil, err
 	}
 	if err := env.state.Load(); err != nil {
