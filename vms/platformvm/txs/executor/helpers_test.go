--- conflicted
+++ resolved
@@ -155,16 +155,10 @@
 		require := require.New(t)
 
 		if env.isBootstrapped.Get() {
-<<<<<<< HEAD
-			validatorIDs := env.config.Validators.GetValidatorIDs(constants.PrimaryNetworkID)
-
-			require.NoError(env.uptimes.StopTracking(validatorIDs))
-=======
 			if env.uptimes.StartedTracking() {
 				validatorIDs := env.config.Validators.GetValidatorIDs(constants.PrimaryNetworkID)
 				require.NoError(env.uptimes.StopTracking(validatorIDs))
 			}
->>>>>>> c55a0117
 
 			env.state.SetHeight(math.MaxUint64)
 			require.NoError(env.state.Commit())
