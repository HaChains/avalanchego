--- conflicted
+++ resolved
@@ -1179,14 +1179,10 @@
 
 		metadataBytes := validatorIt.Value()
 
-<<<<<<< HEAD
 		defaultStartTime := time.Time{}
 		if preStaker, ok := stakerTx.(txs.PreContinuousStakingStaker); ok {
 			defaultStartTime = preStaker.StartTime()
 		}
-=======
-		defaultStartTime := stakerTx.StartTime()
->>>>>>> d8e90060
 		metadata := &validatorMetadata{
 			txID: txID,
 			// use the start values as the fallback
@@ -1200,19 +1196,14 @@
 			return err
 		}
 
-<<<<<<< HEAD
 		staker, err := NewCurrentStaker(
 			txID,
 			stakerTx,
 			time.Unix(metadata.StakerStartTime, 0),
 			metadata.PotentialReward)
-=======
-		staker, err := NewCurrentStaker(txID, stakerTx, metadata.PotentialReward)
->>>>>>> d8e90060
 		if err != nil {
 			return err
 		}
-		ShiftStakerAheadInPlace(staker, time.Unix(metadata.StakerStartTime, 0))
 		IncreaseStakerWeightInPlace(staker, metadata.UpdatedWeight)
 		UpdateStakingPeriodInPlace(staker, time.Duration(metadata.StakerStakingPeriod))
 
@@ -1243,14 +1234,10 @@
 		}
 
 		metadataBytes := subnetValidatorIt.Value()
-<<<<<<< HEAD
 		defaultStartTime := time.Time{}
 		if preStaker, ok := stakerTx.(txs.PreContinuousStakingStaker); ok {
 			defaultStartTime = preStaker.StartTime()
 		}
-=======
-		defaultStartTime := stakerTx.StartTime()
->>>>>>> d8e90060
 		metadata := &validatorMetadata{
 			txID: txID,
 			// use the start time as the fallback value
@@ -1306,7 +1293,6 @@
 				return fmt.Errorf("expected tx type txs.Staker but got %T", tx.Unsigned)
 			}
 
-<<<<<<< HEAD
 			defaultStartTime := time.Time{}
 			if preStaker, ok := stakerTx.(txs.PreContinuousStakingStaker); ok {
 				defaultStartTime = preStaker.StartTime()
@@ -1315,32 +1301,21 @@
 				// use the start values as the fallback
 				// in case they are not stored in the database
 				StakerStartTime: defaultStartTime.Unix(),
-=======
-			metadata := &delegatorMetadata{
-				// use the start values as the fallback
-				// in case they are not stored in the database
-				StakerStartTime: stakerTx.StartTime().Unix(),
->>>>>>> d8e90060
 			}
 			err = parseDelegatorMetadata(delegatorIt.Value(), metadata)
 			if err != nil {
 				return err
 			}
 
-<<<<<<< HEAD
 			staker, err := NewCurrentStaker(
 				txID,
 				stakerTx,
 				time.Unix(metadata.StakerStartTime, 0),
 				metadata.PotentialReward,
 			)
-=======
-			staker, err := NewCurrentStaker(txID, stakerTx, metadata.PotentialReward)
->>>>>>> d8e90060
 			if err != nil {
 				return err
 			}
-			ShiftStakerAheadInPlace(staker, time.Unix(metadata.StakerStartTime, 0))
 			IncreaseStakerWeightInPlace(staker, metadata.UpdatedWeight)
 			UpdateStakingPeriodInPlace(staker, time.Duration(metadata.StakerStakingPeriod))
 
@@ -1743,9 +1718,6 @@
 					LastUpdated:              uint64(staker.StartTime.Unix()),
 					PotentialReward:          staker.PotentialReward,
 					PotentialDelegateeReward: 0,
-<<<<<<< HEAD
-					StakerStartTime:          staker.StartTime.Unix(),
-=======
 
 					// a staker update may change its times and weight wrt those
 					// specified in the tx creating the staker. We store these data
@@ -1753,7 +1725,6 @@
 					StakerStartTime:     staker.StartTime.Unix(),
 					StakerStakingPeriod: int64(staker.EndTime.Sub(staker.StartTime)),
 					UpdatedWeight:       staker.Weight,
->>>>>>> d8e90060
 				}
 
 				// Let's start using V1 as soon as we deploy code. No need to
@@ -1918,15 +1889,10 @@
 			// Let's start using V1 as soon as we deploy code. No need to
 			// wait till Continuous staking fork activation to do that.
 			metadata := &delegatorMetadata{
-<<<<<<< HEAD
-				PotentialReward: delegator.PotentialReward,
-				StakerStartTime: delegator.StartTime.Unix(),
-=======
 				PotentialReward:     delegator.PotentialReward,
 				StakerStartTime:     delegator.StartTime.Unix(),
 				StakerStakingPeriod: int64(delegator.EndTime.Sub(delegator.StartTime)),
 				UpdatedWeight:       delegator.Weight,
->>>>>>> d8e90060
 			}
 			metadataBytes, err := stakersMetadataCodec.Marshal(stakerMetadataCodecV1, metadata)
 			if err != nil {
