// Copyright (C) 2019-2021, Ava Labs, Inc. All rights reserved.
// See the file LICENSE for licensing terms.

package state

import (
	"errors"
	"fmt"
	"time"

	"github.com/google/btree"

	"github.com/prometheus/client_golang/prometheus"

	"github.com/ava-labs/avalanchego/cache"
	"github.com/ava-labs/avalanchego/cache/metercacher"
	"github.com/ava-labs/avalanchego/database"
	"github.com/ava-labs/avalanchego/database/linkeddb"
	"github.com/ava-labs/avalanchego/database/prefixdb"
	"github.com/ava-labs/avalanchego/database/versiondb"
	"github.com/ava-labs/avalanchego/ids"
	"github.com/ava-labs/avalanchego/snow"
	"github.com/ava-labs/avalanchego/snow/choices"
	"github.com/ava-labs/avalanchego/snow/uptime"
	"github.com/ava-labs/avalanchego/snow/validators"
	"github.com/ava-labs/avalanchego/utils/constants"
	"github.com/ava-labs/avalanchego/utils/hashing"
	"github.com/ava-labs/avalanchego/utils/math"
	"github.com/ava-labs/avalanchego/utils/wrappers"
	"github.com/ava-labs/avalanchego/vms/components/avax"
<<<<<<< HEAD
	"github.com/ava-labs/avalanchego/vms/platformvm/blocks/stateful/version"
	"github.com/ava-labs/avalanchego/vms/platformvm/blocks/stateless"
=======
	"github.com/ava-labs/avalanchego/vms/platformvm/blocks"
>>>>>>> 4af12f69
	"github.com/ava-labs/avalanchego/vms/platformvm/config"
	"github.com/ava-labs/avalanchego/vms/platformvm/genesis"
	"github.com/ava-labs/avalanchego/vms/platformvm/metrics"
	"github.com/ava-labs/avalanchego/vms/platformvm/reward"
	"github.com/ava-labs/avalanchego/vms/platformvm/status"
	"github.com/ava-labs/avalanchego/vms/platformvm/txs"
)

const (
	validatorDiffsCacheSize = 2048
	blockCacheSize          = 2048
	txCacheSize             = 2048
	rewardUTXOsCacheSize    = 2048
	chainCacheSize          = 2048
	chainDBCacheSize        = 2048
)

var (
	_ State = &state{}

	ErrDelegatorSubset = errors.New("delegator's time range must be a subset of the validator's time range")

	blockPrefix           = []byte("block")
	validatorsPrefix      = []byte("validators")
	currentPrefix         = []byte("current")
	pendingPrefix         = []byte("pending")
	validatorPrefix       = []byte("validator")
	delegatorPrefix       = []byte("delegator")
	subnetValidatorPrefix = []byte("subnetValidator")
	validatorDiffsPrefix  = []byte("validatorDiffs")
	txPrefix              = []byte("tx")
	rewardUTXOsPrefix     = []byte("rewardUTXOs")
	utxoPrefix            = []byte("utxo")
	subnetPrefix          = []byte("subnet")
	chainPrefix           = []byte("chain")
	singletonPrefix       = []byte("singleton")

	timestampKey     = []byte("timestamp")
	currentSupplyKey = []byte("current supply")
	lastAcceptedKey  = []byte("last accepted")
	initializedKey   = []byte("initialized")
)

// Chain collects all methods to manage the state of the chain for block
// execution.
type Chain interface {
	Stakers
	UTXOAdder
	UTXOGetter
	UTXODeleter

	GetTimestamp() time.Time
	SetTimestamp(tm time.Time)
	GetCurrentSupply() uint64
	SetCurrentSupply(cs uint64)

	GetRewardUTXOs(txID ids.ID) ([]*avax.UTXO, error)
	AddRewardUTXO(txID ids.ID, utxo *avax.UTXO)
	GetSubnets() ([]*txs.Tx, error)
	AddSubnet(createSubnetTx *txs.Tx)
	GetChains(subnetID ids.ID) ([]*txs.Tx, error)
	AddChain(createChainTx *txs.Tx)
	GetTx(txID ids.ID) (*txs.Tx, status.Status, error)
	AddTx(tx *txs.Tx, status status.Status)
}

type LastAccepteder interface {
	GetLastAccepted() ids.ID
	SetLastAccepted(blkID ids.ID)
}

type BlockState interface {
	GetStatelessBlock(blockID ids.ID) (blocks.Block, choices.Status, error)
	AddStatelessBlock(block blocks.Block, status choices.Status)
}

type State interface {
	LastAccepteder
	Chain
	BlockState
	uptime.State
	avax.UTXOReader

	GetValidatorWeightDiffs(height uint64, subnetID ids.ID) (map[ids.NodeID]*ValidatorWeightDiff, error)

	// Return the current validator set of [subnetID].
	ValidatorSet(subnetID ids.ID) (validators.Set, error)

	SetHeight(height uint64)

	// Discard uncommitted changes to the database.
	Abort()

	// Commit changes to the base database.
	Commit() error

	// Returns a batch of unwritten changes that,
	// when written, will be commit to the base database.
	CommitBatch() (database.Batch, error)

	Close() error
}

type state struct {
	cfg     *config.Config
	ctx     *snow.Context
	metrics metrics.Metrics
	rewards reward.Calculator

	baseDB *versiondb.Database

	currentStakers *baseStakers
	pendingStakers *baseStakers

	currentHeight uint64

	addedBlocks map[ids.ID]stateBlk // map of blockID -> Block
	blockCache  cache.Cacher        // cache of blockID -> Block, if the entry is nil, it is not in the database
	blockDB     database.Database

	uptimes        map[ids.NodeID]*uptimeAndReward // nodeID -> uptimes
	updatedUptimes map[ids.NodeID]struct{}         // nodeID -> nil

	validatorsDB                 database.Database
	currentValidatorsDB          database.Database
	currentValidatorBaseDB       database.Database
	currentValidatorList         linkeddb.LinkedDB
	currentDelegatorBaseDB       database.Database
	currentDelegatorList         linkeddb.LinkedDB
	currentSubnetValidatorBaseDB database.Database
	currentSubnetValidatorList   linkeddb.LinkedDB
	pendingValidatorsDB          database.Database
	pendingValidatorBaseDB       database.Database
	pendingValidatorList         linkeddb.LinkedDB
	pendingDelegatorBaseDB       database.Database
	pendingDelegatorList         linkeddb.LinkedDB
	pendingSubnetValidatorBaseDB database.Database
	pendingSubnetValidatorList   linkeddb.LinkedDB

	validatorDiffsCache cache.Cacher // cache of heightWithSubnet -> map[ids.ShortID]*ValidatorWeightDiff
	validatorDiffsDB    database.Database

	addedTxs map[ids.ID]*txAndStatus // map of txID -> {*txs.Tx, Status}
	txCache  cache.Cacher            // cache of txID -> {*txs.Tx, Status} if the entry is nil, it is not in the database
	txDB     database.Database

	addedRewardUTXOs map[ids.ID][]*avax.UTXO // map of txID -> []*UTXO
	rewardUTXOsCache cache.Cacher            // cache of txID -> []*UTXO
	rewardUTXODB     database.Database

	modifiedUTXOs map[ids.ID]*avax.UTXO // map of modified UTXOID -> *UTXO if the UTXO is nil, it has been removed
	utxoDB        database.Database
	utxoState     avax.UTXOState

	cachedSubnets []*txs.Tx // nil if the subnets haven't been loaded
	addedSubnets  []*txs.Tx
	subnetBaseDB  database.Database
	subnetDB      linkeddb.LinkedDB

	addedChains  map[ids.ID][]*txs.Tx // maps subnetID -> the newly added chains to the subnet
	chainCache   cache.Cacher         // cache of subnetID -> the chains after all local modifications []*txs.Tx
	chainDBCache cache.Cacher         // cache of subnetID -> linkedDB
	chainDB      database.Database

	originalTimestamp, timestamp         time.Time
	originalCurrentSupply, currentSupply uint64
	// [lastAccepted] is the most recently accepted block.
	// Returned by GetLastAccepted().
	lastAccepted ids.ID
	// [persistedLastAccepted] is the most recently accepted block
	// that was written to the database.
	persistedLastAccepted ids.ID
	singletonDB           database.Database
}

type ValidatorWeightDiff struct {
	Decrease bool   `serialize:"true"`
	Amount   uint64 `serialize:"true"`
}

func (v *ValidatorWeightDiff) Add(negative bool, amount uint64) error {
	if v.Decrease == negative {
		var err error
		v.Amount, err = math.Add64(v.Amount, amount)
		return err
	}

	if v.Amount > amount {
		v.Amount -= amount
	} else {
		v.Amount = math.Diff64(v.Amount, amount)
		v.Decrease = negative
	}
	return nil
}

type heightWithSubnet struct {
	Height   uint64 `serialize:"true"`
	SubnetID ids.ID `serialize:"true"`
}

type txBytesAndStatus struct {
	Tx     []byte        `serialize:"true"`
	Status status.Status `serialize:"true"`
}

type stateBlk struct {
	Blk    blocks.Block
	Bytes  []byte         `serialize:"true"`
	Status choices.Status `serialize:"true"`
}

type txAndStatus struct {
	tx     *txs.Tx
	status status.Status
}

type uptimeAndReward struct {
	txID        ids.ID
	lastUpdated time.Time

	UpDuration      time.Duration `serialize:"true"`
	LastUpdated     uint64        `serialize:"true"` // Unix time in seconds
	PotentialReward uint64        `serialize:"true"`
}

func New(
	db database.Database,
	genesisBytes []byte,
	metricsReg prometheus.Registerer,
	cfg *config.Config,
	ctx *snow.Context,
	metrics metrics.Metrics,
	rewards reward.Calculator,
) (State, error) {
	s, err := new(
		db,
		metrics,
		cfg,
		ctx,
		metricsReg,
		rewards,
	)
	if err != nil {
		return nil, err
	}

	if err := s.sync(genesisBytes); err != nil {
		// Drop any errors on close to return the first error
		_ = s.Close()

		return nil, err
	}

	return s, nil
}

func new(
	db database.Database,
	metrics metrics.Metrics,
	cfg *config.Config,
	ctx *snow.Context,
	metricsReg prometheus.Registerer,
	rewards reward.Calculator,
) (*state, error) {
	blockCache, err := metercacher.New(
		"block_cache",
		metricsReg,
		&cache.LRU{Size: blockCacheSize},
	)
	if err != nil {
		return nil, err
	}

	baseDB := versiondb.New(db)

	validatorsDB := prefixdb.New(validatorsPrefix, baseDB)

	currentValidatorsDB := prefixdb.New(currentPrefix, validatorsDB)
	currentValidatorBaseDB := prefixdb.New(validatorPrefix, currentValidatorsDB)
	currentDelegatorBaseDB := prefixdb.New(delegatorPrefix, currentValidatorsDB)
	currentSubnetValidatorBaseDB := prefixdb.New(subnetValidatorPrefix, currentValidatorsDB)

	pendingValidatorsDB := prefixdb.New(pendingPrefix, validatorsDB)
	pendingValidatorBaseDB := prefixdb.New(validatorPrefix, pendingValidatorsDB)
	pendingDelegatorBaseDB := prefixdb.New(delegatorPrefix, pendingValidatorsDB)
	pendingSubnetValidatorBaseDB := prefixdb.New(subnetValidatorPrefix, pendingValidatorsDB)

	validatorDiffsDB := prefixdb.New(validatorDiffsPrefix, validatorsDB)

	validatorDiffsCache, err := metercacher.New(
		"validator_diffs_cache",
		metricsReg,
		&cache.LRU{Size: validatorDiffsCacheSize},
	)
	if err != nil {
		return nil, err
	}

	txCache, err := metercacher.New(
		"tx_cache",
		metricsReg,
		&cache.LRU{Size: txCacheSize},
	)
	if err != nil {
		return nil, err
	}

	rewardUTXODB := prefixdb.New(rewardUTXOsPrefix, baseDB)
	rewardUTXOsCache, err := metercacher.New(
		"reward_utxos_cache",
		metricsReg,
		&cache.LRU{Size: rewardUTXOsCacheSize},
	)
	if err != nil {
		return nil, err
	}

	utxoDB := prefixdb.New(utxoPrefix, baseDB)
	utxoState, err := avax.NewMeteredUTXOState(utxoDB, genesis.Codec, metricsReg)
	if err != nil {
		return nil, err
	}

	subnetBaseDB := prefixdb.New(subnetPrefix, baseDB)

	chainCache, err := metercacher.New(
		"chain_cache",
		metricsReg,
		&cache.LRU{Size: chainCacheSize},
	)
	if err != nil {
		return nil, err
	}

	chainDBCache, err := metercacher.New(
		"chain_db_cache",
		metricsReg,
		&cache.LRU{Size: chainDBCacheSize},
	)
	if err != nil {
		return nil, err
	}

	s := &state{
		cfg:     cfg,
		ctx:     ctx,
		metrics: metrics,
		rewards: rewards,
		baseDB:  baseDB,

		addedBlocks: make(map[ids.ID]stateBlk),
		blockCache:  blockCache,
		blockDB:     prefixdb.New(blockPrefix, baseDB),

		currentStakers: newBaseStakers(),
		pendingStakers: newBaseStakers(),

		uptimes:        make(map[ids.NodeID]*uptimeAndReward),
		updatedUptimes: make(map[ids.NodeID]struct{}),

		validatorsDB:                 validatorsDB,
		currentValidatorsDB:          currentValidatorsDB,
		currentValidatorBaseDB:       currentValidatorBaseDB,
		currentValidatorList:         linkeddb.NewDefault(currentValidatorBaseDB),
		currentDelegatorBaseDB:       currentDelegatorBaseDB,
		currentDelegatorList:         linkeddb.NewDefault(currentDelegatorBaseDB),
		currentSubnetValidatorBaseDB: currentSubnetValidatorBaseDB,
		currentSubnetValidatorList:   linkeddb.NewDefault(currentSubnetValidatorBaseDB),
		pendingValidatorsDB:          pendingValidatorsDB,
		pendingValidatorBaseDB:       pendingValidatorBaseDB,
		pendingValidatorList:         linkeddb.NewDefault(pendingValidatorBaseDB),
		pendingDelegatorBaseDB:       pendingDelegatorBaseDB,
		pendingDelegatorList:         linkeddb.NewDefault(pendingDelegatorBaseDB),
		pendingSubnetValidatorBaseDB: pendingSubnetValidatorBaseDB,
		pendingSubnetValidatorList:   linkeddb.NewDefault(pendingSubnetValidatorBaseDB),
		validatorDiffsDB:             validatorDiffsDB,
		validatorDiffsCache:          validatorDiffsCache,

		addedTxs: make(map[ids.ID]*txAndStatus),
		txDB:     prefixdb.New(txPrefix, baseDB),
		txCache:  txCache,

		addedRewardUTXOs: make(map[ids.ID][]*avax.UTXO),
		rewardUTXODB:     rewardUTXODB,
		rewardUTXOsCache: rewardUTXOsCache,

		modifiedUTXOs: make(map[ids.ID]*avax.UTXO),
		utxoDB:        utxoDB,
		utxoState:     utxoState,

		subnetBaseDB: subnetBaseDB,
		subnetDB:     linkeddb.NewDefault(subnetBaseDB),

		addedChains:  make(map[ids.ID][]*txs.Tx),
		chainDB:      prefixdb.New(chainPrefix, baseDB),
		chainCache:   chainCache,
		chainDBCache: chainDBCache,

		singletonDB: prefixdb.New(singletonPrefix, baseDB),
	}

	return s, nil
}

func (s *state) GetCurrentValidator(subnetID ids.ID, nodeID ids.NodeID) (*Staker, error) {
	return s.currentStakers.GetValidator(subnetID, nodeID)
}

func (s *state) PutCurrentValidator(staker *Staker) {
	s.currentStakers.PutValidator(staker)
}

func (s *state) DeleteCurrentValidator(staker *Staker) {
	s.currentStakers.DeleteValidator(staker)
}

func (s *state) GetCurrentDelegatorIterator(subnetID ids.ID, nodeID ids.NodeID) (StakerIterator, error) {
	return s.currentStakers.GetDelegatorIterator(subnetID, nodeID), nil
}

func (s *state) PutCurrentDelegator(staker *Staker) {
	s.currentStakers.PutDelegator(staker)
}

func (s *state) DeleteCurrentDelegator(staker *Staker) {
	s.currentStakers.DeleteDelegator(staker)
}

func (s *state) GetCurrentStakerIterator() (StakerIterator, error) {
	return s.currentStakers.GetStakerIterator(), nil
}

func (s *state) GetPendingValidator(subnetID ids.ID, nodeID ids.NodeID) (*Staker, error) {
	return s.pendingStakers.GetValidator(subnetID, nodeID)
}

func (s *state) PutPendingValidator(staker *Staker) {
	s.pendingStakers.PutValidator(staker)
}

func (s *state) DeletePendingValidator(staker *Staker) {
	s.pendingStakers.DeleteValidator(staker)
}

func (s *state) GetPendingDelegatorIterator(subnetID ids.ID, nodeID ids.NodeID) (StakerIterator, error) {
	return s.pendingStakers.GetDelegatorIterator(subnetID, nodeID), nil
}

func (s *state) PutPendingDelegator(staker *Staker) {
	s.pendingStakers.PutDelegator(staker)
}

func (s *state) DeletePendingDelegator(staker *Staker) {
	s.pendingStakers.DeleteDelegator(staker)
}

func (s *state) GetPendingStakerIterator() (StakerIterator, error) {
	return s.pendingStakers.GetStakerIterator(), nil
}

func (s *state) shouldInit() (bool, error) {
	has, err := s.singletonDB.Has(initializedKey)
	return !has, err
}

func (s *state) doneInit() error {
	return s.singletonDB.Put(initializedKey, nil)
}

func (s *state) GetSubnets() ([]*txs.Tx, error) {
	if s.cachedSubnets != nil {
		return s.cachedSubnets, nil
	}

	subnetDBIt := s.subnetDB.NewIterator()
	defer subnetDBIt.Release()

	txs := []*txs.Tx(nil)
	for subnetDBIt.Next() {
		subnetIDBytes := subnetDBIt.Key()
		subnetID, err := ids.ToID(subnetIDBytes)
		if err != nil {
			return nil, err
		}
		subnetTx, _, err := s.GetTx(subnetID)
		if err != nil {
			return nil, err
		}
		txs = append(txs, subnetTx)
	}
	if err := subnetDBIt.Error(); err != nil {
		return nil, err
	}
	txs = append(txs, s.addedSubnets...)
	s.cachedSubnets = txs
	return txs, nil
}

func (s *state) AddSubnet(createSubnetTx *txs.Tx) {
	s.addedSubnets = append(s.addedSubnets, createSubnetTx)
	if s.cachedSubnets != nil {
		s.cachedSubnets = append(s.cachedSubnets, createSubnetTx)
	}
}

func (s *state) GetChains(subnetID ids.ID) ([]*txs.Tx, error) {
	if chainsIntf, cached := s.chainCache.Get(subnetID); cached {
		return chainsIntf.([]*txs.Tx), nil
	}
	chainDB := s.getChainDB(subnetID)
	chainDBIt := chainDB.NewIterator()
	defer chainDBIt.Release()

	txs := []*txs.Tx(nil)
	for chainDBIt.Next() {
		chainIDBytes := chainDBIt.Key()
		chainID, err := ids.ToID(chainIDBytes)
		if err != nil {
			return nil, err
		}
		chainTx, _, err := s.GetTx(chainID)
		if err != nil {
			return nil, err
		}
		txs = append(txs, chainTx)
	}
	if err := chainDBIt.Error(); err != nil {
		return nil, err
	}
	txs = append(txs, s.addedChains[subnetID]...)
	s.chainCache.Put(subnetID, txs)
	return txs, nil
}

func (s *state) AddChain(createChainTxIntf *txs.Tx) {
	createChainTx := createChainTxIntf.Unsigned.(*txs.CreateChainTx)
	subnetID := createChainTx.SubnetID
	s.addedChains[subnetID] = append(s.addedChains[subnetID], createChainTxIntf)
	if chainsIntf, cached := s.chainCache.Get(subnetID); cached {
		chains := chainsIntf.([]*txs.Tx)
		chains = append(chains, createChainTxIntf)
		s.chainCache.Put(subnetID, chains)
	}
}

func (s *state) getChainDB(subnetID ids.ID) linkeddb.LinkedDB {
	if chainDBIntf, cached := s.chainDBCache.Get(subnetID); cached {
		return chainDBIntf.(linkeddb.LinkedDB)
	}
	rawChainDB := prefixdb.New(subnetID[:], s.chainDB)
	chainDB := linkeddb.NewDefault(rawChainDB)
	s.chainDBCache.Put(subnetID, chainDB)
	return chainDB
}

func (s *state) GetTx(txID ids.ID) (*txs.Tx, status.Status, error) {
	if tx, exists := s.addedTxs[txID]; exists {
		return tx.tx, tx.status, nil
	}
	if txIntf, cached := s.txCache.Get(txID); cached {
		if txIntf == nil {
			return nil, status.Unknown, database.ErrNotFound
		}
		tx := txIntf.(*txAndStatus)
		return tx.tx, tx.status, nil
	}
	txBytes, err := s.txDB.Get(txID[:])
	if err == database.ErrNotFound {
		s.txCache.Put(txID, nil)
		return nil, status.Unknown, database.ErrNotFound
	} else if err != nil {
		return nil, status.Unknown, err
	}

	stx := txBytesAndStatus{}
	if _, err := genesis.Codec.Unmarshal(txBytes, &stx); err != nil {
		return nil, status.Unknown, err
	}

	tx, err := txs.Parse(genesis.Codec, stx.Tx)
	if err != nil {
		return nil, status.Unknown, err
	}

	ptx := &txAndStatus{
		tx:     tx,
		status: stx.Status,
	}

	s.txCache.Put(txID, ptx)
	return ptx.tx, ptx.status, nil
}

func (s *state) AddTx(tx *txs.Tx, status status.Status) {
	s.addedTxs[tx.ID()] = &txAndStatus{
		tx:     tx,
		status: status,
	}
}

func (s *state) GetRewardUTXOs(txID ids.ID) ([]*avax.UTXO, error) {
	if utxos, exists := s.addedRewardUTXOs[txID]; exists {
		return utxos, nil
	}
	if utxos, exists := s.rewardUTXOsCache.Get(txID); exists {
		return utxos.([]*avax.UTXO), nil
	}

	rawTxDB := prefixdb.New(txID[:], s.rewardUTXODB)
	txDB := linkeddb.NewDefault(rawTxDB)
	it := txDB.NewIterator()
	defer it.Release()

	utxos := []*avax.UTXO(nil)
	for it.Next() {
		utxo := &avax.UTXO{}
		if _, err := txs.Codec.Unmarshal(it.Value(), utxo); err != nil {
			return nil, err
		}
		utxos = append(utxos, utxo)
	}
	if err := it.Error(); err != nil {
		return nil, err
	}

	s.rewardUTXOsCache.Put(txID, utxos)
	return utxos, nil
}

func (s *state) AddRewardUTXO(txID ids.ID, utxo *avax.UTXO) {
	s.addedRewardUTXOs[txID] = append(s.addedRewardUTXOs[txID], utxo)
}

func (s *state) GetUTXO(utxoID ids.ID) (*avax.UTXO, error) {
	if utxo, exists := s.modifiedUTXOs[utxoID]; exists {
		if utxo == nil {
			return nil, database.ErrNotFound
		}
		return utxo, nil
	}
	return s.utxoState.GetUTXO(utxoID)
}

func (s *state) UTXOIDs(addr []byte, start ids.ID, limit int) ([]ids.ID, error) {
	return s.utxoState.UTXOIDs(addr, start, limit)
}

func (s *state) AddUTXO(utxo *avax.UTXO) {
	s.modifiedUTXOs[utxo.InputID()] = utxo
}

func (s *state) DeleteUTXO(utxoID ids.ID) {
	s.modifiedUTXOs[utxoID] = nil
}

func (s *state) GetUptime(nodeID ids.NodeID) (upDuration time.Duration, lastUpdated time.Time, err error) {
	uptime, exists := s.uptimes[nodeID]
	if !exists {
		return 0, time.Time{}, database.ErrNotFound
	}
	return uptime.UpDuration, uptime.lastUpdated, nil
}

func (s *state) SetUptime(nodeID ids.NodeID, upDuration time.Duration, lastUpdated time.Time) error {
	uptime, exists := s.uptimes[nodeID]
	if !exists {
		return database.ErrNotFound
	}
	uptime.UpDuration = upDuration
	uptime.lastUpdated = lastUpdated
	s.updatedUptimes[nodeID] = struct{}{}
	return nil
}

// Returns the Primary Network start time of current validator [nodeID].
// Errors if [nodeID] isn't a current validator of the Primary Network.
func (s *state) GetStartTime(nodeID ids.NodeID) (time.Time, error) {
	staker, err := s.currentStakers.GetValidator(constants.PrimaryNetworkID, nodeID)
	if err != nil {
		return time.Time{}, err
	}
	return staker.StartTime, nil
}

func (s *state) GetTimestamp() time.Time             { return s.timestamp }
func (s *state) SetTimestamp(tm time.Time)           { s.timestamp = tm }
func (s *state) GetCurrentSupply() uint64            { return s.currentSupply }
func (s *state) SetCurrentSupply(cs uint64)          { s.currentSupply = cs }
func (s *state) GetLastAccepted() ids.ID             { return s.lastAccepted }
func (s *state) SetLastAccepted(lastAccepted ids.ID) { s.lastAccepted = lastAccepted }

func (s *state) SetHeight(height uint64) { s.currentHeight = height }

func (s *state) GetStatelessBlock(blockID ids.ID) (blocks.Block, choices.Status, error) {
	if blk, exists := s.addedBlocks[blockID]; exists {
		return blk.Blk, blk.Status, nil
	}
	if blkIntf, cached := s.blockCache.Get(blockID); cached {
		if blkIntf == nil {
			return nil, choices.Processing, database.ErrNotFound // status does not matter here
		}

		blkState := blkIntf.(stateBlk)
		return blkState.Blk, blkState.Status, nil
	}

	blkBytes, err := s.blockDB.Get(blockID[:])
	if err == database.ErrNotFound {
		s.blockCache.Put(blockID, nil)
		return nil, choices.Processing, database.ErrNotFound // status does not matter here
	} else if err != nil {
		return nil, choices.Processing, err // status does not matter here
	}

	// Note: stored blocks are verified, so it's safe to unmarshal them with GenesisCodec
	blkState := stateBlk{}
	if _, err := blocks.GenesisCodec.Unmarshal(blkBytes, &blkState); err != nil {
		return nil, choices.Processing, err // status does not matter here
	}

	blkState.Blk, err = blocks.Parse(blkState.Bytes, blocks.GenesisCodec)
	if err != nil {
		return nil, choices.Processing, err
	}

	s.blockCache.Put(blockID, blkState)
	return blkState.Blk, blkState.Status, nil
}

func (s *state) AddStatelessBlock(block blocks.Block, status choices.Status) {
	s.addedBlocks[block.ID()] = stateBlk{
		Blk:    block,
		Bytes:  block.Bytes(),
		Status: status,
	}
}

func (s *state) GetValidatorWeightDiffs(height uint64, subnetID ids.ID) (map[ids.NodeID]*ValidatorWeightDiff, error) {
	prefixStruct := heightWithSubnet{
		Height:   height,
		SubnetID: subnetID,
	}
	prefixBytes, err := genesis.Codec.Marshal(version.StateVersion, prefixStruct)
	if err != nil {
		return nil, err
	}
	prefixStr := string(prefixBytes)

	if weightDiffsIntf, ok := s.validatorDiffsCache.Get(prefixStr); ok {
		return weightDiffsIntf.(map[ids.NodeID]*ValidatorWeightDiff), nil
	}

	rawDiffDB := prefixdb.New(prefixBytes, s.validatorDiffsDB)
	diffDB := linkeddb.NewDefault(rawDiffDB)
	diffIter := diffDB.NewIterator()
	defer diffIter.Release()

	weightDiffs := make(map[ids.NodeID]*ValidatorWeightDiff)
	for diffIter.Next() {
		nodeID, err := ids.ToNodeID(diffIter.Key())
		if err != nil {
			return nil, err
		}

		weightDiff := ValidatorWeightDiff{}
		_, err = genesis.Codec.Unmarshal(diffIter.Value(), &weightDiff)
		if err != nil {
			return nil, err
		}

		weightDiffs[nodeID] = &weightDiff
	}

	s.validatorDiffsCache.Put(prefixStr, weightDiffs)
	return weightDiffs, diffIter.Error()
}

func (s *state) ValidatorSet(subnetID ids.ID) (validators.Set, error) {
	vdrs := validators.NewSet()
	for nodeID, validator := range s.currentStakers.validators[subnetID] {
		staker := validator.validator
		if staker != nil {
			if err := vdrs.AddWeight(nodeID, staker.Weight); err != nil {
				return nil, err
			}
		}

		delegatorIterator := NewTreeIterator(validator.delegators)
		for delegatorIterator.Next() {
			staker := delegatorIterator.Value()
			if err := vdrs.AddWeight(nodeID, staker.Weight); err != nil {
				delegatorIterator.Release()
				return nil, err
			}
		}
		delegatorIterator.Release()
	}
	return vdrs, nil
}

<<<<<<< HEAD
func (s *state) syncGenesis(genesisBlk stateless.Block, genesis *genesis.State) error {
=======
func (s *state) syncGenesis(genesisBlk *blocks.CommitBlock, genesis *genesis.State) error {
>>>>>>> 4af12f69
	genesisBlkID := genesisBlk.ID()
	s.SetLastAccepted(genesisBlkID)
	s.SetTimestamp(time.Unix(int64(genesis.Timestamp), 0))
	s.SetCurrentSupply(genesis.InitialSupply)
	s.AddStatelessBlock(genesisBlk, choices.Accepted)

	// Persist UTXOs that exist at genesis
	for _, utxo := range genesis.UTXOs {
		s.AddUTXO(utxo)
	}

	// Persist primary network validator set at genesis
	for _, vdrTx := range genesis.Validators {
		tx, ok := vdrTx.Unsigned.(*txs.AddValidatorTx)
		if !ok {
			return fmt.Errorf("expected tx type *txs.AddValidatorTx but got %T", vdrTx.Unsigned)
		}

		stakeAmount := tx.Validator.Wght
		stakeDuration := tx.Validator.Duration()
		currentSupply := s.GetCurrentSupply()

		potentialReward := s.rewards.Calculate(
			stakeDuration,
			stakeAmount,
			currentSupply,
		)
		newCurrentSupply, err := math.Add64(currentSupply, potentialReward)
		if err != nil {
			return err
		}

		staker := NewPrimaryNetworkStaker(vdrTx.ID(), &tx.Validator)
		staker.PotentialReward = potentialReward
		staker.NextTime = staker.EndTime
		staker.Priority = PrimaryNetworkValidatorCurrentPriority

		s.PutCurrentValidator(staker)
		s.AddTx(vdrTx, status.Committed)
		s.SetCurrentSupply(newCurrentSupply)
	}

	for _, chain := range genesis.Chains {
		unsignedChain, ok := chain.Unsigned.(*txs.CreateChainTx)
		if !ok {
			return fmt.Errorf("expected tx type *txs.CreateChainTx but got %T", chain.Unsigned)
		}

		// Ensure all chains that the genesis bytes say to create have the right
		// network ID
		if unsignedChain.NetworkID != s.ctx.NetworkID {
			return avax.ErrWrongNetworkID
		}

		s.AddChain(chain)
		s.AddTx(chain, status.Committed)
	}
	return s.write(0)
}

// Load pulls data previously stored on disk that is expected to be in
// memory.
func (s *state) load() error {
	errs := wrappers.Errs{}
	errs.Add(
		s.loadMetadata(),
		s.loadCurrentValidators(),
		s.loadPendingValidators(),
	)
	return errs.Err
}

func (s *state) loadMetadata() error {
	timestamp, err := database.GetTimestamp(s.singletonDB, timestampKey)
	if err != nil {
		return err
	}
	s.originalTimestamp = timestamp
	s.SetTimestamp(timestamp)

	currentSupply, err := database.GetUInt64(s.singletonDB, currentSupplyKey)
	if err != nil {
		return err
	}
	s.originalCurrentSupply = currentSupply
	s.SetCurrentSupply(currentSupply)

	lastAccepted, err := database.GetID(s.singletonDB, lastAcceptedKey)
	if err != nil {
		return err
	}
	s.persistedLastAccepted = lastAccepted
	s.lastAccepted = lastAccepted
	return nil
}

func (s *state) loadCurrentValidators() error {
	s.currentStakers = newBaseStakers()

	validatorIt := s.currentValidatorList.NewIterator()
	defer validatorIt.Release()
	for validatorIt.Next() {
		txIDBytes := validatorIt.Key()
		txID, err := ids.ToID(txIDBytes)
		if err != nil {
			return err
		}
		tx, _, err := s.GetTx(txID)
		if err != nil {
			return err
		}

		uptimeBytes := validatorIt.Value()
		uptime := &uptimeAndReward{
			txID: txID,
		}
		if _, err := txs.Codec.Unmarshal(uptimeBytes, uptime); err != nil {
			return err
		}
		uptime.lastUpdated = time.Unix(int64(uptime.LastUpdated), 0)

		addValidatorTx, ok := tx.Unsigned.(*txs.AddValidatorTx)
		if !ok {
			return fmt.Errorf("expected tx type *txs.AddValidatorTx but got %T", tx.Unsigned)
		}

		staker := NewPrimaryNetworkStaker(txID, &addValidatorTx.Validator)
		staker.PotentialReward = uptime.PotentialReward
		staker.NextTime = staker.EndTime
		staker.Priority = PrimaryNetworkValidatorCurrentPriority

		validator := s.currentStakers.getOrCreateValidator(staker.SubnetID, staker.NodeID)
		validator.validator = staker

		s.currentStakers.stakers.ReplaceOrInsert(staker)

		s.uptimes[addValidatorTx.Validator.NodeID] = uptime
	}

	if err := validatorIt.Error(); err != nil {
		return err
	}

	delegatorIt := s.currentDelegatorList.NewIterator()
	defer delegatorIt.Release()
	for delegatorIt.Next() {
		txIDBytes := delegatorIt.Key()
		txID, err := ids.ToID(txIDBytes)
		if err != nil {
			return err
		}
		tx, _, err := s.GetTx(txID)
		if err != nil {
			return err
		}

		potentialRewardBytes := delegatorIt.Value()
		potentialReward, err := database.ParseUInt64(potentialRewardBytes)
		if err != nil {
			return err
		}

		addDelegatorTx, ok := tx.Unsigned.(*txs.AddDelegatorTx)
		if !ok {
			return fmt.Errorf("expected tx type *txs.AddDelegatorTx but got %T", tx.Unsigned)
		}

		staker := NewPrimaryNetworkStaker(txID, &addDelegatorTx.Validator)
		staker.PotentialReward = potentialReward
		staker.NextTime = staker.EndTime
		staker.Priority = PrimaryNetworkDelegatorCurrentPriority

		validator := s.currentStakers.getOrCreateValidator(staker.SubnetID, staker.NodeID)
		if validator.delegators == nil {
			validator.delegators = btree.New(defaultTreeDegree)
		}
		validator.delegators.ReplaceOrInsert(staker)

		s.currentStakers.stakers.ReplaceOrInsert(staker)
	}
	if err := delegatorIt.Error(); err != nil {
		return err
	}

	subnetValidatorIt := s.currentSubnetValidatorList.NewIterator()
	defer subnetValidatorIt.Release()
	for subnetValidatorIt.Next() {
		txIDBytes := subnetValidatorIt.Key()
		txID, err := ids.ToID(txIDBytes)
		if err != nil {
			return err
		}
		tx, _, err := s.GetTx(txID)
		if err != nil {
			return err
		}

		addSubnetValidatorTx, ok := tx.Unsigned.(*txs.AddSubnetValidatorTx)
		if !ok {
			return fmt.Errorf("expected tx type *txs.AddSubnetValidatorTx but got %T", tx.Unsigned)
		}

		staker := NewSubnetStaker(txID, &addSubnetValidatorTx.Validator)
		staker.NextTime = staker.EndTime
		staker.Priority = SubnetValidatorCurrentPriority

		validator := s.currentStakers.getOrCreateValidator(staker.SubnetID, staker.NodeID)
		validator.validator = staker

		s.currentStakers.stakers.ReplaceOrInsert(staker)
	}
	return subnetValidatorIt.Error()
}

func (s *state) loadPendingValidators() error {
	s.pendingStakers = newBaseStakers()

	validatorIt := s.pendingValidatorList.NewIterator()
	defer validatorIt.Release()
	for validatorIt.Next() {
		txIDBytes := validatorIt.Key()
		txID, err := ids.ToID(txIDBytes)
		if err != nil {
			return err
		}
		tx, _, err := s.GetTx(txID)
		if err != nil {
			return err
		}

		addValidatorTx, ok := tx.Unsigned.(*txs.AddValidatorTx)
		if !ok {
			return fmt.Errorf("expected tx type *txs.AddValidatorTx but got %T", tx.Unsigned)
		}

		staker := NewPrimaryNetworkStaker(txID, &addValidatorTx.Validator)
		staker.NextTime = staker.StartTime
		staker.Priority = PrimaryNetworkValidatorPendingPriority

		validator := s.pendingStakers.getOrCreateValidator(staker.SubnetID, staker.NodeID)
		validator.validator = staker

		s.pendingStakers.stakers.ReplaceOrInsert(staker)
	}
	if err := validatorIt.Error(); err != nil {
		return err
	}

	delegatorIt := s.pendingDelegatorList.NewIterator()
	defer delegatorIt.Release()
	for delegatorIt.Next() {
		txIDBytes := delegatorIt.Key()
		txID, err := ids.ToID(txIDBytes)
		if err != nil {
			return err
		}
		tx, _, err := s.GetTx(txID)
		if err != nil {
			return err
		}

		addDelegatorTx, ok := tx.Unsigned.(*txs.AddDelegatorTx)
		if !ok {
			return fmt.Errorf("expected tx type *txs.AddDelegatorTx but got %T", tx.Unsigned)
		}

		staker := NewPrimaryNetworkStaker(txID, &addDelegatorTx.Validator)
		staker.NextTime = staker.StartTime
		staker.Priority = PrimaryNetworkDelegatorPendingPriority

		validator := s.pendingStakers.getOrCreateValidator(staker.SubnetID, staker.NodeID)
		if validator.delegators == nil {
			validator.delegators = btree.New(defaultTreeDegree)
		}
		validator.delegators.ReplaceOrInsert(staker)

		s.pendingStakers.stakers.ReplaceOrInsert(staker)
	}
	if err := delegatorIt.Error(); err != nil {
		return err
	}

	subnetValidatorIt := s.pendingSubnetValidatorList.NewIterator()
	defer subnetValidatorIt.Release()
	for subnetValidatorIt.Next() {
		txIDBytes := subnetValidatorIt.Key()
		txID, err := ids.ToID(txIDBytes)
		if err != nil {
			return err
		}
		tx, _, err := s.GetTx(txID)
		if err != nil {
			return err
		}

		addSubnetValidatorTx, ok := tx.Unsigned.(*txs.AddSubnetValidatorTx)
		if !ok {
			return fmt.Errorf("expected tx type *txs.AddSubnetValidatorTx but got %T", tx.Unsigned)
		}

		staker := NewSubnetStaker(txID, &addSubnetValidatorTx.Validator)
		staker.NextTime = staker.StartTime
		staker.Priority = SubnetValidatorPendingPriority

		validator := s.pendingStakers.getOrCreateValidator(staker.SubnetID, staker.NodeID)
		validator.validator = staker

		s.pendingStakers.stakers.ReplaceOrInsert(staker)
	}
	return subnetValidatorIt.Error()
}

func (s *state) write(height uint64) error {
	errs := wrappers.Errs{}
	errs.Add(
		s.writeBlocks(),
		s.writeCurrentPrimaryNetworkStakers(height),
		s.writeCurrentSubnetStakers(height),
		s.writePendingPrimaryNetworkStakers(),
		s.writePendingSubnetStakers(),
		s.writeUptimes(),
		s.writeTXs(),
		s.writeRewardUTXOs(),
		s.writeUTXOs(),
		s.writeSubnets(),
		s.writeChains(),
		s.writeMetadata(),
	)
	return errs.Err
}

func (s *state) sync(genesis []byte) error {
	shouldInit, err := s.shouldInit()
	if err != nil {
		return fmt.Errorf(
			"failed to check if the database is initialized: %w",
			err,
		)
	}

	// If the database is empty, create the platform chain anew using the
	// provided genesis state
	if shouldInit {
		if err := s.init(genesis); err != nil {
			return fmt.Errorf(
				"failed to initialize the database: %w",
				err,
			)
		}
	}

	if err := s.load(); err != nil {
		return fmt.Errorf(
			"failed to load the database state: %w",
			err,
		)
	}
	return nil
}

func (s *state) init(genesisBytes []byte) error {
	// Create the genesis block and save it as being accepted (We don't do
	// genesisBlock.Accept() because then it'd look for genesisBlock's
	// non-existent parent)
	genesisID := hashing.ComputeHash256Array(genesisBytes)
<<<<<<< HEAD
	genesisBlock, err := stateless.NewCommitBlock(
		stateless.ApricotVersion,
		0, // timestamp
=======
	genesisBlock, err := blocks.NewCommitBlock(
>>>>>>> 4af12f69
		genesisID,
		0, // height
	)
	if err != nil {
		return err
	}

	genesisState, err := genesis.ParseState(genesisBytes)
	if err != nil {
		return err
	}
	if err := s.syncGenesis(genesisBlock, genesisState); err != nil {
		return err
	}

	if err := s.doneInit(); err != nil {
		return err
	}

	return s.Commit()
}

func (s *state) Commit() error {
	defer s.Abort()
	batch, err := s.CommitBatch()
	if err != nil {
		return err
	}
	return batch.Write()
}

func (s *state) Abort() {
	s.baseDB.Abort()
}

func (s *state) CommitBatch() (database.Batch, error) {
	if err := s.write(s.currentHeight); err != nil {
		return nil, err
	}
	return s.baseDB.CommitBatch()
}

func (s *state) writeBlocks() error {
	for blkID, stateBlk := range s.addedBlocks {
		var (
			blkID = blkID
			sblk  = stateBlk
		)

<<<<<<< HEAD
		// Note that here we are marshalling a stateBlk, not stateless.Block.
		// We use stateless.ApricotVersion for backward compatibility
		blkBytes, err := stateless.GenesisCodec.Marshal(version.StateVersion, &sblk)
=======
		// Note: blocks to be stored are verified, so it's safe to marshal them with GenesisCodec
		blockBytes, err := blocks.GenesisCodec.Marshal(txs.Version, &sblk)
>>>>>>> 4af12f69
		if err != nil {
			return fmt.Errorf("failed to marshal block %s to store with: %w", blkID, err)
		}

		delete(s.addedBlocks, blkID)
		s.blockCache.Put(blkID, stateBlk)
		if err = s.blockDB.Put(blkID[:], blkBytes); err != nil {
			return fmt.Errorf("failed to write block %s with: %w", blkID, err)
		}
	}
	return nil
}

func (s *state) writeCurrentPrimaryNetworkStakers(height uint64) error {
	validatorDiffs, exists := s.currentStakers.validatorDiffs[constants.PrimaryNetworkID]
	if !exists {
		// If there are no validator changes, we shouldn't update any diffs.
		return nil
	}

	prefixStruct := heightWithSubnet{
		Height:   height,
		SubnetID: constants.PrimaryNetworkID,
	}
	prefixBytes, err := genesis.Codec.Marshal(version.StateVersion, prefixStruct)
	if err != nil {
		return fmt.Errorf("failed to create prefix bytes: %w", err)
	}
	rawDiffDB := prefixdb.New(prefixBytes, s.validatorDiffsDB)
	diffDB := linkeddb.NewDefault(rawDiffDB)

	weightDiffs := make(map[ids.NodeID]*ValidatorWeightDiff)
	for nodeID, validatorDiff := range validatorDiffs {
		weightDiff := &ValidatorWeightDiff{}
		if validatorDiff.validatorModified {
			staker := validatorDiff.validator

			weightDiff.Decrease = validatorDiff.validatorDeleted
			weightDiff.Amount = staker.Weight

			if validatorDiff.validatorDeleted {
				if err := s.currentValidatorList.Delete(staker.TxID[:]); err != nil {
					return fmt.Errorf("failed to delete current staker: %w", err)
				}

				delete(s.uptimes, nodeID)
				delete(s.updatedUptimes, nodeID)
			} else {
				vdr := &uptimeAndReward{
					txID:        staker.TxID,
					lastUpdated: staker.StartTime,

					UpDuration:      0,
					LastUpdated:     uint64(staker.StartTime.Unix()),
					PotentialReward: staker.PotentialReward,
				}

				vdrBytes, err := genesis.Codec.Marshal(version.StateVersion, vdr)
				if err != nil {
					return fmt.Errorf("failed to serialize current validator: %w", err)
				}

				if err = s.currentValidatorList.Put(staker.TxID[:], vdrBytes); err != nil {
					return fmt.Errorf("failed to write current validator to list: %w", err)
				}

				s.uptimes[nodeID] = vdr
			}
		}

		addedDelegatorIterator := NewTreeIterator(validatorDiff.addedDelegators)
		for addedDelegatorIterator.Next() {
			staker := addedDelegatorIterator.Value()

			if err := weightDiff.Add(false, staker.Weight); err != nil {
				addedDelegatorIterator.Release()
				return fmt.Errorf("failed to increase node weight diff: %w", err)
			}

			if err := database.PutUInt64(s.currentDelegatorList, staker.TxID[:], staker.PotentialReward); err != nil {
				addedDelegatorIterator.Release()
				return fmt.Errorf("failed to write current delegator to list: %w", err)
			}
		}
		addedDelegatorIterator.Release()

		for _, staker := range validatorDiff.deletedDelegators {
			if err := weightDiff.Add(true, staker.Weight); err != nil {
				return fmt.Errorf("failed to decrease node weight diff: %w", err)
			}

			if err := s.currentDelegatorList.Delete(staker.TxID[:]); err != nil {
				return fmt.Errorf("failed to delete current staker: %w", err)
			}
		}

		if weightDiff.Amount == 0 {
			continue
		}
		weightDiffs[nodeID] = weightDiff

		weightDiffBytes, err := genesis.Codec.Marshal(version.StateVersion, weightDiff)
		if err != nil {
			return fmt.Errorf("failed to serialize validator weight diff: %w", err)
		}

		// Copy so value passed into [Put] doesn't get overwritten next
		// iteration
		nodeID := nodeID
		if err := diffDB.Put(nodeID[:], weightDiffBytes); err != nil {
			return err
		}

		// TODO: Move the validator set management out of the state package
		if weightDiff.Decrease {
			err = s.cfg.Validators.RemoveWeight(constants.PrimaryNetworkID, nodeID, weightDiff.Amount)
		} else {
			err = s.cfg.Validators.AddWeight(constants.PrimaryNetworkID, nodeID, weightDiff.Amount)
		}
		if err != nil {
			return fmt.Errorf("failed to update validator weight: %w", err)
		}
	}
	s.validatorDiffsCache.Put(string(prefixBytes), weightDiffs)

	// TODO: Move validator set management out of the state package
	//
	// Attempt to update the stake metrics
	primaryValidators, ok := s.cfg.Validators.GetValidators(constants.PrimaryNetworkID)
	if !ok {
		return nil
	}
	weight, _ := primaryValidators.GetWeight(s.ctx.NodeID)
	s.metrics.SetLocalStake(float64(weight))
	s.metrics.SetTotalStake(float64(primaryValidators.Weight()))
	return nil
}

func (s *state) writeCurrentSubnetStakers(height uint64) error {
	for subnetID, subnetValidatorDiffs := range s.currentStakers.validatorDiffs {
		delete(s.currentStakers.validatorDiffs, subnetID)

		if subnetID == constants.PrimaryNetworkID {
			// It is assumed that this case is handled separately before calling
			// this function.
			continue
		}

		prefixStruct := heightWithSubnet{
			Height:   height,
			SubnetID: subnetID,
		}
		prefixBytes, err := genesis.Codec.Marshal(version.StateVersion, prefixStruct)
		if err != nil {
			return fmt.Errorf("failed to create prefix bytes: %w", err)
		}
		rawDiffDB := prefixdb.New(prefixBytes, s.validatorDiffsDB)
		diffDB := linkeddb.NewDefault(rawDiffDB)

		weightDiffs := make(map[ids.NodeID]*ValidatorWeightDiff)
		for nodeID, validatorDiff := range subnetValidatorDiffs {
			weightDiff := &ValidatorWeightDiff{}
			if validatorDiff.validatorModified {
				staker := validatorDiff.validator

				weightDiff.Decrease = validatorDiff.validatorDeleted
				weightDiff.Amount = staker.Weight

				if validatorDiff.validatorDeleted {
					err = s.currentSubnetValidatorList.Delete(staker.TxID[:])
				} else {
					err = s.currentSubnetValidatorList.Put(staker.TxID[:], nil)
				}
				if err != nil {
					return fmt.Errorf("failed to update current subnet staker: %w", err)
				}
			}

			// TODO: manage subnet delegators here

			if weightDiff.Amount == 0 {
				continue
			}
			weightDiffs[nodeID] = weightDiff

			weightDiffBytes, err := genesis.Codec.Marshal(version.StateVersion, weightDiff)
			if err != nil {
				return fmt.Errorf("failed to serialize validator weight diff: %w", err)
			}

			// Copy so value passed into [Put] doesn't get overwritten next
			// iteration
			nodeID := nodeID
			if err := diffDB.Put(nodeID[:], weightDiffBytes); err != nil {
				return err
			}

			// TODO: Move the validator set management out of the state package
			if s.cfg.WhitelistedSubnets.Contains(subnetID) {
				if weightDiff.Decrease {
					err = s.cfg.Validators.RemoveWeight(subnetID, nodeID, weightDiff.Amount)
				} else {
					err = s.cfg.Validators.AddWeight(subnetID, nodeID, weightDiff.Amount)
				}
				if err != nil {
					return fmt.Errorf("failed to update validator weight: %w", err)
				}
			}
		}
		s.validatorDiffsCache.Put(string(prefixBytes), weightDiffs)
	}
	return nil
}

func (s *state) writePendingPrimaryNetworkStakers() error {
	for _, validatorDiff := range s.pendingStakers.validatorDiffs[constants.PrimaryNetworkID] {
		if validatorDiff.validatorModified {
			staker := validatorDiff.validator

			var err error
			if validatorDiff.validatorDeleted {
				err = s.pendingValidatorList.Delete(staker.TxID[:])
			} else {
				err = s.pendingValidatorList.Put(staker.TxID[:], nil)
			}
			if err != nil {
				return fmt.Errorf("failed to update pending primary network staker: %w", err)
			}
		}

		addedDelegatorIterator := NewTreeIterator(validatorDiff.addedDelegators)
		for addedDelegatorIterator.Next() {
			staker := addedDelegatorIterator.Value()

			if err := s.pendingDelegatorList.Put(staker.TxID[:], nil); err != nil {
				addedDelegatorIterator.Release()
				return fmt.Errorf("failed to write pending delegator to list: %w", err)
			}
		}
		addedDelegatorIterator.Release()

		for _, staker := range validatorDiff.deletedDelegators {
			if err := s.pendingDelegatorList.Delete(staker.TxID[:]); err != nil {
				return fmt.Errorf("failed to delete pending delegator: %w", err)
			}
		}
	}
	return nil
}

func (s *state) writePendingSubnetStakers() error {
	for subnetID, subnetValidatorDiffs := range s.pendingStakers.validatorDiffs {
		delete(s.pendingStakers.validatorDiffs, subnetID)

		if subnetID == constants.PrimaryNetworkID {
			// It is assumed that this case is handled separately before calling
			// this function.
			continue
		}

		for _, validatorDiff := range subnetValidatorDiffs {
			if validatorDiff.validatorModified {
				staker := validatorDiff.validator

				var err error
				if validatorDiff.validatorDeleted {
					err = s.pendingSubnetValidatorList.Delete(staker.TxID[:])
				} else {
					err = s.pendingSubnetValidatorList.Put(staker.TxID[:], nil)
				}
				if err != nil {
					return fmt.Errorf("failed to update pending subnet staker: %w", err)
				}
			}

			// TODO: manage subnet delegators here
		}
	}
	return nil
}

func (s *state) writeUptimes() error {
	for nodeID := range s.updatedUptimes {
		delete(s.updatedUptimes, nodeID)

		uptime := s.uptimes[nodeID]
		uptime.LastUpdated = uint64(uptime.lastUpdated.Unix())

		uptimeBytes, err := genesis.Codec.Marshal(version.StateVersion, uptime)
		if err != nil {
			return fmt.Errorf("failed to serialize uptime: %w", err)
		}

		if err := s.currentValidatorList.Put(uptime.txID[:], uptimeBytes); err != nil {
			return fmt.Errorf("failed to write uptime: %w", err)
		}
	}
	return nil
}

func (s *state) writeTXs() error {
	for txID, txStatus := range s.addedTxs {
		txID := txID

		stx := txBytesAndStatus{
			Tx:     txStatus.tx.Bytes(),
			Status: txStatus.status,
		}

		// Note that we're serializing a [txBytesAndStatus] here, not a
		// *txs.Tx, so we don't use [txs.Codec].
		txBytes, err := genesis.Codec.Marshal(version.StateVersion, &stx)
		if err != nil {
			return fmt.Errorf("failed to serialize tx: %w", err)
		}

		delete(s.addedTxs, txID)
		s.txCache.Put(txID, txStatus)
		if err := s.txDB.Put(txID[:], txBytes); err != nil {
			return fmt.Errorf("failed to add tx: %w", err)
		}
	}
	return nil
}

func (s *state) writeRewardUTXOs() error {
	for txID, utxos := range s.addedRewardUTXOs {
		delete(s.addedRewardUTXOs, txID)
		s.rewardUTXOsCache.Put(txID, utxos)
		rawTxDB := prefixdb.New(txID[:], s.rewardUTXODB)
		txDB := linkeddb.NewDefault(rawTxDB)

		for _, utxo := range utxos {
			utxoBytes, err := genesis.Codec.Marshal(version.StateVersion, utxo)
			if err != nil {
				return fmt.Errorf("failed to serialize reward UTXO: %w", err)
			}
			utxoID := utxo.InputID()
			if err := txDB.Put(utxoID[:], utxoBytes); err != nil {
				return fmt.Errorf("failed to add reward UTXO: %w", err)
			}
		}
	}
	return nil
}

func (s *state) writeUTXOs() error {
	for utxoID, utxo := range s.modifiedUTXOs {
		delete(s.modifiedUTXOs, utxoID)

		if utxo == nil {
			if err := s.utxoState.DeleteUTXO(utxoID); err != nil {
				return fmt.Errorf("failed to delete UTXO: %w", err)
			}
			continue
		}
		if err := s.utxoState.PutUTXO(utxo); err != nil {
			return fmt.Errorf("failed to add UTXO: %w", err)
		}
	}
	return nil
}

func (s *state) writeSubnets() error {
	for _, subnet := range s.addedSubnets {
		subnetID := subnet.ID()

		if err := s.subnetDB.Put(subnetID[:], nil); err != nil {
			return fmt.Errorf("failed to write subnet: %w", err)
		}
	}
	s.addedSubnets = nil
	return nil
}

func (s *state) writeChains() error {
	for subnetID, chains := range s.addedChains {
		for _, chain := range chains {
			chainDB := s.getChainDB(subnetID)

			chainID := chain.ID()
			if err := chainDB.Put(chainID[:], nil); err != nil {
				return fmt.Errorf("failed to write chain: %w", err)
			}
		}
		delete(s.addedChains, subnetID)
	}
	return nil
}

func (s *state) writeMetadata() error {
	if !s.originalTimestamp.Equal(s.timestamp) {
		if err := database.PutTimestamp(s.singletonDB, timestampKey, s.timestamp); err != nil {
			return fmt.Errorf("failed to write timestamp: %w", err)
		}
		s.originalTimestamp = s.timestamp
	}
	if s.originalCurrentSupply != s.currentSupply {
		if err := database.PutUInt64(s.singletonDB, currentSupplyKey, s.currentSupply); err != nil {
			return fmt.Errorf("failed to write current supply: %w", err)
		}
		s.originalCurrentSupply = s.currentSupply
	}
	if s.persistedLastAccepted != s.lastAccepted {
		if err := database.PutID(s.singletonDB, lastAcceptedKey, s.lastAccepted); err != nil {
			return fmt.Errorf("failed to write last accepted: %w", err)
		}
		s.persistedLastAccepted = s.lastAccepted
	}
	return nil
}

func (s *state) Close() error {
	errs := wrappers.Errs{}
	errs.Add(
		s.pendingSubnetValidatorBaseDB.Close(),
		s.pendingDelegatorBaseDB.Close(),
		s.pendingValidatorBaseDB.Close(),
		s.pendingValidatorsDB.Close(),
		s.currentSubnetValidatorBaseDB.Close(),
		s.currentDelegatorBaseDB.Close(),
		s.currentValidatorBaseDB.Close(),
		s.currentValidatorsDB.Close(),
		s.validatorsDB.Close(),
		s.txDB.Close(),
		s.rewardUTXODB.Close(),
		s.utxoDB.Close(),
		s.subnetBaseDB.Close(),
		s.chainDB.Close(),
		s.singletonDB.Close(),
		s.blockDB.Close(),
	)
	return errs.Err
}<|MERGE_RESOLUTION|>--- conflicted
+++ resolved
@@ -28,12 +28,8 @@
 	"github.com/ava-labs/avalanchego/utils/math"
 	"github.com/ava-labs/avalanchego/utils/wrappers"
 	"github.com/ava-labs/avalanchego/vms/components/avax"
-<<<<<<< HEAD
-	"github.com/ava-labs/avalanchego/vms/platformvm/blocks/stateful/version"
-	"github.com/ava-labs/avalanchego/vms/platformvm/blocks/stateless"
-=======
 	"github.com/ava-labs/avalanchego/vms/platformvm/blocks"
->>>>>>> 4af12f69
+	"github.com/ava-labs/avalanchego/vms/platformvm/blocks/executor/version"
 	"github.com/ava-labs/avalanchego/vms/platformvm/config"
 	"github.com/ava-labs/avalanchego/vms/platformvm/genesis"
 	"github.com/ava-labs/avalanchego/vms/platformvm/metrics"
@@ -835,11 +831,7 @@
 	return vdrs, nil
 }
 
-<<<<<<< HEAD
-func (s *state) syncGenesis(genesisBlk stateless.Block, genesis *genesis.State) error {
-=======
-func (s *state) syncGenesis(genesisBlk *blocks.CommitBlock, genesis *genesis.State) error {
->>>>>>> 4af12f69
+func (s *state) syncGenesis(genesisBlk blocks.Block, genesis *genesis.State) error {
 	genesisBlkID := genesisBlk.ID()
 	s.SetLastAccepted(genesisBlkID)
 	s.SetTimestamp(time.Unix(int64(genesis.Timestamp), 0))
@@ -1205,13 +1197,9 @@
 	// genesisBlock.Accept() because then it'd look for genesisBlock's
 	// non-existent parent)
 	genesisID := hashing.ComputeHash256Array(genesisBytes)
-<<<<<<< HEAD
-	genesisBlock, err := stateless.NewCommitBlock(
-		stateless.ApricotVersion,
+	genesisBlock, err := blocks.NewCommitBlock(
+		blocks.ApricotVersion,
 		0, // timestamp
-=======
-	genesisBlock, err := blocks.NewCommitBlock(
->>>>>>> 4af12f69
 		genesisID,
 		0, // height
 	)
@@ -1261,21 +1249,16 @@
 			sblk  = stateBlk
 		)
 
-<<<<<<< HEAD
 		// Note that here we are marshalling a stateBlk, not stateless.Block.
 		// We use stateless.ApricotVersion for backward compatibility
-		blkBytes, err := stateless.GenesisCodec.Marshal(version.StateVersion, &sblk)
-=======
-		// Note: blocks to be stored are verified, so it's safe to marshal them with GenesisCodec
-		blockBytes, err := blocks.GenesisCodec.Marshal(txs.Version, &sblk)
->>>>>>> 4af12f69
+		blockBytes, err := blocks.GenesisCodec.Marshal(version.StateVersion, &sblk)
 		if err != nil {
 			return fmt.Errorf("failed to marshal block %s to store with: %w", blkID, err)
 		}
 
 		delete(s.addedBlocks, blkID)
 		s.blockCache.Put(blkID, stateBlk)
-		if err = s.blockDB.Put(blkID[:], blkBytes); err != nil {
+		if err = s.blockDB.Put(blkID[:], blockBytes); err != nil {
 			return fmt.Errorf("failed to write block %s with: %w", blkID, err)
 		}
 	}
