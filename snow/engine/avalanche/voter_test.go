--- conflicted
+++ resolved
@@ -14,11 +14,7 @@
 )
 
 func TestVotingFinishesWithAbandonedDep(t *testing.T) {
-<<<<<<< HEAD
-	bootCfg, engCfg := DefaultConfig()
-=======
 	_, bootCfg, engCfg := DefaultConfig()
->>>>>>> 62bd7cd5
 	mngr := vertex.NewTestManager(t)
 	bootCfg.Manager = mngr
 	engCfg.Manager = mngr
@@ -110,11 +106,7 @@
 }
 
 func TestVotingFinishesWithAbandonDepMiddleRequest(t *testing.T) {
-<<<<<<< HEAD
-	bootCfg, engCfg := DefaultConfig()
-=======
 	_, bootCfg, engCfg := DefaultConfig()
->>>>>>> 62bd7cd5
 	mngr := vertex.NewTestManager(t)
 	bootCfg.Manager = mngr
 	engCfg.Manager = mngr
@@ -249,11 +241,7 @@
 }
 
 func TestSharedDependency(t *testing.T) {
-<<<<<<< HEAD
-	bootCfg, engCfg := DefaultConfig()
-=======
 	_, bootCfg, engCfg := DefaultConfig()
->>>>>>> 62bd7cd5
 	mngr := vertex.NewTestManager(t)
 	bootCfg.Manager = mngr
 	engCfg.Manager = mngr
