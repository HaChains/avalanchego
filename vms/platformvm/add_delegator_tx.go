--- conflicted
+++ resolved
@@ -17,14 +17,9 @@
 	"github.com/ava-labs/avalanchego/vms/platformvm/state"
 	"github.com/ava-labs/avalanchego/vms/platformvm/transactions/signed"
 	"github.com/ava-labs/avalanchego/vms/platformvm/transactions/unsigned"
-<<<<<<< HEAD
 	"github.com/ava-labs/avalanchego/vms/platformvm/utxos"
-	"github.com/ava-labs/avalanchego/vms/platformvm/validators"
-=======
-	"github.com/ava-labs/avalanchego/vms/secp256k1fx"
 
 	pChainValidator "github.com/ava-labs/avalanchego/vms/platformvm/validator"
->>>>>>> 6e0d5cce
 )
 
 var (
@@ -226,51 +221,6 @@
 	return tx.StartTime().After(vm.clock.Time())
 }
 
-<<<<<<< HEAD
-=======
-// Creates a new transaction
-func (vm *VM) newAddDelegatorTx(
-	stakeAmt, // Amount the delegator stakes
-	startTime, // Unix time they start delegating
-	endTime uint64, // Unix time they stop delegating
-	nodeID ids.NodeID, // ID of the node we are delegating to
-	rewardAddress ids.ShortID, // Address to send reward to, if applicable
-	keys []*crypto.PrivateKeySECP256K1R, // Keys providing the staked tokens
-	changeAddr ids.ShortID, // Address to send change to, if there is any
-) (*signed.Tx, error) {
-	ins, unlockedOuts, lockedOuts, signers, err := vm.stake(keys, stakeAmt, vm.AddStakerTxFee, changeAddr)
-	if err != nil {
-		return nil, fmt.Errorf("couldn't generate tx inputs/outputs: %w", err)
-	}
-	// Create the tx
-	utx := &unsigned.AddDelegatorTx{
-		BaseTx: unsigned.BaseTx{BaseTx: avax.BaseTx{
-			NetworkID:    vm.ctx.NetworkID,
-			BlockchainID: vm.ctx.ChainID,
-			Ins:          ins,
-			Outs:         unlockedOuts,
-		}},
-		Validator: pChainValidator.Validator{
-			NodeID: nodeID,
-			Start:  startTime,
-			End:    endTime,
-			Wght:   stakeAmt,
-		},
-		Stake: lockedOuts,
-		RewardsOwner: &secp256k1fx.OutputOwners{
-			Locktime:  0,
-			Threshold: 1,
-			Addrs:     []ids.ShortID{rewardAddress},
-		},
-	}
-	tx := &signed.Tx{Unsigned: utx}
-	if err := tx.Sign(Codec, signers); err != nil {
-		return nil, err
-	}
-	return tx, utx.SyntacticVerify(vm.ctx)
-}
-
->>>>>>> 6e0d5cce
 // CanDelegate returns if the [new] delegator can be added to a validator who
 // has [current] and [pending] delegators. [currentStake] is the current amount
 // of stake on the validator, include the [current] delegators. [maximumStake]
