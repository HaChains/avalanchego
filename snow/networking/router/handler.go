// Copyright (C) 2019-2021, Ava Labs, Inc. All rights reserved.
// See the file LICENSE for licensing terms.

package router

import (
	"errors"
	"fmt"
	"sync"
	"time"

	"github.com/ava-labs/avalanchego/ids"
	"github.com/ava-labs/avalanchego/message"
	"github.com/ava-labs/avalanchego/snow"

	"github.com/ava-labs/avalanchego/snow/engine/common"
	"github.com/ava-labs/avalanchego/snow/networking/tracker"
	"github.com/ava-labs/avalanchego/snow/validators"
	"github.com/ava-labs/avalanchego/utils"
	"github.com/ava-labs/avalanchego/utils/constants"
	"github.com/ava-labs/avalanchego/utils/timer/mockable"
	"github.com/ava-labs/avalanchego/utils/uptime"
	"github.com/ava-labs/avalanchego/version"
)

const cpuHalflife = 15 * time.Second

var errDuplicatedContainerID = errors.New("inbound message contains duplicated container ID")

// Handler passes incoming messages from the network to the consensus engine.
// (Actually, it receives the incoming messages from a ChainRouter, but same difference.)
type Handler struct {
	ctx *snow.ConsensusContext
	// Useful for faking time in tests
	clock   mockable.Clock
	mc      message.Creator
	metrics handlerMetrics
	// The validator set that validates this chain
	validators validators.Set

	bootstrapper common.Engine
	engine       common.Engine

	// Closed when this handler and [engine] are done shutting down
	closed chan struct{}
	// Receives messages from the VM
	msgFromVMChan <-chan common.Message
	// Tracks CPU time spent processing messages from each node
	cpuTracker tracker.TimeTracker
	// Called in a goroutine when this handler/engine shuts down.
	// May be nil.
	onCloseF            func()
	unprocessedMsgsCond *sync.Cond
	// Holds messages that [engine] hasn't processed yet.
	// [unprocessedMsgsCond.L] must be held while accessing [unprocessedMsgs].
	unprocessedMsgs unprocessedMsgs
	closing         utils.AtomicBool
}

// Initialize this consensus handler
// [engine] must be initialized before initializing this handler
func NewHandler(
	mc message.Creator,
	ctx *snow.ConsensusContext,
	validators validators.Set,
	msgFromVMChan <-chan common.Message,
) (*Handler, error) {
	h := &Handler{
		ctx:                 ctx,
		mc:                  mc,
		closed:              make(chan struct{}),
		msgFromVMChan:       msgFromVMChan,
		validators:          validators,
		unprocessedMsgsCond: sync.NewCond(&sync.Mutex{}),
		cpuTracker:          tracker.NewCPUTracker(uptime.ContinuousFactory{}, cpuHalflife),
	}

	if err := h.metrics.Initialize("handler", h.ctx.Registerer); err != nil {
		return nil, fmt.Errorf("initializing handler metrics errored with: %s", err)
	}
	var err error
	h.unprocessedMsgs, err = newUnprocessedMsgs(h.ctx.Log, h.validators, h.cpuTracker, "handler", h.ctx.Registerer)
	return h, err
}

func (h *Handler) RegisterBootstrap(bootstrapper common.Engine) {
	h.bootstrapper = bootstrapper
}

func (h *Handler) RegisterEngine(engine common.Engine) {
	h.engine = engine
}

func (h *Handler) OnDoneBootstrapping(lastReqID uint32) error {
	lastReqID++
	return h.engine.Start(lastReqID)
}

// Context of this Handler
func (h *Handler) Context() *snow.ConsensusContext { return h.ctx }

// Engine returns the engine this handler dispatches to
func (h *Handler) Engine() common.Engine { return h.engine }

// SetEngine sets the engine for this handler to dispatch to
func (h *Handler) SetEngine(engine common.Engine) { h.engine = engine }

// Push the message onto the handler's queue
func (h *Handler) Push(msg message.InboundMessage) {
	nodeID := msg.NodeID()
	if nodeID == ids.ShortEmpty {
		// This should never happen
		h.ctx.Log.Warn("message does not have node ID of sender. Message: %s", msg)
	}

	h.unprocessedMsgsCond.L.Lock()
	defer h.unprocessedMsgsCond.L.Unlock()

	h.unprocessedMsgs.Push(msg)
	h.unprocessedMsgsCond.Signal()
}

// Dispatch waits for incoming messages from the router
// and, when they arrive, sends them to the consensus engine
func (h *Handler) Dispatch() {
	defer h.shutdown()

	// Handle messages from the VM
	go h.dispatchInternal()

	// Handle messages from the router
	for {
		// Wait until there is an unprocessed message
		h.unprocessedMsgsCond.L.Lock()
		for {
			if closing := h.closing.GetValue(); closing {
				h.unprocessedMsgsCond.L.Unlock()
				return
			}
			if h.unprocessedMsgs.Len() == 0 {
				// Signalled in [h.push] and [h.StartShutdown]
				h.unprocessedMsgsCond.Wait()
				continue
			}
			break
		}

		// Get the next message we should process
		msg := h.unprocessedMsgs.Pop()
		h.unprocessedMsgsCond.L.Unlock()

		// If this message's deadline has passed, don't process it.
		if expirationTime := msg.ExpirationTime(); !expirationTime.IsZero() && h.clock.Time().After(expirationTime) {
			nodeID := msg.NodeID()
			h.ctx.Log.Verbo("Dropping message from %s%s due to timeout. msg: %s",
				constants.NodeIDPrefix, nodeID, msg)
			h.metrics.expired.Inc()
			msg.OnFinishedHandling()
			continue
		}

		// Process the message.
		// If there was an error, shut down this chain
		if err := h.handleMsg(msg); err != nil {
			h.ctx.Log.Fatal("chain shutting down due to error %q while processing message: %s",
				err, msg)
			h.StartShutdown()
			return
		}
	}
}

// IsPeriodic returns true if this message is of a type that is sent on a
// periodic basis.
func isPeriodic(inMsg message.InboundMessage) bool {
	op := inMsg.Op()
	if op == message.AppGossip || op == message.GossipRequest {
		return true
	}
	if op != message.Put {
		return false
	}

	reqID := inMsg.Get(message.RequestID).(uint32)
	return reqID == constants.GossipMsgRequestID
}

// Dispatch a message to the consensus engine.
func (h *Handler) handleMsg(msg message.InboundMessage) error {
	startTime := h.clock.Time()

	isPeriodic := isPeriodic(msg)
	if isPeriodic {
		h.ctx.Log.Verbo("Forwarding message to consensus: %s", msg)
	} else {
		h.ctx.Log.Debug("Forwarding message to consensus: %s", msg)
	}

	h.ctx.Lock.Lock()
	defer h.ctx.Lock.Unlock()

	var (
		err        error
		op         = msg.Op()
		targetGear common.Engine
	)

	switch h.ctx.GetState() {
	case snow.Bootstrapping:
		targetGear = h.bootstrapper
	case snow.NormalOp:
		targetGear = h.engine
	default:
		return fmt.Errorf("unknown handler for state %v", h.ctx.GetState().String())
	}

	switch op {
	case message.Notify:
		vmMsg := msg.Get(message.VMMessage).(uint32)
		err = targetGear.Notify(common.Message(vmMsg))

	case message.GossipRequest:
		err = targetGear.Gossip()

	case message.Timeout:
		err = targetGear.Timeout()

	default:
		err = h.handleConsensusMsg(msg)
	}

	endTime := h.clock.Time()
	// If the message was caused by another node, track their CPU time.
	if op != message.Notify && op != message.GossipRequest && op != message.Timeout {
		nodeID := msg.NodeID()
		h.cpuTracker.UtilizeTime(nodeID, startTime, endTime)
	}

	// Track how long the operation took.
	histogram := h.metrics.messages[op]
	// TODO: should not be needed
	if histogram == nil {
		h.ctx.Log.Warn("could not find metric map for message type %s", op.String())
	} else {
		histogram.Observe(float64(endTime.Sub(startTime)))
	}

	msg.OnFinishedHandling()

	if isPeriodic {
		h.ctx.Log.Verbo("Finished handling message: %s", op)
	} else {
		h.ctx.Log.Debug("Finished handling message: %s", op)
	}
	return err
}

// Assumes [h.ctx.Lock] is locked
// Relevant fields in msgs must be validated before being dispatched to the engine.
// An invalid msg is logged and dropped silently since err would cause a chain shutdown.
func (h *Handler) handleConsensusMsg(msg message.InboundMessage) error {
	var targetGear common.Engine
	switch h.ctx.GetState() {
	case snow.Bootstrapping:
		targetGear = h.bootstrapper
	case snow.NormalOp:
		targetGear = h.engine
	default:
		return fmt.Errorf("unknown handler for state %v", h.ctx.GetState().String())
	}

	nodeID := msg.NodeID()
	switch msg.Op() {
	case message.GetAcceptedFrontier:
		reqID := msg.Get(message.RequestID).(uint32)
		return targetGear.GetAcceptedFrontier(nodeID, reqID)

	case message.AcceptedFrontier:
		reqID := msg.Get(message.RequestID).(uint32)
		containerIDs, err := getContainerIDs(msg)
		if err != nil {
			h.ctx.Log.Debug("Malformed message %s from (%s, %s, %d) dropped. Error: %s",
				msg.Op(), nodeID, h.ctx.ChainID, reqID, err)
			return targetGear.GetAcceptedFrontierFailed(nodeID, reqID)
		}
		return targetGear.AcceptedFrontier(nodeID, reqID, containerIDs)

	case message.GetAcceptedFrontierFailed:
		reqID := msg.Get(message.RequestID).(uint32)
		return targetGear.GetAcceptedFrontierFailed(nodeID, reqID)

	case message.GetAccepted:
		reqID := msg.Get(message.RequestID).(uint32)
		containerIDs, err := getContainerIDs(msg)
		if err != nil {
			h.ctx.Log.Debug("Malformed message %s from (%s, %s, %d) dropped. Error: %s",
				msg.Op(), nodeID, h.ctx.ChainID, reqID, err)
			return nil
		}
		return targetGear.GetAccepted(nodeID, reqID, containerIDs)

	case message.Accepted:
		reqID := msg.Get(message.RequestID).(uint32)
		containerIDs, err := getContainerIDs(msg)
		if err != nil {
			h.ctx.Log.Debug("Malformed message %s from (%s, %s, %d) dropped. Error: %s",
				msg.Op(), nodeID, h.ctx.ChainID, reqID, err)
			return targetGear.GetAcceptedFailed(nodeID, reqID)
		}
		return targetGear.Accepted(nodeID, reqID, containerIDs)

	case message.GetAcceptedFailed:
		reqID := msg.Get(message.RequestID).(uint32)
		return targetGear.GetAcceptedFailed(nodeID, reqID)

	case message.GetAncestors:
		reqID := msg.Get(message.RequestID).(uint32)
		containerID, err := ids.ToID(msg.Get(message.ContainerID).([]byte))
		if err != nil {
			h.ctx.Log.Debug("Malformed message %s from (%s, %s, %d) dropped. Error: %s",
				msg.Op(), nodeID, h.ctx.ChainID, reqID, err)
			return nil
		}
		return targetGear.GetAncestors(nodeID, reqID, containerID)

	case message.GetAncestorsFailed:
		reqID := msg.Get(message.RequestID).(uint32)
		return targetGear.GetAncestorsFailed(nodeID, reqID)

	case message.Ancestors:
		reqID := msg.Get(message.RequestID).(uint32)
		containers := msg.Get(message.MultiContainerBytes).([][]byte)
<<<<<<< HEAD
		return targetGear.MultiPut(nodeID, reqID, containers)
=======
		return h.engine.Ancestors(nodeID, reqID, containers)
>>>>>>> 0a356fc6

	case message.Get:
		reqID := msg.Get(message.RequestID).(uint32)
		containerID, err := ids.ToID(msg.Get(message.ContainerID).([]byte))
		h.ctx.Log.AssertNoError(err)
		return targetGear.Get(nodeID, reqID, containerID)

	case message.GetFailed:
		reqID := msg.Get(message.RequestID).(uint32)
		return targetGear.GetFailed(nodeID, reqID)

	case message.Put:
		reqID := msg.Get(message.RequestID).(uint32)
		container, ok := msg.Get(message.ContainerBytes).([]byte)
		if !ok {
			h.ctx.Log.Debug("Malformed message %s from (%s, %s, %d) dropped. Error: could not parse ContainerBytes",
				msg.Op(), nodeID, h.ctx.ChainID, reqID)
			return nil
		}
<<<<<<< HEAD
		return targetGear.Put(nodeID, reqID, containerID, container)
=======
		return h.engine.Put(nodeID, reqID, container)
>>>>>>> 0a356fc6

	case message.PushQuery:
		reqID := msg.Get(message.RequestID).(uint32)
		container, ok := msg.Get(message.ContainerBytes).([]byte)
		if !ok {
			h.ctx.Log.Debug("Malformed message %s from (%s, %s, %d) dropped. Error: could not parse ContainerBytes",
				msg.Op(), nodeID, h.ctx.ChainID, reqID)
			return nil
		}
<<<<<<< HEAD
		return targetGear.PushQuery(nodeID, reqID, containerID, container)
=======
		return h.engine.PushQuery(nodeID, reqID, container)
>>>>>>> 0a356fc6

	case message.PullQuery:
		reqID := msg.Get(message.RequestID).(uint32)
		containerID, err := ids.ToID(msg.Get(message.ContainerID).([]byte))
		h.ctx.Log.AssertNoError(err)
		return targetGear.PullQuery(nodeID, reqID, containerID)

	case message.Chits:
		reqID := msg.Get(message.RequestID).(uint32)
		votes, err := getContainerIDs(msg)
		if err != nil {
			h.ctx.Log.Debug("Malformed message %s from (%s, %s, %d) dropped. Error: %s",
				msg.Op(), nodeID, h.ctx.ChainID, reqID, err)
			return targetGear.QueryFailed(nodeID, reqID)
		}
		return targetGear.Chits(nodeID, reqID, votes)

	case message.QueryFailed:
		reqID := msg.Get(message.RequestID).(uint32)
		return targetGear.QueryFailed(nodeID, reqID)

	case message.Connected:
		peerVersion := msg.Get(message.VersionStruct).(version.Application)
		return targetGear.Connected(nodeID, peerVersion)

	case message.Disconnected:
		return targetGear.Disconnected(nodeID)

	case message.AppRequest:
		reqID := msg.Get(message.RequestID).(uint32)
		appBytes, ok := msg.Get(message.AppBytes).([]byte)
		if !ok {
			h.ctx.Log.Debug("Malformed message %s from (%s, %s, %d) dropped. Error: could not parse AppBytes",
				msg.Op(), nodeID, h.ctx.ChainID, reqID)
			return nil
		}
		return targetGear.AppRequest(nodeID, reqID, msg.ExpirationTime(), appBytes)

	case message.AppResponse:
		reqID := msg.Get(message.RequestID).(uint32)
		appBytes, ok := msg.Get(message.AppBytes).([]byte)
		if !ok {
			h.ctx.Log.Debug("Malformed message %s from (%s, %s, %d) dropped. Error: could not parse AppBytes",
				msg.Op(), nodeID, h.ctx.ChainID, reqID)
			return targetGear.AppRequestFailed(nodeID, reqID)
		}
		return targetGear.AppResponse(nodeID, reqID, appBytes)

	case message.AppRequestFailed:
		reqID := msg.Get(message.RequestID).(uint32)
		return targetGear.AppRequestFailed(nodeID, reqID)

	case message.AppGossip:
		appBytes, ok := msg.Get(message.AppBytes).([]byte)
		if !ok {
			h.ctx.Log.Debug("Malformed message %s from (%s, %s, %d) dropped. Error: could not parse AppBytes",
				msg.Op(), nodeID, h.ctx.ChainID, constants.GossipMsgRequestID)
			return nil
		}
		return targetGear.AppGossip(nodeID, appBytes)

	default:
		h.ctx.Log.Warn("Attempt to submit to engine unhandled consensus msg %s from from (%s, %s). Dropping it",
			msg.Op(), nodeID, h.ctx.ChainID)
		return nil
	}
}

// Timeout passes a new timeout notification to the consensus engine
func (h *Handler) Timeout() {
	msg := h.mc.InternalTimeout(h.ctx.NodeID)
	h.Push(msg)
}

// Gossip passes a gossip request to the consensus engine
func (h *Handler) Gossip() {
	if !h.ctx.IsBootstrapped() {
		// Shouldn't send gossiping messages while the chain is bootstrapping
		return
	}

	inMsg := h.mc.InternalGossipRequest(h.ctx.NodeID)
	h.Push(inMsg)
}

// StartShutdown starts the shutdown process for this handler/engine.
// [h] must never be invoked again after calling this method.
// This method causes [shutdown] to eventually be called.
// [h.closed] is closed when this handler/engine are done shutting down.
func (h *Handler) StartShutdown() {
	// Must hold [h.unprocessedMsgsCond.L] here to ensure
	// there's no race condition in Dispatch where we check
	// the value of [h.closing].
	h.unprocessedMsgsCond.L.Lock()
	h.closing.SetValue(true)
	h.unprocessedMsgsCond.L.Unlock()

	// If we're waiting in [Dispatch] wake up.
	h.unprocessedMsgsCond.Signal()
	// Don't process any more bootstrap messages.
	// If [h.engine] is processing a bootstrap message, stop.
	// We do this because if we didn't, and the engine was in the
	// middle of executing state transitions during bootstrapping,
	// we wouldn't be able to grab [h.ctx.Lock] until the engine
	// finished executing state transitions, which may take a long time.
	// As a result, the router would time out on shutting down this chain.
	h.bootstrapper.Halt()
}

// Calls [h.engine.Shutdown] and [h.onCloseF]; closes [h.closed].
func (h *Handler) shutdown() {
	h.ctx.Lock.Lock()
	defer h.ctx.Lock.Unlock()

	startTime := h.clock.Time()
	if err := h.engine.Shutdown(); err != nil {
		h.ctx.Log.Error("Error while shutting down the chain: %s", err)
	}
	if h.onCloseF != nil {
		go h.onCloseF()
	}
	endTime := h.clock.Time()
	h.metrics.shutdown.Observe(float64(endTime.Sub(startTime)))
	close(h.closed)
}

func (h *Handler) dispatchInternal() {
	for {
		select {
		case <-h.closed:
			return
		case msg := <-h.msgFromVMChan:
			if closing := h.closing.GetValue(); closing {
				return
			}
			// handle a message from the VM
			inMsg := h.mc.InternalVMMessage(h.ctx.NodeID, uint32(msg))
			h.Push(inMsg)
		}
	}
}

// if subnet is validator only and this is not a validator or self, returns false.
func (h *Handler) isValidator(nodeID ids.ShortID) bool {
	return !h.ctx.IsValidatorOnly() || nodeID == h.ctx.NodeID || h.validators.Contains(nodeID)
}

func getContainerIDs(msg message.InboundMessage) ([]ids.ID, error) {
	containerIDsBytes := msg.Get(message.ContainerIDs).([][]byte)
	res := make([]ids.ID, len(containerIDsBytes))
	idSet := ids.NewSet(len(containerIDsBytes))
	for i, containerIDBytes := range containerIDsBytes {
		containerID, err := ids.ToID(containerIDBytes)
		if err != nil {
			return nil, err
		}
		if idSet.Contains(containerID) {
			return nil, errDuplicatedContainerID
		}
		res[i] = containerID
		idSet.Add(containerID)
	}
	return res, nil
}<|MERGE_RESOLUTION|>--- conflicted
+++ resolved
@@ -330,11 +330,7 @@
 	case message.Ancestors:
 		reqID := msg.Get(message.RequestID).(uint32)
 		containers := msg.Get(message.MultiContainerBytes).([][]byte)
-<<<<<<< HEAD
-		return targetGear.MultiPut(nodeID, reqID, containers)
-=======
-		return h.engine.Ancestors(nodeID, reqID, containers)
->>>>>>> 0a356fc6
+		return targetGear.Ancestors(nodeID, reqID, containers)
 
 	case message.Get:
 		reqID := msg.Get(message.RequestID).(uint32)
@@ -354,11 +350,7 @@
 				msg.Op(), nodeID, h.ctx.ChainID, reqID)
 			return nil
 		}
-<<<<<<< HEAD
-		return targetGear.Put(nodeID, reqID, containerID, container)
-=======
-		return h.engine.Put(nodeID, reqID, container)
->>>>>>> 0a356fc6
+		return targetGear.Put(nodeID, reqID, container)
 
 	case message.PushQuery:
 		reqID := msg.Get(message.RequestID).(uint32)
@@ -368,11 +360,7 @@
 				msg.Op(), nodeID, h.ctx.ChainID, reqID)
 			return nil
 		}
-<<<<<<< HEAD
-		return targetGear.PushQuery(nodeID, reqID, containerID, container)
-=======
-		return h.engine.PushQuery(nodeID, reqID, container)
->>>>>>> 0a356fc6
+		return targetGear.PushQuery(nodeID, reqID, container)
 
 	case message.PullQuery:
 		reqID := msg.Get(message.RequestID).(uint32)
