--- conflicted
+++ resolved
@@ -15,21 +15,12 @@
 	T *testing.T
 	B *testing.B
 
-<<<<<<< HEAD
-	CantGetAcceptedFrontier, CantAcceptedFrontier,
-	CantGetAccepted, CantAccepted,
-	CantGetAncestors, CantMultiPut,
-	CantGet, CantPut,
-	CantPullQuery, CantPushQuery, CantChits,
-	CantGossip,
-=======
 	CantSendGetAcceptedFrontier, CantSendAcceptedFrontier,
 	CantSendGetAccepted, CantSendAccepted,
 	CantSendGetAncestors, CantSendMultiPut,
 	CantSendGet, CantSendPut,
 	CantSendPullQuery, CantSendPushQuery, CantSendChits,
 	CantSendGossip,
->>>>>>> 61289854
 	CantSendAppRequest, CantSendAppResponse, CantSendAppGossip bool
 
 	SendGetAcceptedFrontierF func(nodeIDs ids.ShortSet, chainID ids.ID, requestID uint32, deadline time.Duration) []ids.ShortID
@@ -48,19 +39,11 @@
 	SendPullQueryF func(nodeIDs ids.ShortSet, chainID ids.ID, requestID uint32, deadline time.Duration, containerID ids.ID) []ids.ShortID
 	SendChitsF     func(nodeID ids.ShortID, chainID ids.ID, requestID uint32, votes []ids.ID)
 
-<<<<<<< HEAD
-	GossipF func(subnetID, chainID, containerID ids.ID, container []byte)
-
-	SendAppRequestF  func(nodeIDs ids.ShortSet, chainID ids.ID, requestID uint32, deadline time.Duration, appRequestBytes []byte) []ids.ShortID
-	SendAppResponseF func(nodeIDs ids.ShortID, chainID ids.ID, requestID uint32, appResponseBytyes []byte)
-	SendAppGossipF   func(chainID ids.ID, appGossipBytyes []byte)
-=======
 	SendGossipF func(subnetID, chainID, containerID ids.ID, container []byte)
 
 	SendAppRequestF  func(nodeIDs ids.ShortSet, chainID ids.ID, requestID uint32, deadline time.Duration, appRequestBytes []byte) []ids.ShortID
 	SendAppResponseF func(nodeIDs ids.ShortID, chainID ids.ID, requestID uint32, appResponseBytyes []byte)
 	SendAppGossipF   func(subnetID, chainID ids.ID, appGossipBytyes []byte)
->>>>>>> 61289854
 }
 
 // Default set the default callable value to [cant]
@@ -77,13 +60,6 @@
 	s.CantSendGet = cant
 	s.CantSendPut = cant
 
-<<<<<<< HEAD
-	s.CantGossip = cant
-
-	s.CantSendAppRequest = cant
-	s.CantSendAppResponse = cant
-	s.CantSendAppGossip = cant
-=======
 	s.CantSendPullQuery = cant
 	s.CantSendPushQuery = cant
 	s.CantSendChits = cant
@@ -91,7 +67,6 @@
 	s.CantSendAppResponse = cant
 	s.CantSendAppGossip = cant
 	s.CantSendGossip = cant
->>>>>>> 61289854
 }
 
 // SendGetAcceptedFrontier calls SendGetAcceptedFrontierF if it was initialized. If it
@@ -297,54 +272,7 @@
 	}
 }
 
-<<<<<<< HEAD
-// SendAppRequest calls SendAppRequestF if it was initialized. If it wasn't initialized and this
-// function shouldn't be called and testing was initialized, then testing will
-// fail.
-func (s *ExternalSenderTest) SendAppRequest(nodeIDs ids.ShortSet, chainID ids.ID, requestID uint32, deadline time.Duration, appRequestBytes []byte) []ids.ShortID {
-	switch {
-	case s.SendAppRequestF != nil:
-		return s.SendAppRequestF(nodeIDs, chainID, requestID, deadline, appRequestBytes)
-	case s.CantSendAppRequest && s.T != nil:
-		s.T.Fatalf("Unexpectedly called SendAppRequest")
-	case s.CantSendAppRequest && s.B != nil:
-		s.B.Fatalf("Unexpectedly called SendAppRequest")
-	}
-	return nil
-}
-
-// SendAppResponse calls SendAppResponseF if it was initialized. If it wasn't initialized and this
-// function shouldn't be called and testing was initialized, then testing will
-// fail.
-func (s *ExternalSenderTest) SendAppResponse(nodeID ids.ShortID, chainID ids.ID, requestID uint32, appResponseBytes []byte) {
-	switch {
-	case s.SendAppResponseF != nil:
-		s.SendAppResponseF(nodeID, chainID, requestID, appResponseBytes)
-	case s.CantSendAppResponse && s.T != nil:
-		s.T.Fatalf("Unexpectedly called SendAppResponse")
-	case s.CantSendAppResponse && s.B != nil:
-		s.B.Fatalf("Unexpectedly called SendAppResponse")
-	}
-}
-
-// SendAppGossip calls SendAppGossipF if it was initialized. If it wasn't initialized and this
-// function shouldn't be called and testing was initialized, then testing will
-// fail.
-func (s *ExternalSenderTest) SendAppGossip(chainID ids.ID, appGossipBytes []byte) {
-	switch {
-	case s.SendAppGossipF != nil:
-		s.SendAppGossipF(chainID, appGossipBytes)
-	case s.CantSendAppGossip && s.T != nil:
-		s.T.Fatalf("Unexpectedly called SendAppGossip")
-	case s.CantSendAppGossip && s.B != nil:
-		s.B.Fatalf("Unexpectedly called SendAppGossip")
-	}
-}
-
-// Gossip calls GossipF if it was initialized. If it wasn't initialized and this
-=======
 // SendGossip calls SendGossipF if it was initialized. If it wasn't initialized and this
->>>>>>> 61289854
 // function shouldn't be called and testing was initialized, then testing will
 // fail.
 func (s *ExternalSenderTest) SendGossip(subnetID, chainID, containerID ids.ID, container []byte) {
