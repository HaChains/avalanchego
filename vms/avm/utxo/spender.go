// Copyright (C) 2019-2024, Ava Labs, Inc. All rights reserved.
// See the file LICENSE for licensing terms.

package utxo

import (
	"errors"
<<<<<<< HEAD
	"fmt"
	"slices"
=======
>>>>>>> 57f5b221

	"github.com/ava-labs/avalanchego/codec"
	"github.com/ava-labs/avalanchego/ids"
	"github.com/ava-labs/avalanchego/utils/crypto/secp256k1"
	"github.com/ava-labs/avalanchego/utils/timer/mockable"
	"github.com/ava-labs/avalanchego/vms/avm/txs"
	"github.com/ava-labs/avalanchego/vms/avm/txs/fees"
	"github.com/ava-labs/avalanchego/vms/components/avax"
	"github.com/ava-labs/avalanchego/vms/nftfx"
	"github.com/ava-labs/avalanchego/vms/secp256k1fx"
)

var errInsufficientFunds = errors.New("insufficient funds")

type Spender interface {
<<<<<<< HEAD
	// FinanceTx the provided amount while deducting the provided fee.
	// Arguments:
	// - [utxos] contains assets ID and amount to be spend for each assestID
	// - [kc] are the owners of the funds
	// - [toSpend] is the amount of funds that are available to be spent for each assetID
	// Returns:
	// - [inputs] the inputs that should be consumed to fund the outputs
	// - [outputs] the outputs produced
	// - [signers] the proof of ownership of the funds being moved
	FinanceTx(
		utxos []*avax.UTXO,
		feeAssetID ids.ID,
		kc *secp256k1fx.Keychain,
		toSpend map[ids.ID]uint64,
		feeCalc *fees.Calculator,
		changeAddr ids.ShortID,
	) (
		[]*avax.TransferableInput, // inputs
		[]*avax.TransferableOutput, // outputs
		[][]*secp256k1.PrivateKey, // signers
		error,
	)

=======
>>>>>>> 57f5b221
	SpendNFT(
		utxos []*avax.UTXO,
		kc *secp256k1fx.Keychain,
		assetID ids.ID,
		groupID uint32,
		to ids.ShortID,
	) (
		[]*txs.Operation,
		[][]*secp256k1.PrivateKey,
		error,
	)
}

func NewSpender(
	clk *mockable.Clock,
	codec codec.Manager,
) Spender {
	return &spender{
		clock: clk,
		codec: codec,
	}
}

type spender struct {
	clock *mockable.Clock
	codec codec.Manager
}

<<<<<<< HEAD
func (s *spender) FinanceTx(
	utxos []*avax.UTXO,
	feeAssetID ids.ID,
	kc *secp256k1fx.Keychain,
	toSpend map[ids.ID]uint64,
	feeCalc *fees.Calculator,
	changeAddr ids.ShortID,
) (
	[]*avax.TransferableInput, // inputs
	[]*avax.TransferableOutput, // outputs
	[][]*secp256k1.PrivateKey, // signers
	error,
) {
	// account for the fees accumulated so far
	amountWithFee, err := math.Add64(toSpend[feeAssetID], feeCalc.Fee)
	if err != nil {
		return nil, nil, nil, fmt.Errorf("problem calculating required spend amount: %w", err)
	}
	toSpend[feeAssetID] = amountWithFee

	var (
		minIssuanceTime = s.clock.Unix()

		ins  = []*avax.TransferableInput{}
		outs = []*avax.TransferableOutput{}
		keys = [][]*secp256k1.PrivateKey{}
	)

	// we can only pay fees in avax, so we sort avax-denominated UTXOs last
	// to maximize probability of being able to pay fees.
	slices.SortFunc(utxos, func(lhs, rhs *avax.UTXO) int {
		switch {
		case lhs.Asset.AssetID() == feeAssetID && rhs.Asset.AssetID() != feeAssetID:
			return 1
		case lhs.Asset.AssetID() != feeAssetID && rhs.Asset.AssetID() == feeAssetID:
			return -1
		default:
			return 0
		}
	})

	// Iterate over the UTXOs
	for _, utxo := range utxos {
		assetID := utxo.AssetID()
		remainingAmountToBurn := toSpend[assetID]

		// If we have consumed enough of the asset, then we have no need burn
		// more.
		if remainingAmountToBurn == 0 {
			continue
		}

		inputIntf, signers, err := kc.Spend(utxo.Out, minIssuanceTime)
		if err != nil {
			// this utxo can't be spent with the current keys right now
			continue
		}
		input, ok := inputIntf.(avax.TransferableIn)
		if !ok {
			// this input doesn't have an amount, so I don't care about it here
			continue
		}

		amountToBurn := min(input.Amount(), toSpend[assetID])
		toSpend[assetID] -= amountToBurn // no overflow here

		in := &avax.TransferableInput{
			UTXOID: utxo.UTXOID,
			Asset:  avax.Asset{ID: assetID},
			In:     input,
		}

		// update fees to target given the extra input added
		inputFees, err := fees.FinanceInput(feeCalc, s.codec, in)
		if err != nil {
			return nil, nil, nil, fmt.Errorf("account for input fees: %w", err)
		}
		toSpendWithFees, err := math.Add64(toSpend[feeAssetID], inputFees)
		if err != nil {
			return nil, nil, nil, errSpendOverflow
		}
		toSpend[feeAssetID] = toSpendWithFees

		// account for credentials as well
		credFees, err := fees.FinanceCredential(feeCalc, s.codec, len(signers))
		if err != nil {
			return nil, nil, nil, fmt.Errorf("account for credential fees: %w", err)
		}
		toSpendWithFees, err = math.Add64(toSpend[feeAssetID], credFees)
		if err != nil {
			return nil, nil, nil, errSpendOverflow
		}
		toSpend[feeAssetID] = toSpendWithFees

		ins = append(ins, in)
		keys = append(keys, signers)

		if assetID != feeAssetID {
			// can't pay fees in non-avax tokens. Move on
			continue
		}

		// add change if needed
		if remainingAmt := input.Amount() - amountToBurn; inputFees+credFees < remainingAmt {
			// input has not been fully spent, so we may have to add a change.
			// Note that change must pay for its own fees
			remainingAmt -= inputFees + credFees
			out := &avax.TransferableOutput{
				Asset: avax.Asset{ID: assetID},
				Out: &secp256k1fx.TransferOutput{
					Amt: remainingAmt,
					OutputOwners: secp256k1fx.OutputOwners{
						Locktime:  0,
						Threshold: 1,
						Addrs:     []ids.ShortID{changeAddr},
					},
				},
			}

			outputFees, addedUnits, err := fees.FinanceOutput(feeCalc, s.codec, out)
			if err != nil {
				return nil, nil, nil, fmt.Errorf("account for credential fees: %w", err)
			}

			switch {
			case remainingAmt > outputFees:
				// utxo is large enough to pay its own fees
				out.Out.(*secp256k1fx.TransferOutput).Amt = remainingAmt - outputFees
				outs = append(outs, out)
				toSpend[assetID] = 0
			case remainingAmt == outputFees:
				// utxo matches the amount to burn and the fees of the output.
				// However output would have a zero amount. We fully burn the input
				// without adding a zero amount output
				toSpend[assetID] = 0

			case remainingAmt < outputFees:
				// utxo is not large enough to pay its own fees.
				// we don't add the utxo, fully burn the input and move
				// to the next utxos to complete tx financing
				if _, err := feeCalc.RemoveFeesFor(addedUnits); err != nil {
					return nil, nil, nil, fmt.Errorf("failed removing output: %w", err)
				}
				toSpend[assetID] -= remainingAmt
			}
		}
	}

	for asset, amount := range toSpend {
		if toSpend[asset] != 0 {
			return nil, nil, nil, fmt.Errorf("want to spend %d of asset %s but only have %d",
				amount,
				asset,
				toSpend[asset],
			)
		}
	}

	avax.SortTransferableInputsWithSigners(ins, keys)
	avax.SortTransferableOutputs(outs, s.codec)
	return ins, outs, keys, nil
}

=======
>>>>>>> 57f5b221
func (s *spender) SpendNFT(
	utxos []*avax.UTXO,
	kc *secp256k1fx.Keychain,
	assetID ids.ID,
	groupID uint32,
	to ids.ShortID,
) (
	[]*txs.Operation,
	[][]*secp256k1.PrivateKey,
	error,
) {
	time := s.clock.Unix()

	ops := []*txs.Operation{}
	keys := [][]*secp256k1.PrivateKey{}

	for _, utxo := range utxos {
		// makes sure that the variable isn't overwritten with the next iteration
		utxo := utxo

		if len(ops) > 0 {
			// we have already been able to create the operation needed
			break
		}

		if utxo.AssetID() != assetID {
			// wrong asset ID
			continue
		}
		out, ok := utxo.Out.(*nftfx.TransferOutput)
		if !ok {
			// wrong output type
			continue
		}
		if out.GroupID != groupID {
			// wrong group id
			continue
		}
		indices, signers, ok := kc.Match(&out.OutputOwners, time)
		if !ok {
			// unable to spend the output
			continue
		}

		// add the new operation to the array
		ops = append(ops, &txs.Operation{
			Asset:   utxo.Asset,
			UTXOIDs: []*avax.UTXOID{&utxo.UTXOID},
			Op: &nftfx.TransferOperation{
				Input: secp256k1fx.Input{
					SigIndices: indices,
				},
				Output: nftfx.TransferOutput{
					GroupID: out.GroupID,
					Payload: out.Payload,
					OutputOwners: secp256k1fx.OutputOwners{
						Threshold: 1,
						Addrs:     []ids.ShortID{to},
					},
				},
			},
		})
		// add the required keys to the array
		keys = append(keys, signers)
	}

	if len(ops) == 0 {
		return nil, nil, errInsufficientFunds
	}

	txs.SortOperationsWithSigners(ops, keys, s.codec)
	return ops, keys, nil
}<|MERGE_RESOLUTION|>--- conflicted
+++ resolved
@@ -5,18 +5,12 @@
 
 import (
 	"errors"
-<<<<<<< HEAD
-	"fmt"
-	"slices"
-=======
->>>>>>> 57f5b221
 
 	"github.com/ava-labs/avalanchego/codec"
 	"github.com/ava-labs/avalanchego/ids"
 	"github.com/ava-labs/avalanchego/utils/crypto/secp256k1"
 	"github.com/ava-labs/avalanchego/utils/timer/mockable"
 	"github.com/ava-labs/avalanchego/vms/avm/txs"
-	"github.com/ava-labs/avalanchego/vms/avm/txs/fees"
 	"github.com/ava-labs/avalanchego/vms/components/avax"
 	"github.com/ava-labs/avalanchego/vms/nftfx"
 	"github.com/ava-labs/avalanchego/vms/secp256k1fx"
@@ -25,32 +19,6 @@
 var errInsufficientFunds = errors.New("insufficient funds")
 
 type Spender interface {
-<<<<<<< HEAD
-	// FinanceTx the provided amount while deducting the provided fee.
-	// Arguments:
-	// - [utxos] contains assets ID and amount to be spend for each assestID
-	// - [kc] are the owners of the funds
-	// - [toSpend] is the amount of funds that are available to be spent for each assetID
-	// Returns:
-	// - [inputs] the inputs that should be consumed to fund the outputs
-	// - [outputs] the outputs produced
-	// - [signers] the proof of ownership of the funds being moved
-	FinanceTx(
-		utxos []*avax.UTXO,
-		feeAssetID ids.ID,
-		kc *secp256k1fx.Keychain,
-		toSpend map[ids.ID]uint64,
-		feeCalc *fees.Calculator,
-		changeAddr ids.ShortID,
-	) (
-		[]*avax.TransferableInput, // inputs
-		[]*avax.TransferableOutput, // outputs
-		[][]*secp256k1.PrivateKey, // signers
-		error,
-	)
-
-=======
->>>>>>> 57f5b221
 	SpendNFT(
 		utxos []*avax.UTXO,
 		kc *secp256k1fx.Keychain,
@@ -79,172 +47,6 @@
 	codec codec.Manager
 }
 
-<<<<<<< HEAD
-func (s *spender) FinanceTx(
-	utxos []*avax.UTXO,
-	feeAssetID ids.ID,
-	kc *secp256k1fx.Keychain,
-	toSpend map[ids.ID]uint64,
-	feeCalc *fees.Calculator,
-	changeAddr ids.ShortID,
-) (
-	[]*avax.TransferableInput, // inputs
-	[]*avax.TransferableOutput, // outputs
-	[][]*secp256k1.PrivateKey, // signers
-	error,
-) {
-	// account for the fees accumulated so far
-	amountWithFee, err := math.Add64(toSpend[feeAssetID], feeCalc.Fee)
-	if err != nil {
-		return nil, nil, nil, fmt.Errorf("problem calculating required spend amount: %w", err)
-	}
-	toSpend[feeAssetID] = amountWithFee
-
-	var (
-		minIssuanceTime = s.clock.Unix()
-
-		ins  = []*avax.TransferableInput{}
-		outs = []*avax.TransferableOutput{}
-		keys = [][]*secp256k1.PrivateKey{}
-	)
-
-	// we can only pay fees in avax, so we sort avax-denominated UTXOs last
-	// to maximize probability of being able to pay fees.
-	slices.SortFunc(utxos, func(lhs, rhs *avax.UTXO) int {
-		switch {
-		case lhs.Asset.AssetID() == feeAssetID && rhs.Asset.AssetID() != feeAssetID:
-			return 1
-		case lhs.Asset.AssetID() != feeAssetID && rhs.Asset.AssetID() == feeAssetID:
-			return -1
-		default:
-			return 0
-		}
-	})
-
-	// Iterate over the UTXOs
-	for _, utxo := range utxos {
-		assetID := utxo.AssetID()
-		remainingAmountToBurn := toSpend[assetID]
-
-		// If we have consumed enough of the asset, then we have no need burn
-		// more.
-		if remainingAmountToBurn == 0 {
-			continue
-		}
-
-		inputIntf, signers, err := kc.Spend(utxo.Out, minIssuanceTime)
-		if err != nil {
-			// this utxo can't be spent with the current keys right now
-			continue
-		}
-		input, ok := inputIntf.(avax.TransferableIn)
-		if !ok {
-			// this input doesn't have an amount, so I don't care about it here
-			continue
-		}
-
-		amountToBurn := min(input.Amount(), toSpend[assetID])
-		toSpend[assetID] -= amountToBurn // no overflow here
-
-		in := &avax.TransferableInput{
-			UTXOID: utxo.UTXOID,
-			Asset:  avax.Asset{ID: assetID},
-			In:     input,
-		}
-
-		// update fees to target given the extra input added
-		inputFees, err := fees.FinanceInput(feeCalc, s.codec, in)
-		if err != nil {
-			return nil, nil, nil, fmt.Errorf("account for input fees: %w", err)
-		}
-		toSpendWithFees, err := math.Add64(toSpend[feeAssetID], inputFees)
-		if err != nil {
-			return nil, nil, nil, errSpendOverflow
-		}
-		toSpend[feeAssetID] = toSpendWithFees
-
-		// account for credentials as well
-		credFees, err := fees.FinanceCredential(feeCalc, s.codec, len(signers))
-		if err != nil {
-			return nil, nil, nil, fmt.Errorf("account for credential fees: %w", err)
-		}
-		toSpendWithFees, err = math.Add64(toSpend[feeAssetID], credFees)
-		if err != nil {
-			return nil, nil, nil, errSpendOverflow
-		}
-		toSpend[feeAssetID] = toSpendWithFees
-
-		ins = append(ins, in)
-		keys = append(keys, signers)
-
-		if assetID != feeAssetID {
-			// can't pay fees in non-avax tokens. Move on
-			continue
-		}
-
-		// add change if needed
-		if remainingAmt := input.Amount() - amountToBurn; inputFees+credFees < remainingAmt {
-			// input has not been fully spent, so we may have to add a change.
-			// Note that change must pay for its own fees
-			remainingAmt -= inputFees + credFees
-			out := &avax.TransferableOutput{
-				Asset: avax.Asset{ID: assetID},
-				Out: &secp256k1fx.TransferOutput{
-					Amt: remainingAmt,
-					OutputOwners: secp256k1fx.OutputOwners{
-						Locktime:  0,
-						Threshold: 1,
-						Addrs:     []ids.ShortID{changeAddr},
-					},
-				},
-			}
-
-			outputFees, addedUnits, err := fees.FinanceOutput(feeCalc, s.codec, out)
-			if err != nil {
-				return nil, nil, nil, fmt.Errorf("account for credential fees: %w", err)
-			}
-
-			switch {
-			case remainingAmt > outputFees:
-				// utxo is large enough to pay its own fees
-				out.Out.(*secp256k1fx.TransferOutput).Amt = remainingAmt - outputFees
-				outs = append(outs, out)
-				toSpend[assetID] = 0
-			case remainingAmt == outputFees:
-				// utxo matches the amount to burn and the fees of the output.
-				// However output would have a zero amount. We fully burn the input
-				// without adding a zero amount output
-				toSpend[assetID] = 0
-
-			case remainingAmt < outputFees:
-				// utxo is not large enough to pay its own fees.
-				// we don't add the utxo, fully burn the input and move
-				// to the next utxos to complete tx financing
-				if _, err := feeCalc.RemoveFeesFor(addedUnits); err != nil {
-					return nil, nil, nil, fmt.Errorf("failed removing output: %w", err)
-				}
-				toSpend[assetID] -= remainingAmt
-			}
-		}
-	}
-
-	for asset, amount := range toSpend {
-		if toSpend[asset] != 0 {
-			return nil, nil, nil, fmt.Errorf("want to spend %d of asset %s but only have %d",
-				amount,
-				asset,
-				toSpend[asset],
-			)
-		}
-	}
-
-	avax.SortTransferableInputsWithSigners(ins, keys)
-	avax.SortTransferableOutputs(outs, s.codec)
-	return ins, outs, keys, nil
-}
-
-=======
->>>>>>> 57f5b221
 func (s *spender) SpendNFT(
 	utxos []*avax.UTXO,
 	kc *secp256k1fx.Keychain,
