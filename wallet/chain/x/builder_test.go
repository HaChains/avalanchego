// Copyright (C) 2019-2024, Ava Labs, Inc. All rights reserved.
// See the file LICENSE for licensing terms.

package x

import (
	"testing"
	"time"

	"github.com/stretchr/testify/require"
	"golang.org/x/exp/slices"

	"github.com/ava-labs/avalanchego/ids"
	"github.com/ava-labs/avalanchego/utils/constants"
	"github.com/ava-labs/avalanchego/utils/crypto/secp256k1"
	"github.com/ava-labs/avalanchego/utils/set"
	"github.com/ava-labs/avalanchego/utils/units"
	"github.com/ava-labs/avalanchego/vms/avm/config"
	"github.com/ava-labs/avalanchego/vms/avm/txs/fees"
	"github.com/ava-labs/avalanchego/vms/components/avax"
	"github.com/ava-labs/avalanchego/vms/components/verify"
	"github.com/ava-labs/avalanchego/vms/nftfx"
	"github.com/ava-labs/avalanchego/vms/platformvm/stakeable"
	"github.com/ava-labs/avalanchego/vms/propertyfx"
	"github.com/ava-labs/avalanchego/vms/secp256k1fx"
	"github.com/ava-labs/avalanchego/wallet/subnet/primary/common"

	stdcontext "context"
	commonfees "github.com/ava-labs/avalanchego/vms/components/fees"
)

var (
	testKeys = secp256k1.TestKeys()

	// We hard-code [avaxAssetID] and [subnetAssetID] to make
	// ordering of UTXOs generated by [testUTXOsList] is reproducible
	avaxAssetID   = ids.Empty.Prefix(1789)
	xChainID      = ids.Empty.Prefix(2021)
	subnetAssetID = ids.Empty.Prefix(2024)

	testCtx = NewContext(
		constants.UnitTestID,
		xChainID,
		avaxAssetID,
		units.MicroAvax,    // BaseTxFee
		99*units.MilliAvax, // CreateAssetTxFee
	)

	testUnitFees = commonfees.Dimensions{
		1 * units.MicroAvax,
		2 * units.MicroAvax,
		3 * units.MicroAvax,
		4 * units.MicroAvax,
	}
	testBlockMaxConsumedUnits = commonfees.Max
)

// These tests create and sign a tx, then verify that utxos included
// in the tx are exactly necessary to pay fees for it

func TestBaseTx(t *testing.T) {
	var (
		require = require.New(t)

		// backend
		utxosKey       = testKeys[1]
		utxos          = makeTestUTXOs(utxosKey)
		genericBackend = newChainUTXOs(
			require,
			map[ids.ID][]*avax.UTXO{
				xChainID: utxos,
			},
		)
		backend = NewBackend(testCtx, genericBackend)

		// builder and signer
		utxoAddr = utxosKey.Address()
		builder  = NewBuilder(set.Of(utxoAddr), backend)
		kc       = secp256k1fx.NewKeychain(utxosKey)
		s        = NewSigner(kc, genericBackend)

		// data to build the transaction
		outputsToMove = []*avax.TransferableOutput{{
			Asset: avax.Asset{ID: avaxAssetID},
			Out: &secp256k1fx.TransferOutput{
				Amt: 7 * units.Avax,
				OutputOwners: secp256k1fx.OutputOwners{
					Threshold: 1,
					Addrs:     []ids.ShortID{utxoAddr},
				},
			},
		}}
	)

<<<<<<< HEAD
	// set expectations
	be.EXPECT().AVAXAssetID().Return(avaxAssetID).AnyTimes()
	be.EXPECT().NetworkID().Return(constants.MainnetID).AnyTimes()
	be.EXPECT().BlockchainID().Return(constants.PlatformChainID).AnyTimes()
	be.EXPECT().UTXOs(gomock.Any(), constants.PlatformChainID).Return(utxos, nil).AnyTimes()
	for _, utxo := range utxos {
		sbe.EXPECT().GetUTXO(gomock.Any(), gomock.Any(), utxo.InputID()).Return(utxo, nil).AnyTimes()
	}

	b := NewBuilder(set.Of(utxoAddr), be)

	// Post E-Upgrade
	feeCalc := &fees.Calculator{
		IsEUpgradeActive: true,
		FeeManager:       commonfees.NewManager(testUnitFees, commonfees.EmptyWindows),
		ConsumedUnitsCap: testBlockMaxConsumedUnits,
		Codec:            Parser.Codec(),
=======
	{ // Post E-Upgrade
		feeCalc := &fees.Calculator{
			IsEUpgradeActive: true,
			FeeManager:       commonfees.NewManager(testUnitFees),
			ConsumedUnitsCap: testBlockMaxConsumedUnits,
			Codec:            Parser.Codec(),
		}
		utx, err := builder.NewBaseTx(
			outputsToMove,
			feeCalc,
		)
		require.NoError(err)

		tx, err := SignUnsigned(stdcontext.Background(), s, utx)
		require.NoError(err)

		fc := &fees.Calculator{
			IsEUpgradeActive: true,
			FeeManager:       commonfees.NewManager(testUnitFees),
			ConsumedUnitsCap: testBlockMaxConsumedUnits,
			Credentials:      tx.Creds,
			Codec:            Parser.Codec(),
		}
		require.NoError(utx.Visit(fc))
		require.Equal(9930*units.MicroAvax, fc.Fee)

		// check UTXOs selection and fee financing
		ins := utx.Ins
		outs := utx.Outs
		require.Len(ins, 2)
		require.Len(outs, 2)

		expectedConsumed := fc.Fee + outputsToMove[0].Out.Amount()
		consumed := ins[0].In.Amount() + ins[1].In.Amount() - outs[0].Out.Amount()
		require.Equal(expectedConsumed, consumed)
		require.Equal(outputsToMove[0], outs[1])
>>>>>>> a299f483
	}

<<<<<<< HEAD
	fc := &fees.Calculator{
		IsEUpgradeActive: true,
		FeeManager:       commonfees.NewManager(testUnitFees, commonfees.EmptyWindows),
		ConsumedUnitsCap: testBlockMaxConsumedUnits,
		Codec:            Parser.Codec(),
		Credentials:      tx.Creds,
=======
	{ // Pre E-Upgrade
		feeCalc := &fees.Calculator{
			IsEUpgradeActive: false,
			Config: &config.Config{
				TxFee: testCtx.BaseTxFee(),
			},
			FeeManager:       commonfees.NewManager(commonfees.Empty),
			ConsumedUnitsCap: commonfees.Max,
			Codec:            Parser.Codec(),
		}
		utx, err := builder.NewBaseTx(
			outputsToMove,
			feeCalc,
		)
		require.NoError(err)

		tx, err := SignUnsigned(stdcontext.Background(), s, utx)
		require.NoError(err)

		fc := &fees.Calculator{
			IsEUpgradeActive: false,
			Config: &config.Config{
				TxFee: testCtx.BaseTxFee(),
			},
			FeeManager:       commonfees.NewManager(commonfees.Empty),
			ConsumedUnitsCap: commonfees.Max,
			Credentials:      tx.Creds,
		}
		require.NoError(utx.Visit(fc))
		require.Equal(testCtx.BaseTxFee(), fc.Fee)

		// check UTXOs selection and fee financing
		ins := utx.Ins
		outs := utx.Outs
		require.Len(ins, 2)
		require.Len(outs, 2)

		expectedConsumed := fc.Fee
		consumed := ins[0].In.Amount() + ins[1].In.Amount() - outs[0].Out.Amount() - outs[1].Out.Amount()
		require.Equal(expectedConsumed, consumed)
		require.Equal(outputsToMove[0], outs[1])
>>>>>>> a299f483
	}
}

func TestCreateAssetTx(t *testing.T) {
	require := require.New(t)

	var (
		// backend
		utxosKey       = testKeys[1]
		utxos          = makeTestUTXOs(utxosKey)
		genericBackend = newChainUTXOs(
			require,
			map[ids.ID][]*avax.UTXO{
				xChainID: utxos,
			},
		)
		backend = NewBackend(testCtx, genericBackend)

		// builder and signer
		utxoAddr = utxosKey.Address()
		builder  = NewBuilder(set.Of(utxoAddr), backend)
		kc       = secp256k1fx.NewKeychain(utxosKey)
		s        = NewSigner(kc, genericBackend)

		// data to build the transaction
		assetName          = "Team Rocket"
		symbol             = "TR"
		denomination uint8 = 0
		initialState       = map[uint32][]verify.State{
			0: {
				&secp256k1fx.MintOutput{
					OutputOwners: secp256k1fx.OutputOwners{
						Threshold: 1,
						Addrs:     []ids.ShortID{testKeys[0].PublicKey().Address()},
					},
				}, &secp256k1fx.MintOutput{
					OutputOwners: secp256k1fx.OutputOwners{
						Threshold: 1,
						Addrs:     []ids.ShortID{testKeys[0].PublicKey().Address()},
					},
				},
			},
			1: {
				&nftfx.MintOutput{
					GroupID: 1,
					OutputOwners: secp256k1fx.OutputOwners{
						Threshold: 1,
						Addrs:     []ids.ShortID{testKeys[1].PublicKey().Address()},
					},
				},
				&nftfx.MintOutput{
					GroupID: 2,
					OutputOwners: secp256k1fx.OutputOwners{
						Threshold: 1,
						Addrs:     []ids.ShortID{testKeys[1].PublicKey().Address()},
					},
				},
			},
			2: {
				&propertyfx.MintOutput{
					OutputOwners: secp256k1fx.OutputOwners{
						Threshold: 1,
						Addrs:     []ids.ShortID{testKeys[2].PublicKey().Address()},
					},
				},
				&propertyfx.MintOutput{
					OutputOwners: secp256k1fx.OutputOwners{
						Threshold: 1,
						Addrs:     []ids.ShortID{testKeys[2].PublicKey().Address()},
					},
				},
			},
		}
	)

	{
		// Post E-Upgrade
		feeCalc := &fees.Calculator{
			IsEUpgradeActive: true,
			FeeManager:       commonfees.NewManager(testUnitFees),
			ConsumedUnitsCap: testBlockMaxConsumedUnits,
			Codec:            Parser.Codec(),
		}

<<<<<<< HEAD
	// Post E-Upgrade
	feeCalc := &fees.Calculator{
		IsEUpgradeActive: true,
		FeeManager:       commonfees.NewManager(testUnitFees, commonfees.EmptyWindows),
		ConsumedUnitsCap: testBlockMaxConsumedUnits,
		Codec:            Parser.Codec(),
=======
		utx, err := builder.NewCreateAssetTx(
			assetName,
			symbol,
			denomination,
			initialState,
			feeCalc,
		)
		require.NoError(err)

		tx, err := SignUnsigned(stdcontext.Background(), s, utx)
		require.NoError(err)

		fc := &fees.Calculator{
			IsEUpgradeActive: true,
			FeeManager:       commonfees.NewManager(testUnitFees),
			ConsumedUnitsCap: testBlockMaxConsumedUnits,
			Codec:            Parser.Codec(),
			Credentials:      tx.Creds,
		}
		require.NoError(utx.Visit(fc))
		require.Equal(9898*units.MicroAvax, fc.Fee)

		ins := utx.Ins
		outs := utx.Outs
		require.Len(ins, 2)
		require.Len(outs, 1)
		require.Equal(fc.Fee, ins[0].In.Amount()+ins[1].In.Amount()-outs[0].Out.Amount())
>>>>>>> a299f483
	}

	{
		// Pre E-Upgrade
		feeCalc := &fees.Calculator{
			IsEUpgradeActive: false,
			Config: &config.Config{
				CreateAssetTxFee: testCtx.CreateAssetTxFee(),
			},
			FeeManager:       commonfees.NewManager(commonfees.Empty),
			ConsumedUnitsCap: commonfees.Max,
			Codec:            Parser.Codec(),
		}

<<<<<<< HEAD
	fc := &fees.Calculator{
		IsEUpgradeActive: true,
		FeeManager:       commonfees.NewManager(testUnitFees, commonfees.EmptyWindows),
		ConsumedUnitsCap: testBlockMaxConsumedUnits,
		Codec:            Parser.Codec(),
		Credentials:      tx.Creds,
=======
		utx, err := builder.NewCreateAssetTx(
			assetName,
			symbol,
			denomination,
			initialState,
			feeCalc,
		)
		require.NoError(err)

		tx, err := SignUnsigned(stdcontext.Background(), s, utx)
		require.NoError(err)

		fc := &fees.Calculator{
			IsEUpgradeActive: false,
			Config: &config.Config{
				CreateAssetTxFee: testCtx.CreateAssetTxFee(),
			},
			Credentials: tx.Creds,
		}
		require.NoError(utx.Visit(fc))
		require.Equal(99*units.MilliAvax, fc.Fee)

		ins := utx.Ins
		outs := utx.Outs
		require.Len(ins, 2)
		require.Len(outs, 1)
		require.Equal(fc.Fee, ins[0].In.Amount()+ins[1].In.Amount()-outs[0].Out.Amount())
>>>>>>> a299f483
	}
}

func TestImportTx(t *testing.T) {
	var (
		require = require.New(t)

		// backend
		utxosKey       = testKeys[1]
		utxos          = makeTestUTXOs(utxosKey)
		sourceChainID  = ids.GenerateTestID()
		importedUTXOs  = utxos[:1]
		genericBackend = newChainUTXOs(
			require,
			map[ids.ID][]*avax.UTXO{
				xChainID:      utxos,
				sourceChainID: importedUTXOs,
			},
		)

		backend = NewBackend(testCtx, genericBackend)

		// builder and signer
		utxoAddr = utxosKey.Address()
		builder  = NewBuilder(set.Of(utxoAddr), backend)
		kc       = secp256k1fx.NewKeychain(utxosKey)
		s        = NewSigner(kc, genericBackend)

		// data to build the transaction
		importKey = testKeys[0]
		importTo  = &secp256k1fx.OutputOwners{
			Threshold: 1,
			Addrs: []ids.ShortID{
				importKey.Address(),
			},
		}
	)

<<<<<<< HEAD
	// Post E-Upgrade
	feeCalc := &fees.Calculator{
		IsEUpgradeActive: true,
		FeeManager:       commonfees.NewManager(testUnitFees, commonfees.EmptyWindows),
		ConsumedUnitsCap: testBlockMaxConsumedUnits,
		Codec:            Parser.Codec(),
	}

	utx, err := b.NewImportTx(
		sourceChainID,
		importTo,
		feeCalc,
	)
	require.NoError(err)

	tx, err := SignUnsigned(stdcontext.Background(), s, utx)
	require.NoError(err)

	fc := &fees.Calculator{
		IsEUpgradeActive: true,
		Codec:            Parser.Codec(),
		FeeManager:       commonfees.NewManager(testUnitFees, commonfees.EmptyWindows),
		ConsumedUnitsCap: testBlockMaxConsumedUnits,
		Credentials:      tx.Creds,
=======
	{ // Post E-Upgrade
		feeCalc := &fees.Calculator{
			IsEUpgradeActive: true,
			FeeManager:       commonfees.NewManager(testUnitFees),
			ConsumedUnitsCap: testBlockMaxConsumedUnits,
			Codec:            Parser.Codec(),
		}
		utx, err := builder.NewImportTx(
			sourceChainID,
			importTo,
			feeCalc,
		)
		require.NoError(err)

		tx, err := SignUnsigned(stdcontext.Background(), s, utx)
		require.NoError(err)

		fc := &fees.Calculator{
			IsEUpgradeActive: true,
			FeeManager:       commonfees.NewManager(testUnitFees),
			ConsumedUnitsCap: testBlockMaxConsumedUnits,
			Credentials:      tx.Creds,
			Codec:            Parser.Codec(),
		}
		require.NoError(utx.Visit(fc))
		require.Equal(14251*units.MicroAvax, fc.Fee)

		// check UTXOs selection and fee financing
		ins := utx.Ins
		outs := utx.Outs
		importedIns := utx.ImportedIns
		require.Len(ins, 2)
		require.Len(importedIns, 1)
		require.Len(outs, 1)

		expectedConsumed := fc.Fee
		consumed := importedIns[0].In.Amount() + ins[0].In.Amount() + ins[1].In.Amount() - outs[0].Out.Amount()
		require.Equal(expectedConsumed, consumed)
	}

	{ // Pre E-Upgrade
		feeCalc := &fees.Calculator{
			IsEUpgradeActive: false,
			Config: &config.Config{
				TxFee: testCtx.BaseTxFee(),
			},
			FeeManager:       commonfees.NewManager(commonfees.Empty),
			ConsumedUnitsCap: commonfees.Max,
			Codec:            Parser.Codec(),
		}
		utx, err := builder.NewImportTx(
			sourceChainID,
			importTo,
			feeCalc,
		)
		require.NoError(err)

		tx, err := SignUnsigned(stdcontext.Background(), s, utx)
		require.NoError(err)

		fc := &fees.Calculator{
			IsEUpgradeActive: false,
			Config: &config.Config{
				TxFee: testCtx.BaseTxFee(),
			},
			FeeManager:       commonfees.NewManager(commonfees.Empty),
			ConsumedUnitsCap: commonfees.Max,
			Credentials:      tx.Creds,
			Codec:            Parser.Codec(),
		}
		require.NoError(utx.Visit(fc))
		require.Equal(testCtx.BaseTxFee(), fc.Fee)

		// check UTXOs selection and fee financing
		ins := utx.Ins
		outs := utx.Outs
		importedIns := utx.ImportedIns
		require.Empty(ins)
		require.Len(importedIns, 1)
		require.Len(outs, 1)

		expectedConsumed := fc.Fee
		consumed := importedIns[0].In.Amount() - outs[0].Out.Amount()
		require.Equal(expectedConsumed, consumed)
>>>>>>> a299f483
	}
}

func TestExportTx(t *testing.T) {
	var (
		require = require.New(t)

		// backend
		utxosKey       = testKeys[1]
		utxos          = makeTestUTXOs(utxosKey)
		genericBackend = newChainUTXOs(
			require,
			map[ids.ID][]*avax.UTXO{
				xChainID: utxos,
			},
		)
		backend = NewBackend(testCtx, genericBackend)

		// builder and signer
		utxoAddr = utxosKey.Address()
		builder  = NewBuilder(set.Of(utxoAddr), backend)
		kc       = secp256k1fx.NewKeychain(utxosKey)
		s        = NewSigner(kc, genericBackend)

		// data to build the transaction
		subnetID        = ids.GenerateTestID()
		exportedOutputs = []*avax.TransferableOutput{{
			Asset: avax.Asset{ID: avaxAssetID},
			Out: &secp256k1fx.TransferOutput{
				Amt: 7 * units.Avax,
				OutputOwners: secp256k1fx.OutputOwners{
					Threshold: 1,
					Addrs:     []ids.ShortID{utxoAddr},
				},
			},
		}}
	)

<<<<<<< HEAD
	be.EXPECT().AVAXAssetID().Return(avaxAssetID).AnyTimes()
	be.EXPECT().NetworkID().Return(constants.MainnetID).AnyTimes()
	be.EXPECT().BlockchainID().Return(constants.PlatformChainID).AnyTimes()
	be.EXPECT().UTXOs(gomock.Any(), constants.PlatformChainID).Return(utxos, nil)
	for _, utxo := range utxos {
		sbe.EXPECT().GetUTXO(gomock.Any(), gomock.Any(), utxo.InputID()).Return(utxo, nil).AnyTimes()
	}

	b := NewBuilder(set.Of(utxoAddr), be)

	// Post E-Upgrade
	feeCalc := &fees.Calculator{
		IsEUpgradeActive: true,
		FeeManager:       commonfees.NewManager(testUnitFees, commonfees.EmptyWindows),
		ConsumedUnitsCap: testBlockMaxConsumedUnits,
		Codec:            Parser.Codec(),
	}

	utx, err := b.NewExportTx(
		subnetID,
		exportedOutputs,
		feeCalc,
	)
	require.NoError(err)

	tx, err := SignUnsigned(stdcontext.Background(), s, utx)
	require.NoError(err)

	fc := &fees.Calculator{
		IsEUpgradeActive: true,
		Codec:            Parser.Codec(),
		FeeManager:       commonfees.NewManager(testUnitFees, commonfees.EmptyWindows),
		ConsumedUnitsCap: testBlockMaxConsumedUnits,
		Credentials:      tx.Creds,
=======
	{ // Post E-Upgrade
		feeCalc := &fees.Calculator{
			IsEUpgradeActive: true,
			FeeManager:       commonfees.NewManager(testUnitFees),
			ConsumedUnitsCap: testBlockMaxConsumedUnits,
			Codec:            Parser.Codec(),
		}
		utx, err := builder.NewExportTx(
			subnetID,
			exportedOutputs,
			feeCalc,
		)
		require.NoError(err)

		tx, err := SignUnsigned(stdcontext.Background(), s, utx)
		require.NoError(err)

		fc := &fees.Calculator{
			IsEUpgradeActive: true,
			FeeManager:       commonfees.NewManager(testUnitFees),
			ConsumedUnitsCap: testBlockMaxConsumedUnits,
			Credentials:      tx.Creds,
			Codec:            Parser.Codec(),
		}
		require.NoError(utx.Visit(fc))
		require.Equal(9966*units.MicroAvax, fc.Fee)

		// check UTXOs selection and fee financing
		ins := utx.Ins
		outs := utx.Outs
		require.Len(ins, 2)
		require.Len(outs, 1)

		expectedConsumed := fc.Fee + exportedOutputs[0].Out.Amount()
		consumed := ins[0].In.Amount() + ins[1].In.Amount() - outs[0].Out.Amount()
		require.Equal(expectedConsumed, consumed)
		require.Equal(utx.ExportedOuts, exportedOutputs)
	}

	{ // Pre E-Upgrade
		feeCalc := &fees.Calculator{
			IsEUpgradeActive: false,
			Config: &config.Config{
				TxFee: testCtx.BaseTxFee(),
			},
			FeeManager:       commonfees.NewManager(commonfees.Empty),
			ConsumedUnitsCap: commonfees.Max,
			Codec:            Parser.Codec(),
		}
		utx, err := builder.NewExportTx(
			subnetID,
			exportedOutputs,
			feeCalc,
		)
		require.NoError(err)

		tx, err := SignUnsigned(stdcontext.Background(), s, utx)
		require.NoError(err)

		fc := &fees.Calculator{
			IsEUpgradeActive: false,
			Config: &config.Config{
				TxFee: testCtx.BaseTxFee(),
			},
			FeeManager:       commonfees.NewManager(commonfees.Empty),
			ConsumedUnitsCap: commonfees.Max,
			Credentials:      tx.Creds,
			Codec:            Parser.Codec(),
		}
		require.NoError(utx.Visit(fc))
		require.Equal(testCtx.BaseTxFee(), fc.Fee)

		// check UTXOs selection and fee financing
		ins := utx.Ins
		outs := utx.Outs
		require.Len(ins, 2)
		require.Len(outs, 1)

		expectedConsumed := fc.Fee + exportedOutputs[0].Out.Amount()
		consumed := ins[0].In.Amount() + ins[1].In.Amount() - outs[0].Out.Amount()
		require.Equal(expectedConsumed, consumed)
		require.Equal(utx.ExportedOuts, exportedOutputs)
>>>>>>> a299f483
	}
}

func makeTestUTXOs(utxosKey *secp256k1.PrivateKey) []*avax.UTXO {
	// Note: we avoid ids.GenerateTestNodeID here to make sure that UTXO IDs won't change
	// run by run. This simplifies checking what utxos are included in the built txs.
	const utxosOffset uint64 = 2024

	return []*avax.UTXO{ // currently, the wallet scans UTXOs in the order provided here
		{ // a small UTXO first, which  should not be enough to pay fees
			UTXOID: avax.UTXOID{
				TxID:        ids.Empty.Prefix(utxosOffset),
				OutputIndex: uint32(utxosOffset),
			},
			Asset: avax.Asset{ID: avaxAssetID},
			Out: &secp256k1fx.TransferOutput{
				Amt: 2 * units.MilliAvax,
				OutputOwners: secp256k1fx.OutputOwners{
					Locktime:  0,
					Addrs:     []ids.ShortID{utxosKey.PublicKey().Address()},
					Threshold: 1,
				},
			},
		},
		{ // a locked, small UTXO
			UTXOID: avax.UTXOID{
				TxID:        ids.Empty.Prefix(utxosOffset + 1),
				OutputIndex: uint32(utxosOffset + 1),
			},
			Asset: avax.Asset{ID: avaxAssetID},
			Out: &stakeable.LockOut{
				Locktime: uint64(time.Now().Add(time.Hour).Unix()),
				TransferableOut: &secp256k1fx.TransferOutput{
					Amt: 3 * units.MilliAvax,
					OutputOwners: secp256k1fx.OutputOwners{
						Threshold: 1,
						Addrs:     []ids.ShortID{utxosKey.PublicKey().Address()},
					},
				},
			},
		},
		{ // a subnetAssetID denominated UTXO
			UTXOID: avax.UTXOID{
				TxID:        ids.Empty.Prefix(utxosOffset + 2),
				OutputIndex: uint32(utxosOffset + 2),
			},
			Asset: avax.Asset{ID: subnetAssetID},
			Out: &secp256k1fx.TransferOutput{
				Amt: 99 * units.MegaAvax,
				OutputOwners: secp256k1fx.OutputOwners{
					Locktime:  0,
					Addrs:     []ids.ShortID{utxosKey.PublicKey().Address()},
					Threshold: 1,
				},
			},
		},
		{ // a locked, large UTXO
			UTXOID: avax.UTXOID{
				TxID:        ids.Empty.Prefix(utxosOffset + 3),
				OutputIndex: uint32(utxosOffset + 3),
			},
			Asset: avax.Asset{ID: avaxAssetID},
			Out: &stakeable.LockOut{
				Locktime: uint64(time.Now().Add(time.Hour).Unix()),
				TransferableOut: &secp256k1fx.TransferOutput{
					Amt: 88 * units.Avax,
					OutputOwners: secp256k1fx.OutputOwners{
						Threshold: 1,
						Addrs:     []ids.ShortID{utxosKey.PublicKey().Address()},
					},
				},
			},
		},
		{ // a large UTXO last, which should be enough to pay any fee by itself
			UTXOID: avax.UTXOID{
				TxID:        ids.Empty.Prefix(utxosOffset + 4),
				OutputIndex: uint32(utxosOffset + 4),
			},
			Asset: avax.Asset{ID: avaxAssetID},
			Out: &secp256k1fx.TransferOutput{
				Amt: 9 * units.Avax,
				OutputOwners: secp256k1fx.OutputOwners{
					Locktime:  0,
					Addrs:     []ids.ShortID{utxosKey.PublicKey().Address()},
					Threshold: 1,
				},
			},
		},
	}
}

func newChainUTXOs(require *require.Assertions, utxoSets map[ids.ID][]*avax.UTXO) common.ChainUTXOs {
	globalUTXOs := common.NewUTXOs()
	for subnetID, utxos := range utxoSets {
		for _, utxo := range utxos {
			require.NoError(
				globalUTXOs.AddUTXO(stdcontext.Background(), subnetID, constants.PlatformChainID, utxo),
			)
		}
	}
	return &deterministicChainUTXOs{
		ChainUTXOs: common.NewChainUTXOs(constants.PlatformChainID, globalUTXOs),
	}
}

type deterministicChainUTXOs struct {
	common.ChainUTXOs
}

func (c *deterministicChainUTXOs) UTXOs(ctx stdcontext.Context, sourceChainID ids.ID) ([]*avax.UTXO, error) {
	utxos, err := c.ChainUTXOs.UTXOs(ctx, sourceChainID)
	if err != nil {
		return nil, err
	}

	slices.SortFunc(utxos, func(a, b *avax.UTXO) int {
		return a.Compare(&b.UTXOID)
	})
	return utxos, nil
}<|MERGE_RESOLUTION|>--- conflicted
+++ resolved
@@ -92,29 +92,10 @@
 		}}
 	)
 
-<<<<<<< HEAD
-	// set expectations
-	be.EXPECT().AVAXAssetID().Return(avaxAssetID).AnyTimes()
-	be.EXPECT().NetworkID().Return(constants.MainnetID).AnyTimes()
-	be.EXPECT().BlockchainID().Return(constants.PlatformChainID).AnyTimes()
-	be.EXPECT().UTXOs(gomock.Any(), constants.PlatformChainID).Return(utxos, nil).AnyTimes()
-	for _, utxo := range utxos {
-		sbe.EXPECT().GetUTXO(gomock.Any(), gomock.Any(), utxo.InputID()).Return(utxo, nil).AnyTimes()
-	}
-
-	b := NewBuilder(set.Of(utxoAddr), be)
-
-	// Post E-Upgrade
-	feeCalc := &fees.Calculator{
-		IsEUpgradeActive: true,
-		FeeManager:       commonfees.NewManager(testUnitFees, commonfees.EmptyWindows),
-		ConsumedUnitsCap: testBlockMaxConsumedUnits,
-		Codec:            Parser.Codec(),
-=======
 	{ // Post E-Upgrade
 		feeCalc := &fees.Calculator{
 			IsEUpgradeActive: true,
-			FeeManager:       commonfees.NewManager(testUnitFees),
+			FeeManager:       commonfees.NewManager(testUnitFees, commonfees.EmptyWindows),
 			ConsumedUnitsCap: testBlockMaxConsumedUnits,
 			Codec:            Parser.Codec(),
 		}
@@ -129,7 +110,7 @@
 
 		fc := &fees.Calculator{
 			IsEUpgradeActive: true,
-			FeeManager:       commonfees.NewManager(testUnitFees),
+			FeeManager:       commonfees.NewManager(testUnitFees, commonfees.EmptyWindows),
 			ConsumedUnitsCap: testBlockMaxConsumedUnits,
 			Credentials:      tx.Creds,
 			Codec:            Parser.Codec(),
@@ -147,24 +128,15 @@
 		consumed := ins[0].In.Amount() + ins[1].In.Amount() - outs[0].Out.Amount()
 		require.Equal(expectedConsumed, consumed)
 		require.Equal(outputsToMove[0], outs[1])
->>>>>>> a299f483
-	}
-
-<<<<<<< HEAD
-	fc := &fees.Calculator{
-		IsEUpgradeActive: true,
-		FeeManager:       commonfees.NewManager(testUnitFees, commonfees.EmptyWindows),
-		ConsumedUnitsCap: testBlockMaxConsumedUnits,
-		Codec:            Parser.Codec(),
-		Credentials:      tx.Creds,
-=======
+	}
+
 	{ // Pre E-Upgrade
 		feeCalc := &fees.Calculator{
 			IsEUpgradeActive: false,
 			Config: &config.Config{
 				TxFee: testCtx.BaseTxFee(),
 			},
-			FeeManager:       commonfees.NewManager(commonfees.Empty),
+			FeeManager:       commonfees.NewManager(testUnitFees, commonfees.EmptyWindows),
 			ConsumedUnitsCap: commonfees.Max,
 			Codec:            Parser.Codec(),
 		}
@@ -182,7 +154,7 @@
 			Config: &config.Config{
 				TxFee: testCtx.BaseTxFee(),
 			},
-			FeeManager:       commonfees.NewManager(commonfees.Empty),
+			FeeManager:       commonfees.NewManager(testUnitFees, commonfees.EmptyWindows),
 			ConsumedUnitsCap: commonfees.Max,
 			Credentials:      tx.Creds,
 		}
@@ -199,7 +171,6 @@
 		consumed := ins[0].In.Amount() + ins[1].In.Amount() - outs[0].Out.Amount() - outs[1].Out.Amount()
 		require.Equal(expectedConsumed, consumed)
 		require.Equal(outputsToMove[0], outs[1])
->>>>>>> a299f483
 	}
 }
 
@@ -279,19 +250,11 @@
 		// Post E-Upgrade
 		feeCalc := &fees.Calculator{
 			IsEUpgradeActive: true,
-			FeeManager:       commonfees.NewManager(testUnitFees),
-			ConsumedUnitsCap: testBlockMaxConsumedUnits,
-			Codec:            Parser.Codec(),
-		}
-
-<<<<<<< HEAD
-	// Post E-Upgrade
-	feeCalc := &fees.Calculator{
-		IsEUpgradeActive: true,
-		FeeManager:       commonfees.NewManager(testUnitFees, commonfees.EmptyWindows),
-		ConsumedUnitsCap: testBlockMaxConsumedUnits,
-		Codec:            Parser.Codec(),
-=======
+			FeeManager:       commonfees.NewManager(testUnitFees, commonfees.EmptyWindows),
+			ConsumedUnitsCap: testBlockMaxConsumedUnits,
+			Codec:            Parser.Codec(),
+		}
+
 		utx, err := builder.NewCreateAssetTx(
 			assetName,
 			symbol,
@@ -306,7 +269,7 @@
 
 		fc := &fees.Calculator{
 			IsEUpgradeActive: true,
-			FeeManager:       commonfees.NewManager(testUnitFees),
+			FeeManager:       commonfees.NewManager(testUnitFees, commonfees.EmptyWindows),
 			ConsumedUnitsCap: testBlockMaxConsumedUnits,
 			Codec:            Parser.Codec(),
 			Credentials:      tx.Creds,
@@ -319,7 +282,6 @@
 		require.Len(ins, 2)
 		require.Len(outs, 1)
 		require.Equal(fc.Fee, ins[0].In.Amount()+ins[1].In.Amount()-outs[0].Out.Amount())
->>>>>>> a299f483
 	}
 
 	{
@@ -329,19 +291,11 @@
 			Config: &config.Config{
 				CreateAssetTxFee: testCtx.CreateAssetTxFee(),
 			},
-			FeeManager:       commonfees.NewManager(commonfees.Empty),
+			FeeManager:       commonfees.NewManager(testUnitFees, commonfees.EmptyWindows),
 			ConsumedUnitsCap: commonfees.Max,
 			Codec:            Parser.Codec(),
 		}
 
-<<<<<<< HEAD
-	fc := &fees.Calculator{
-		IsEUpgradeActive: true,
-		FeeManager:       commonfees.NewManager(testUnitFees, commonfees.EmptyWindows),
-		ConsumedUnitsCap: testBlockMaxConsumedUnits,
-		Codec:            Parser.Codec(),
-		Credentials:      tx.Creds,
-=======
 		utx, err := builder.NewCreateAssetTx(
 			assetName,
 			symbol,
@@ -369,7 +323,6 @@
 		require.Len(ins, 2)
 		require.Len(outs, 1)
 		require.Equal(fc.Fee, ins[0].In.Amount()+ins[1].In.Amount()-outs[0].Out.Amount())
->>>>>>> a299f483
 	}
 }
 
@@ -408,36 +361,10 @@
 		}
 	)
 
-<<<<<<< HEAD
-	// Post E-Upgrade
-	feeCalc := &fees.Calculator{
-		IsEUpgradeActive: true,
-		FeeManager:       commonfees.NewManager(testUnitFees, commonfees.EmptyWindows),
-		ConsumedUnitsCap: testBlockMaxConsumedUnits,
-		Codec:            Parser.Codec(),
-	}
-
-	utx, err := b.NewImportTx(
-		sourceChainID,
-		importTo,
-		feeCalc,
-	)
-	require.NoError(err)
-
-	tx, err := SignUnsigned(stdcontext.Background(), s, utx)
-	require.NoError(err)
-
-	fc := &fees.Calculator{
-		IsEUpgradeActive: true,
-		Codec:            Parser.Codec(),
-		FeeManager:       commonfees.NewManager(testUnitFees, commonfees.EmptyWindows),
-		ConsumedUnitsCap: testBlockMaxConsumedUnits,
-		Credentials:      tx.Creds,
-=======
 	{ // Post E-Upgrade
 		feeCalc := &fees.Calculator{
 			IsEUpgradeActive: true,
-			FeeManager:       commonfees.NewManager(testUnitFees),
+			FeeManager:       commonfees.NewManager(testUnitFees, commonfees.EmptyWindows),
 			ConsumedUnitsCap: testBlockMaxConsumedUnits,
 			Codec:            Parser.Codec(),
 		}
@@ -453,7 +380,7 @@
 
 		fc := &fees.Calculator{
 			IsEUpgradeActive: true,
-			FeeManager:       commonfees.NewManager(testUnitFees),
+			FeeManager:       commonfees.NewManager(testUnitFees, commonfees.EmptyWindows),
 			ConsumedUnitsCap: testBlockMaxConsumedUnits,
 			Credentials:      tx.Creds,
 			Codec:            Parser.Codec(),
@@ -480,7 +407,7 @@
 			Config: &config.Config{
 				TxFee: testCtx.BaseTxFee(),
 			},
-			FeeManager:       commonfees.NewManager(commonfees.Empty),
+			FeeManager:       commonfees.NewManager(testUnitFees, commonfees.EmptyWindows),
 			ConsumedUnitsCap: commonfees.Max,
 			Codec:            Parser.Codec(),
 		}
@@ -499,7 +426,7 @@
 			Config: &config.Config{
 				TxFee: testCtx.BaseTxFee(),
 			},
-			FeeManager:       commonfees.NewManager(commonfees.Empty),
+			FeeManager:       commonfees.NewManager(testUnitFees, commonfees.EmptyWindows),
 			ConsumedUnitsCap: commonfees.Max,
 			Credentials:      tx.Creds,
 			Codec:            Parser.Codec(),
@@ -518,7 +445,6 @@
 		expectedConsumed := fc.Fee
 		consumed := importedIns[0].In.Amount() - outs[0].Out.Amount()
 		require.Equal(expectedConsumed, consumed)
->>>>>>> a299f483
 	}
 }
 
@@ -557,46 +483,10 @@
 		}}
 	)
 
-<<<<<<< HEAD
-	be.EXPECT().AVAXAssetID().Return(avaxAssetID).AnyTimes()
-	be.EXPECT().NetworkID().Return(constants.MainnetID).AnyTimes()
-	be.EXPECT().BlockchainID().Return(constants.PlatformChainID).AnyTimes()
-	be.EXPECT().UTXOs(gomock.Any(), constants.PlatformChainID).Return(utxos, nil)
-	for _, utxo := range utxos {
-		sbe.EXPECT().GetUTXO(gomock.Any(), gomock.Any(), utxo.InputID()).Return(utxo, nil).AnyTimes()
-	}
-
-	b := NewBuilder(set.Of(utxoAddr), be)
-
-	// Post E-Upgrade
-	feeCalc := &fees.Calculator{
-		IsEUpgradeActive: true,
-		FeeManager:       commonfees.NewManager(testUnitFees, commonfees.EmptyWindows),
-		ConsumedUnitsCap: testBlockMaxConsumedUnits,
-		Codec:            Parser.Codec(),
-	}
-
-	utx, err := b.NewExportTx(
-		subnetID,
-		exportedOutputs,
-		feeCalc,
-	)
-	require.NoError(err)
-
-	tx, err := SignUnsigned(stdcontext.Background(), s, utx)
-	require.NoError(err)
-
-	fc := &fees.Calculator{
-		IsEUpgradeActive: true,
-		Codec:            Parser.Codec(),
-		FeeManager:       commonfees.NewManager(testUnitFees, commonfees.EmptyWindows),
-		ConsumedUnitsCap: testBlockMaxConsumedUnits,
-		Credentials:      tx.Creds,
-=======
 	{ // Post E-Upgrade
 		feeCalc := &fees.Calculator{
 			IsEUpgradeActive: true,
-			FeeManager:       commonfees.NewManager(testUnitFees),
+			FeeManager:       commonfees.NewManager(testUnitFees, commonfees.EmptyWindows),
 			ConsumedUnitsCap: testBlockMaxConsumedUnits,
 			Codec:            Parser.Codec(),
 		}
@@ -612,7 +502,7 @@
 
 		fc := &fees.Calculator{
 			IsEUpgradeActive: true,
-			FeeManager:       commonfees.NewManager(testUnitFees),
+			FeeManager:       commonfees.NewManager(testUnitFees, commonfees.EmptyWindows),
 			ConsumedUnitsCap: testBlockMaxConsumedUnits,
 			Credentials:      tx.Creds,
 			Codec:            Parser.Codec(),
@@ -638,7 +528,7 @@
 			Config: &config.Config{
 				TxFee: testCtx.BaseTxFee(),
 			},
-			FeeManager:       commonfees.NewManager(commonfees.Empty),
+			FeeManager:       commonfees.NewManager(testUnitFees, commonfees.EmptyWindows),
 			ConsumedUnitsCap: commonfees.Max,
 			Codec:            Parser.Codec(),
 		}
@@ -657,7 +547,7 @@
 			Config: &config.Config{
 				TxFee: testCtx.BaseTxFee(),
 			},
-			FeeManager:       commonfees.NewManager(commonfees.Empty),
+			FeeManager:       commonfees.NewManager(testUnitFees, commonfees.EmptyWindows),
 			ConsumedUnitsCap: commonfees.Max,
 			Credentials:      tx.Creds,
 			Codec:            Parser.Codec(),
@@ -675,7 +565,6 @@
 		consumed := ins[0].In.Amount() + ins[1].In.Amount() - outs[0].Out.Amount()
 		require.Equal(expectedConsumed, consumed)
 		require.Equal(utx.ExportedOuts, exportedOutputs)
->>>>>>> a299f483
 	}
 }
 
