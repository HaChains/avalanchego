--- conflicted
+++ resolved
@@ -67,142 +67,6 @@
 // Its threshold is 2
 var testSubnet1 *txs.Tx
 
-<<<<<<< HEAD
-// Returns:
-// 1) The genesis state
-// 2) The byte representation of the default genesis for tests
-func defaultGenesis(t *testing.T, avaxAssetID ids.ID) (*api.BuildGenesisArgs, []byte) {
-	require := require.New(t)
-
-	genesisUTXOs := make([]api.UTXO, len(ts.Keys))
-	for i, key := range ts.Keys {
-		id := key.PublicKey().Address()
-		addr, err := address.FormatBech32(constants.UnitTestHRP, id.Bytes())
-		require.NoError(err)
-		genesisUTXOs[i] = api.UTXO{
-			Amount:  json.Uint64(ts.GenesisUTXOBalance),
-			Address: addr,
-		}
-	}
-
-	genesisValidators := make([]api.GenesisPermissionlessValidator, len(ts.GenesisNodeIDs))
-	for i, nodeID := range ts.GenesisNodeIDs {
-		addr, err := address.FormatBech32(constants.UnitTestHRP, nodeID.Bytes())
-		require.NoError(err)
-		genesisValidators[i] = api.GenesisPermissionlessValidator{
-			GenesisValidator: api.GenesisValidator{
-				StartTime: json.Uint64(ts.ValidateStartTime.Unix()),
-				EndTime:   json.Uint64(ts.ValidateEndTime.Unix()),
-				NodeID:    nodeID,
-			},
-			RewardOwner: &api.Owner{
-				Threshold: 1,
-				Addresses: []string{addr},
-			},
-			Staked: []api.UTXO{{
-				Amount:  json.Uint64(ts.GenesisValidatorWeight),
-				Address: addr,
-			}},
-			DelegationFee: reward.PercentDenominator,
-		}
-	}
-
-	buildGenesisArgs := api.BuildGenesisArgs{
-		Encoding:      formatting.Hex,
-		NetworkID:     json.Uint32(constants.UnitTestID),
-		AvaxAssetID:   avaxAssetID,
-		UTXOs:         genesisUTXOs,
-		Validators:    genesisValidators,
-		Chains:        nil,
-		Time:          json.Uint64(ts.GenesisTime.Unix()),
-		InitialSupply: json.Uint64(360 * units.MegaAvax),
-	}
-
-	buildGenesisResponse := api.BuildGenesisReply{}
-	platformvmSS := api.StaticService{}
-	require.NoError(platformvmSS.BuildGenesis(nil, &buildGenesisArgs, &buildGenesisResponse))
-
-	genesisBytes, err := formatting.Decode(buildGenesisResponse.Encoding, buildGenesisResponse.Bytes)
-	require.NoError(err)
-
-	return &buildGenesisArgs, genesisBytes
-}
-
-// Returns:
-// 1) The genesis state
-// 2) The byte representation of the default genesis for tests
-func BuildGenesisTest(t *testing.T) (*api.BuildGenesisArgs, []byte) {
-	return BuildGenesisTestWithArgs(t, nil)
-}
-
-// Returns:
-// 1) The genesis state
-// 2) The byte representation of the default genesis for tests
-func BuildGenesisTestWithArgs(t *testing.T, args *api.BuildGenesisArgs) (*api.BuildGenesisArgs, []byte) {
-	require := require.New(t)
-	genesisUTXOs := make([]api.UTXO, len(ts.Keys))
-	for i, key := range ts.Keys {
-		id := key.PublicKey().Address()
-		addr, err := address.FormatBech32(constants.UnitTestHRP, id.Bytes())
-		require.NoError(err)
-
-		genesisUTXOs[i] = api.UTXO{
-			Amount:  json.Uint64(ts.GenesisUTXOBalance),
-			Address: addr,
-		}
-	}
-
-	genesisValidators := make([]api.GenesisPermissionlessValidator, len(ts.GenesisNodeIDs))
-	for i, nodeID := range ts.GenesisNodeIDs {
-		addr, err := address.FormatBech32(constants.UnitTestHRP, nodeID.Bytes())
-		require.NoError(err)
-
-		genesisValidators[i] = api.GenesisPermissionlessValidator{
-			GenesisValidator: api.GenesisValidator{
-				StartTime: json.Uint64(ts.ValidateStartTime.Unix()),
-				EndTime:   json.Uint64(ts.ValidateEndTime.Unix()),
-				NodeID:    nodeID,
-			},
-			RewardOwner: &api.Owner{
-				Threshold: 1,
-				Addresses: []string{addr},
-			},
-			Staked: []api.UTXO{{
-				Amount:  json.Uint64(ts.GenesisValidatorWeight),
-				Address: addr,
-			}},
-			DelegationFee: reward.PercentDenominator,
-		}
-	}
-
-	ctx := snowtest.Context(t, snowtest.PChainID)
-	buildGenesisArgs := api.BuildGenesisArgs{
-		NetworkID:     json.Uint32(constants.UnitTestID),
-		AvaxAssetID:   ctx.AVAXAssetID,
-		UTXOs:         genesisUTXOs,
-		Validators:    genesisValidators,
-		Chains:        nil,
-		Time:          json.Uint64(ts.GenesisTime.Unix()),
-		InitialSupply: json.Uint64(360 * units.MegaAvax),
-		Encoding:      formatting.Hex,
-	}
-
-	if args != nil {
-		buildGenesisArgs = *args
-	}
-
-	buildGenesisResponse := api.BuildGenesisReply{}
-	platformvmSS := api.StaticService{}
-	require.NoError(platformvmSS.BuildGenesis(nil, &buildGenesisArgs, &buildGenesisResponse))
-
-	genesisBytes, err := formatting.Decode(buildGenesisResponse.Encoding, buildGenesisResponse.Bytes)
-	require.NoError(err)
-
-	return &buildGenesisArgs, genesisBytes
-}
-
-=======
->>>>>>> f44a1f1e
 func defaultVM(t *testing.T, fork ts.ActiveFork) (*VM, database.Database, *ts.MutableSharedMemory) {
 	require := require.New(t)
 
