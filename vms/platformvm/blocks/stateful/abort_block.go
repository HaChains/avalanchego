--- conflicted
+++ resolved
@@ -83,13 +83,8 @@
 		return err
 	}
 	a.accept()
-<<<<<<< HEAD
 	a.verifier.AddStatelessBlock(a.OptionBlock, a.Status())
-	if err := a.verifier.RegisterBlock(a.OptionBlock); err != nil {
-=======
-	a.verifier.AddStatelessBlock(a.AbortBlock, a.Status())
-	if err := a.verifier.MarkAccepted(a.AbortBlock); err != nil {
->>>>>>> 1c4a96ab
+	if err := a.verifier.MarkAccepted(a.OptionBlock); err != nil {
 		return fmt.Errorf("failed to accept accept option block %s: %w", a.ID(), err)
 	}
 
