// Copyright (C) 2019-2021, Ava Labs, Inc. All rights reserved.
// See the file LICENSE for licensing terms.

package bootstrap

import (
	"errors"
	"fmt"
	"math"
	"time"

	"github.com/ava-labs/avalanchego/cache"
	"github.com/ava-labs/avalanchego/ids"
	"github.com/ava-labs/avalanchego/snow"
	"github.com/ava-labs/avalanchego/snow/choices"
	"github.com/ava-labs/avalanchego/snow/consensus/avalanche"
	"github.com/ava-labs/avalanchego/snow/engine/avalanche/vertex"
	"github.com/ava-labs/avalanchego/snow/engine/common"
	"github.com/ava-labs/avalanchego/utils/constants"
	"github.com/ava-labs/avalanchego/utils/formatting"
	"github.com/ava-labs/avalanchego/utils/wrappers"
	"github.com/ava-labs/avalanchego/version"
)

const (
	// We cache processed vertices where height = c * stripeDistance for c = {1,2,3...}
	// This forms a "stripe" of cached DAG vertices at height stripeDistance, 2*stripeDistance, etc.
	// This helps to limit the number of repeated DAG traversals performed
	stripeDistance = 2000
	stripeWidth    = 5
	cacheSize      = 100000

	// Parameters for delaying bootstrapping to avoid potential CPU burns
	bootstrappingDelay = 10 * time.Second
)

var (
	_ AvalancheBootstrapper = &bootstrapper{}

	errUnexpectedTimeout = errors.New("unexpected timeout fired")
)

type AvalancheBootstrapper interface {
	common.Engine
	common.Bootstrapable
}

func New(config Config, onFinished func(lastReqID uint32) error) (AvalancheBootstrapper, error) {
	return newBootstrapper(config, onFinished)
}

type bootstrapper struct {
	Config
	common.Bootstrapper
	common.Fetcher
	metrics

	started bool

	// IDs of vertices that we will send a GetAncestors request for once we are
	// not at the max number of outstanding requests
	needToFetch ids.Set

	// Contains IDs of vertices that have recently been processed
	processedCache *cache.LRU
	// number of state transitions executed
	executedStateTransitions int

	awaitingTimeout bool
}

func newBootstrapper(
	config Config,
	onFinished func(lastReqID uint32) error,
) (*bootstrapper, error) {
	b := &bootstrapper{
		Config:                   config,
		processedCache:           &cache.LRU{Size: cacheSize},
		Fetcher:                  common.Fetcher{OnFinished: onFinished},
		executedStateTransitions: math.MaxInt32,
	}

	if err := b.metrics.Initialize("bs", config.Ctx.Registerer); err != nil {
		return nil, err
	}

	if err := b.VtxBlocked.SetParser(&vtxParser{
		log:         config.Ctx.Log,
		numAccepted: b.numAcceptedVts,
		numDropped:  b.numDroppedVts,
		manager:     b.Manager,
	}); err != nil {
		return nil, err
	}

	if err := b.TxBlocked.SetParser(&txParser{
		log:         config.Ctx.Log,
		numAccepted: b.numAcceptedTxs,
		numDropped:  b.numDroppedTxs,
		vm:          b.VM,
	}); err != nil {
		return nil, err
	}

	config.Bootstrapable = b
	b.Bootstrapper = common.NewCommonBootstrapper(config.Config)
	return b, nil
}

// CurrentAcceptedFrontier implements common.Bootstrapable interface
// CurrentAcceptedFrontier returns the set of vertices that this node has accepted
// that have no accepted children
func (b *bootstrapper) CurrentAcceptedFrontier() ([]ids.ID, error) {
	return b.Manager.Edge(), nil
}

// FilterAccepted implements common.Bootstrapable interface
// FilterAccepted returns the IDs of vertices in [containerIDs] that this node has accepted
func (b *bootstrapper) FilterAccepted(containerIDs []ids.ID) []ids.ID {
	acceptedVtxIDs := make([]ids.ID, 0, len(containerIDs))
	for _, vtxID := range containerIDs {
		if vtx, err := b.Manager.GetVtx(vtxID); err == nil && vtx.Status() == choices.Accepted {
			acceptedVtxIDs = append(acceptedVtxIDs, vtxID)
		}
	}
	return acceptedVtxIDs
}

// Add the vertices in [vtxIDs] to the set of vertices that we need to fetch,
// and then fetch vertices (and their ancestors) until either there are no more
// to fetch or we are at the maximum number of outstanding requests.
func (b *bootstrapper) fetch(vtxIDs ...ids.ID) error {
	b.needToFetch.Add(vtxIDs...)
	for b.needToFetch.Len() > 0 && b.OutstandingRequests.Len() < common.MaxOutstandingGetAncestorsRequests {
		vtxID := b.needToFetch.CappedList(1)[0]
		b.needToFetch.Remove(vtxID)

		// Make sure we haven't already requested this vertex
		if b.OutstandingRequests.Contains(vtxID) {
			continue
		}

		// Make sure we don't already have this vertex
		if _, err := b.Manager.GetVtx(vtxID); err == nil {
			continue
		}

		validators, err := b.Config.Beacons.Sample(1) // validator to send request to
		if err != nil {
			return fmt.Errorf("dropping request for %s as there are no validators", vtxID)
		}
		validatorID := validators[0].ID()
		b.Config.SharedCfg.RequestID++

		b.OutstandingRequests.Add(validatorID, b.Config.SharedCfg.RequestID, vtxID)
		b.Config.Sender.SendGetAncestors(validatorID, b.Config.SharedCfg.RequestID, vtxID) // request vertex and ancestors
	}
	return b.checkFinish()
}

// Process the vertices in [vtxs].
func (b *bootstrapper) process(vtxs ...avalanche.Vertex) error {
	// Vertices that we need to process. Store them in a heap for deduplication
	// and so we always process vertices further down in the DAG first. This helps
	// to reduce the number of repeated DAG traversals.
	toProcess := vertex.NewHeap()
	for _, vtx := range vtxs {
		vtxID := vtx.ID()
		if _, ok := b.processedCache.Get(vtxID); !ok { // only process a vertex if we haven't already
			toProcess.Push(vtx)
		} else {
			b.VtxBlocked.RemoveMissingID(vtxID)
		}
	}

	vtxHeightSet := ids.Set{}
	prevHeight := uint64(0)

	for toProcess.Len() > 0 { // While there are unprocessed vertices
		if b.Halted() {
			return nil
		}

		vtx := toProcess.Pop() // Get an unknown vertex or one furthest down the DAG
		vtxID := vtx.ID()

		switch vtx.Status() {
		case choices.Unknown:
			b.VtxBlocked.AddMissingID(vtxID)
			b.needToFetch.Add(vtxID) // We don't have this vertex locally. Mark that we need to fetch it.
		case choices.Rejected:
			return fmt.Errorf("tried to accept %s even though it was previously rejected", vtxID)
		case choices.Processing:
			b.needToFetch.Remove(vtxID)
			b.VtxBlocked.RemoveMissingID(vtxID)

			// Add to queue of vertices to execute when bootstrapping finishes.
			if pushed, err := b.VtxBlocked.Push(&vertexJob{
				log:         b.Config.Ctx.Log,
				numAccepted: b.numAcceptedVts,
				numDropped:  b.numDroppedVts,
				vtx:         vtx,
			}); err != nil {
				return err
			} else if !pushed {
				// If the vertex is already on the queue, then we have already
				// pushed [vtx]'s transactions and traversed into its parents.
				continue
			}

			txs, err := vtx.Txs()
			if err != nil {
				return err
			}
			for _, tx := range txs {
				// Add to queue of txs to execute when bootstrapping finishes.
				if pushed, err := b.TxBlocked.Push(&txJob{
					log:         b.Config.Ctx.Log,
					numAccepted: b.numAcceptedTxs,
					numDropped:  b.numDroppedTxs,
					tx:          tx,
				}); err != nil {
					return err
				} else if pushed {
					b.numFetchedTxs.Inc()
				}
			}

			b.numFetchedVts.Inc()
<<<<<<< HEAD
			b.NumFetched++ // Progress tracker
			if b.NumFetched%common.StatusUpdateFrequency == 0 {
				if !b.Config.SharedCfg.Restarted {
					b.Config.Ctx.Log.Info("fetched %d vertices", b.NumFetched)
				} else {
					b.Config.Ctx.Log.Debug("fetched %d vertices", b.NumFetched)
=======

			verticesFetchedSoFar := b.VtxBlocked.Jobs.PendingJobs()

			if verticesFetchedSoFar%common.StatusUpdateFrequency == 0 { // Periodically print progress
				if !b.Restarted {
					b.Ctx.Log.Info("fetched %d vertices", verticesFetchedSoFar)
				} else {
					b.Ctx.Log.Debug("fetched %d vertices", verticesFetchedSoFar)
>>>>>>> fb47fced
				}
			}

			parents, err := vtx.Parents()
			if err != nil {
				return err
			}
			for _, parent := range parents { // Process the parents of this vertex (traverse up the DAG)
				parentID := parent.ID()
				if _, ok := b.processedCache.Get(parentID); !ok { // But only if we haven't processed the parent
					if !vtxHeightSet.Contains(parentID) {
						toProcess.Push(parent)
					}
				}
			}
			height, err := vtx.Height()
			if err != nil {
				return err
			}
			if height%stripeDistance < stripeWidth { // See comment for stripeDistance
				b.processedCache.Put(vtxID, nil)
			}
			if height == prevHeight {
				vtxHeightSet.Add(vtxID)
			} else {
				// Set new height and reset [vtxHeightSet]
				prevHeight = height
				vtxHeightSet.Clear()
				vtxHeightSet.Add(vtxID)
			}
		}
	}

	if err := b.TxBlocked.Commit(); err != nil {
		return err
	}
	if err := b.VtxBlocked.Commit(); err != nil {
		return err
	}

	return b.fetch()
}

// MultiPut handles the receipt of multiple containers. Should be received in response to a GetAncestors message to [vdr]
// with request ID [requestID]. Expects vtxs[0] to be the vertex requested in the corresponding GetAncestors.
func (b *bootstrapper) MultiPut(vdr ids.ShortID, requestID uint32, vtxs [][]byte) error {
	lenVtxs := len(vtxs)
	if lenVtxs == 0 {
		b.Config.Ctx.Log.Debug("MultiPut(%s, %d) contains no vertices", vdr, requestID)
		return b.GetAncestorsFailed(vdr, requestID)
	}
	if lenVtxs > b.Config.MultiputMaxContainersReceived {
		vtxs = vtxs[:b.Config.MultiputMaxContainersReceived]
		b.Config.Ctx.Log.Debug("ignoring %d containers in multiput(%s, %d)",
			lenVtxs-b.Config.MultiputMaxContainersReceived, vdr, requestID)
	}

	requestedVtxID, requested := b.OutstandingRequests.Remove(vdr, requestID)
	vtx, err := b.Manager.ParseVtx(vtxs[0]) // first vertex should be the one we requested in GetAncestors request
	if err != nil {
		if !requested {
			b.Config.Ctx.Log.Debug("failed to parse unrequested vertex from %s with requestID %d: %s", vdr, requestID, err)
			return nil
		}
		b.Config.Ctx.Log.Debug("failed to parse requested vertex %s: %s", requestedVtxID, err)
		b.Config.Ctx.Log.Verbo("vertex: %s", formatting.DumpBytes(vtxs[0]))
		return b.fetch(requestedVtxID)
	}

	vtxID := vtx.ID()
	// If the vertex is neither the requested vertex nor a needed vertex, return early and re-fetch if necessary
	if requested && requestedVtxID != vtxID {
		b.Config.Ctx.Log.Debug("received incorrect vertex from %s with vertexID %s", vdr, vtxID)
		return b.fetch(requestedVtxID)
	}
	if !requested && !b.OutstandingRequests.Contains(vtxID) && !b.needToFetch.Contains(vtxID) {
		b.Config.Ctx.Log.Debug("received un-needed vertex from %s with vertexID %s", vdr, vtxID)
		return nil
	}

	// Do not remove from outstanding requests if this did not answer a specific outstanding request
	// to ensure that real responses are not dropped in favor of potentially byzantine MultiPut messages that
	// could force the node to bootstrap 1 vertex at a time.
	b.needToFetch.Remove(vtxID)

	// All vertices added to [processVertices] have received transitive votes from the accepted frontier
	processVertices := make([]avalanche.Vertex, 1, len(vtxs)) // Process all of the valid vertices in this message
	processVertices[0] = vtx
	parents, err := vtx.Parents()
	if err != nil {
		return err
	}
	eligibleVertices := ids.NewSet(len(parents))
	for _, parent := range parents {
		eligibleVertices.Add(parent.ID())
	}

	for _, vtxBytes := range vtxs[1:] { // Parse/persist all the vertices
		vtx, err := b.Manager.ParseVtx(vtxBytes) // Persists the vtx
		if err != nil {
			b.Config.Ctx.Log.Debug("failed to parse vertex: %s", err)
			b.Config.Ctx.Log.Verbo("vertex: %s", formatting.DumpBytes(vtxBytes))
			break
		}
		vtxID := vtx.ID()
		if !eligibleVertices.Contains(vtxID) {
			b.Config.Ctx.Log.Debug("received vertex that should not have been included in MultiPut from %s with vertexID %s", vdr, vtxID)
			break
		}
		eligibleVertices.Remove(vtxID)
		parents, err := vtx.Parents()
		if err != nil {
			return err
		}
		for _, parent := range parents {
			eligibleVertices.Add(parent.ID())
		}
		processVertices = append(processVertices, vtx)
		b.needToFetch.Remove(vtxID) // No need to fetch this vertex since we have it now
	}

	return b.process(processVertices...)
}

// GetAncestorsFailed is called when a GetAncestors message we sent fails
func (b *bootstrapper) GetAncestorsFailed(vdr ids.ShortID, requestID uint32) error {
	vtxID, ok := b.OutstandingRequests.Remove(vdr, requestID)
	if !ok {
		b.Config.Ctx.Log.Debug("GetAncestorsFailed(%s, %d) called but there was no outstanding request to this validator with this ID", vdr, requestID)
		return nil
	}
	// Send another request for the vertex
	return b.fetch(vtxID)
}

func (b *bootstrapper) Timeout() error {
	if !b.awaitingTimeout {
		return errUnexpectedTimeout
	}
	b.awaitingTimeout = false

	if !b.Config.Subnet.IsBootstrapped() {
		return b.RestartBootstrap(true)
	}
	return b.finish()
}

// ForceAccepted implements common.Bootstrapable interface
// ForceAccepted starts bootstrapping. Process the vertices in [accepterContainerIDs].
func (b *bootstrapper) ForceAccepted(acceptedContainerIDs []ids.ID) error {
	if err := b.VM.Bootstrapping(); err != nil {
		return fmt.Errorf("failed to notify VM that bootstrapping has started: %w",
			err)
	}

	pendingContainerIDs := b.VtxBlocked.MissingIDs()
	// Append the list of accepted container IDs to pendingContainerIDs to ensure
	// we iterate over every container that must be traversed.
	pendingContainerIDs = append(pendingContainerIDs, acceptedContainerIDs...)
	b.Config.Ctx.Log.Debug("Starting bootstrapping with %d missing vertices and %d from the accepted frontier", len(pendingContainerIDs), len(acceptedContainerIDs))
	toProcess := make([]avalanche.Vertex, 0, len(pendingContainerIDs))
	for _, vtxID := range pendingContainerIDs {
		if vtx, err := b.Manager.GetVtx(vtxID); err == nil {
			if vtx.Status() == choices.Accepted {
				b.VtxBlocked.RemoveMissingID(vtxID)
			} else {
				toProcess = append(toProcess, vtx) // Process this vertex.
			}
		} else {
			b.VtxBlocked.AddMissingID(vtxID)
			b.needToFetch.Add(vtxID) // We don't have this vertex. Mark that we have to fetch it.
		}
	}
	return b.process(toProcess...)
}

// checkFinish repeatedly executes pending transactions and requests new frontier blocks until there aren't any new ones
// after which it finishes the bootstrap process
func (b *bootstrapper) checkFinish() error {
	// If there are outstanding requests for vertices or we still need to fetch vertices, we can't finish
	pendingJobs := b.VtxBlocked.MissingIDs()
	if b.Config.Ctx.IsBootstrapped() || len(pendingJobs) > 0 || b.awaitingTimeout {
		return nil
	}

<<<<<<< HEAD
	if !b.Config.SharedCfg.Restarted {
		b.Config.Ctx.Log.Info("bootstrapping fetched %d vertices. Executing transaction state transitions...", b.NumFetched)
	} else {
		b.Config.Ctx.Log.Debug("bootstrapping fetched %d vertices. Executing transaction state transitions...", b.NumFetched)
=======
	if !b.Restarted {
		b.Ctx.Log.Info("bootstrapping fetched %d vertices. Executing transaction state transitions...", b.VtxBlocked.PendingJobs())
	} else {
		b.Ctx.Log.Debug("bootstrapping fetched %d vertices. Executing transaction state transitions...", b.VtxBlocked.PendingJobs())
>>>>>>> fb47fced
	}

	_, err := b.TxBlocked.ExecuteAll(b.Config.Ctx, b, b.Config.SharedCfg.Restarted, b.Config.Ctx.DecisionDispatcher)
	if err != nil || b.Halted() {
		return err
	}

	if !b.Config.SharedCfg.Restarted {
		b.Config.Ctx.Log.Info("executing vertex state transitions...")
	} else {
		b.Config.Ctx.Log.Debug("executing vertex state transitions...")
	}
	executedVts, err := b.VtxBlocked.ExecuteAll(b.Config.Ctx, b, b.Config.SharedCfg.Restarted, b.Config.Ctx.ConsensusDispatcher)
	if err != nil || b.Halted() {
		return err
	}

	previouslyExecuted := b.executedStateTransitions
	b.executedStateTransitions = executedVts

	// Note that executedVts < c*previouslyExecuted is enforced so that the
	// bootstrapping process will terminate even as new vertices are being
	// issued.
	if executedVts > 0 && executedVts < previouslyExecuted/2 && b.Config.RetryBootstrap {
		b.Config.Ctx.Log.Debug("checking for more vertices before finishing bootstrapping")
		return b.RestartBootstrap(true)
	}

	// Notify the subnet that this chain is synced
	b.Config.Subnet.Bootstrapped(b.Config.Ctx.ChainID)
	b.processedCache.Flush()

	// If the subnet hasn't finished bootstrapping, this chain should remain
	// syncing.
	if !b.Config.Subnet.IsBootstrapped() {
		if !b.Config.SharedCfg.Restarted {
			b.Config.Ctx.Log.Info("waiting for the remaining chains in this subnet to finish syncing")
		} else {
			b.Config.Ctx.Log.Debug("waiting for the remaining chains in this subnet to finish syncing")
		}
		// Restart bootstrapping after [bootstrappingDelay] to keep up to date
		// on the latest tip.
		b.Config.Timer.RegisterTimeout(bootstrappingDelay)
		b.awaitingTimeout = true
		return nil
	}

	return b.finish()
}

// Finish bootstrapping
func (b *bootstrapper) finish() error {
	if err := b.VM.Bootstrapped(); err != nil {
		return fmt.Errorf("failed to notify VM that bootstrapping has finished: %w",
			err)
	}

	// Start consensus
	if err := b.OnFinished(b.Config.SharedCfg.RequestID); err != nil {
		return err
	}
	return nil
}

// Connected implements the Engine interface.
func (b *bootstrapper) Connected(nodeID ids.ShortID, nodeVersion version.Application) error {
	if err := b.VM.Connected(nodeID, nodeVersion); err != nil {
		return err
	}

	if err := b.WeightTracker.AddWeightForNode(nodeID); err != nil {
		return err
	}

	if b.WeightTracker.EnoughConnectedWeight() && !b.started {
		b.started = true
		return b.Startup()
	}

	return nil
}

// Disconnected implements the Engine interface.
func (b *bootstrapper) Disconnected(nodeID ids.ShortID) error {
	if err := b.VM.Disconnected(nodeID); err != nil {
		return err
	}

	return b.WeightTracker.RemoveWeightForNode(nodeID)
}

func (b *bootstrapper) GetVM() common.VM                { return b.VM }
func (b *bootstrapper) Context() *snow.ConsensusContext { return b.Config.Ctx }
func (b *bootstrapper) IsBootstrapped() bool            { return b.Config.Ctx.IsBootstrapped() }

func (b *bootstrapper) HealthCheck() (interface{}, error) {
	vmIntf, vmErr := b.VM.HealthCheck()
	intf := map[string]interface{}{
		"consensus": struct{}{},
		"vm":        vmIntf,
	}
	return intf, vmErr
}

func (b *bootstrapper) GetAncestors(vdr ids.ShortID, requestID uint32, vtxID ids.ID) error {
	startTime := time.Now()
	b.Config.Ctx.Log.Verbo("GetAncestors(%s, %d, %s) called", vdr, requestID, vtxID)
	vertex, err := b.Manager.GetVtx(vtxID)
	if err != nil || vertex.Status() == choices.Unknown {
		b.Config.Ctx.Log.Verbo("dropping getAncestors")
		return nil // Don't have the requested vertex. Drop message.
	}

	queue := make([]avalanche.Vertex, 1, b.Config.MultiputMaxContainersSent) // for BFS
	queue[0] = vertex
	ancestorsBytesLen := 0                                                  // length, in bytes, of vertex and its ancestors
	ancestorsBytes := make([][]byte, 0, b.Config.MultiputMaxContainersSent) // vertex and its ancestors in BFS order
	visited := ids.Set{}                                                    // IDs of vertices that have been in queue before
	visited.Add(vertex.ID())

	for len(ancestorsBytes) < b.Config.MultiputMaxContainersSent && len(queue) > 0 && time.Since(startTime) < b.Config.MaxTimeGetAncestors {
		var vtx avalanche.Vertex
		vtx, queue = queue[0], queue[1:] // pop
		vtxBytes := vtx.Bytes()
		// Ensure response size isn't too large. Include wrappers.IntLen because the size of the message
		// is included with each container, and the size is repr. by an int.
		if newLen := wrappers.IntLen + ancestorsBytesLen + len(vtxBytes); newLen < constants.MaxContainersLen {
			ancestorsBytes = append(ancestorsBytes, vtxBytes)
			ancestorsBytesLen = newLen
		} else { // reached maximum response size
			break
		}
		parents, err := vtx.Parents()
		if err != nil {
			return err
		}
		for _, parent := range parents {
			if parent.Status() == choices.Unknown { // Don't have this vertex;ignore
				continue
			}
			if parentID := parent.ID(); !visited.Contains(parentID) { // If already visited, ignore
				queue = append(queue, parent)
				visited.Add(parentID)
			}
		}
	}

	b.getAncestorsVtxs.Observe(float64(len(ancestorsBytes)))
	b.Config.Sender.SendMultiPut(vdr, requestID, ancestorsBytes)
	return nil
}<|MERGE_RESOLUTION|>--- conflicted
+++ resolved
@@ -227,23 +227,14 @@
 			}
 
 			b.numFetchedVts.Inc()
-<<<<<<< HEAD
-			b.NumFetched++ // Progress tracker
-			if b.NumFetched%common.StatusUpdateFrequency == 0 {
+
+			verticesFetchedSoFar := b.VtxBlocked.Jobs.PendingJobs()
+
+			if verticesFetchedSoFar%common.StatusUpdateFrequency == 0 { // Periodically print progress
 				if !b.Config.SharedCfg.Restarted {
-					b.Config.Ctx.Log.Info("fetched %d vertices", b.NumFetched)
+					b.Config.Ctx.Log.Info("fetched %d vertices", verticesFetchedSoFar)
 				} else {
-					b.Config.Ctx.Log.Debug("fetched %d vertices", b.NumFetched)
-=======
-
-			verticesFetchedSoFar := b.VtxBlocked.Jobs.PendingJobs()
-
-			if verticesFetchedSoFar%common.StatusUpdateFrequency == 0 { // Periodically print progress
-				if !b.Restarted {
-					b.Ctx.Log.Info("fetched %d vertices", verticesFetchedSoFar)
-				} else {
-					b.Ctx.Log.Debug("fetched %d vertices", verticesFetchedSoFar)
->>>>>>> fb47fced
+					b.Config.Ctx.Log.Debug("fetched %d vertices", verticesFetchedSoFar)
 				}
 			}
 
@@ -429,17 +420,10 @@
 		return nil
 	}
 
-<<<<<<< HEAD
 	if !b.Config.SharedCfg.Restarted {
-		b.Config.Ctx.Log.Info("bootstrapping fetched %d vertices. Executing transaction state transitions...", b.NumFetched)
+		b.Config.Ctx.Log.Info("bootstrapping fetched %d vertices. Executing transaction state transitions...", b.VtxBlocked.PendingJobs())
 	} else {
-		b.Config.Ctx.Log.Debug("bootstrapping fetched %d vertices. Executing transaction state transitions...", b.NumFetched)
-=======
-	if !b.Restarted {
-		b.Ctx.Log.Info("bootstrapping fetched %d vertices. Executing transaction state transitions...", b.VtxBlocked.PendingJobs())
-	} else {
-		b.Ctx.Log.Debug("bootstrapping fetched %d vertices. Executing transaction state transitions...", b.VtxBlocked.PendingJobs())
->>>>>>> fb47fced
+		b.Config.Ctx.Log.Debug("bootstrapping fetched %d vertices. Executing transaction state transitions...", b.VtxBlocked.PendingJobs())
 	}
 
 	_, err := b.TxBlocked.ExecuteAll(b.Config.Ctx, b, b.Config.SharedCfg.Restarted, b.Config.Ctx.DecisionDispatcher)
