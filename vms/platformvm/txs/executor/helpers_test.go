// Copyright (C) 2019-2024, Ava Labs, Inc. All rights reserved.
// See the file LICENSE for licensing terms.

package executor

import (
	"context"
	"math"
	"testing"
	"time"

	"github.com/stretchr/testify/require"

	"github.com/ava-labs/avalanchego/chains"
	"github.com/ava-labs/avalanchego/chains/atomic"
	"github.com/ava-labs/avalanchego/codec"
	"github.com/ava-labs/avalanchego/codec/linearcodec"
	"github.com/ava-labs/avalanchego/database/memdb"
	"github.com/ava-labs/avalanchego/database/versiondb"
	"github.com/ava-labs/avalanchego/ids"
	"github.com/ava-labs/avalanchego/snow"
	"github.com/ava-labs/avalanchego/snow/snowtest"
	"github.com/ava-labs/avalanchego/snow/uptime"
	"github.com/ava-labs/avalanchego/snow/validators"
	"github.com/ava-labs/avalanchego/upgrade/upgradetest"
	"github.com/ava-labs/avalanchego/utils"
	"github.com/ava-labs/avalanchego/utils/constants"
	"github.com/ava-labs/avalanchego/utils/logging"
	"github.com/ava-labs/avalanchego/utils/timer/mockable"
	"github.com/ava-labs/avalanchego/utils/units"
	"github.com/ava-labs/avalanchego/vms/platformvm/config"
	"github.com/ava-labs/avalanchego/vms/platformvm/fx"
	"github.com/ava-labs/avalanchego/vms/platformvm/genesis/genesistest"
	"github.com/ava-labs/avalanchego/vms/platformvm/reward"
	"github.com/ava-labs/avalanchego/vms/platformvm/state"
	"github.com/ava-labs/avalanchego/vms/platformvm/state/statetest"
	"github.com/ava-labs/avalanchego/vms/platformvm/status"
	"github.com/ava-labs/avalanchego/vms/platformvm/txs"
	"github.com/ava-labs/avalanchego/vms/platformvm/txs/fee"
	"github.com/ava-labs/avalanchego/vms/platformvm/txs/txstest"
	"github.com/ava-labs/avalanchego/vms/platformvm/utxo"
	"github.com/ava-labs/avalanchego/vms/secp256k1fx"
	"github.com/ava-labs/avalanchego/wallet/subnet/primary/common"

	walletsigner "github.com/ava-labs/avalanchego/wallet/chain/p/signer"
)

const (
	defaultMinValidatorStake = 5 * units.MilliAvax

	defaultMinStakingDuration = 24 * time.Hour
	defaultMaxStakingDuration = 365 * 24 * time.Hour

<<<<<<< HEAD
	// Node IDs of genesis validators. Initialized in init function
	genesisNodeIDs []ids.ShortNodeID
)

func init() {
	genesisNodeIDs = make([]ids.ShortNodeID, len(preFundedKeys))
	for i := range preFundedKeys {
		genesisNodeIDs[i] = ids.GenerateTestShortNodeID()
	}
}
=======
	defaultTxFee = 100 * units.NanoAvax
)

var (
	lastAcceptedID = ids.GenerateTestID()

	testSubnet1            *txs.Tx
	testSubnet1ControlKeys = genesistest.DefaultFundedKeys[0:3]
)
>>>>>>> 85ab9693

type mutableSharedMemory struct {
	atomic.SharedMemory
}

type environment struct {
	isBootstrapped *utils.Atomic[bool]
	config         *config.Config
	clk            *mockable.Clock
	baseDB         *versiondb.Database
	ctx            *snow.Context
	msm            *mutableSharedMemory
	fx             fx.Fx
	state          state.State
	states         map[ids.ID]state.Chain
	uptimes        uptime.Manager
	utxosHandler   utxo.Verifier
	factory        *txstest.WalletFactory
	backend        Backend
}

func (e *environment) GetState(blkID ids.ID) (state.Chain, bool) {
	if blkID == lastAcceptedID {
		return e.state, true
	}
	chainState, ok := e.states[blkID]
	return chainState, ok
}

func (e *environment) SetState(blkID ids.ID, chainState state.Chain) {
	e.states[blkID] = chainState
}

func newEnvironment(t *testing.T, f upgradetest.Fork) *environment {
	var isBootstrapped utils.Atomic[bool]
	isBootstrapped.Set(true)

	config := defaultConfig(f)
	clk := defaultClock(f)

	baseDB := versiondb.New(memdb.New())
	ctx := snowtest.Context(t, snowtest.PChainID)
	m := atomic.NewMemory(baseDB)
	msm := &mutableSharedMemory{
		SharedMemory: m.NewSharedMemory(ctx.ChainID),
	}
	ctx.SharedMemory = msm

	fx := defaultFx(clk, ctx.Log, isBootstrapped.Get())

	rewards := reward.NewCalculator(config.RewardConfig)
	baseState := statetest.New(t, statetest.Config{
		DB:         baseDB,
		Genesis:    genesistest.NewBytes(t, genesistest.Config{}),
		Validators: config.Validators,
		Upgrades:   config.UpgradeConfig,
		Context:    ctx,
		Rewards:    rewards,
	})
	lastAcceptedID = baseState.GetLastAccepted()

	uptimes := uptime.NewManager(baseState, clk)
	utxosVerifier := utxo.NewVerifier(ctx, clk, fx)

	factory := txstest.NewWalletFactory(ctx, config, baseState)

	backend := Backend{
		Config:       config,
		Ctx:          ctx,
		Clk:          clk,
		Bootstrapped: &isBootstrapped,
		Fx:           fx,
		FlowChecker:  utxosVerifier,
		Uptimes:      uptimes,
		Rewards:      rewards,
	}

	env := &environment{
		isBootstrapped: &isBootstrapped,
		config:         config,
		clk:            clk,
		baseDB:         baseDB,
		ctx:            ctx,
		msm:            msm,
		fx:             fx,
		state:          baseState,
		states:         make(map[ids.ID]state.Chain),
		uptimes:        uptimes,
		utxosHandler:   utxosVerifier,
		factory:        factory,
		backend:        backend,
	}

	addSubnet(t, env)

	t.Cleanup(func() {
		env.ctx.Lock.Lock()
		defer env.ctx.Lock.Unlock()

		require := require.New(t)

		if env.isBootstrapped.Get() {
			validatorIDs := env.config.Validators.GetValidatorIDs(constants.PrimaryNetworkID)

			require.NoError(env.uptimes.StopTracking(validatorIDs, constants.PrimaryNetworkID))

			for subnetID := range env.config.TrackedSubnets {
				validatorIDs := env.config.Validators.GetValidatorIDs(subnetID)

				require.NoError(env.uptimes.StopTracking(validatorIDs, subnetID))
			}
			env.state.SetHeight(math.MaxUint64)
			require.NoError(env.state.Commit())
		}

		require.NoError(env.state.Close())
		require.NoError(env.baseDB.Close())
	})

	return env
}

func addSubnet(t *testing.T, env *environment) {
	require := require.New(t)

	builder, signer := env.factory.NewWallet(genesistest.DefaultFundedKeys[0])
	utx, err := builder.NewCreateSubnetTx(
		&secp256k1fx.OutputOwners{
			Threshold: 2,
			Addrs: []ids.ShortID{
				genesistest.DefaultFundedKeys[0].Address(),
				genesistest.DefaultFundedKeys[1].Address(),
				genesistest.DefaultFundedKeys[2].Address(),
			},
		},
		common.WithChangeOwner(&secp256k1fx.OutputOwners{
			Threshold: 1,
			Addrs:     []ids.ShortID{genesistest.DefaultFundedKeys[0].Address()},
		}),
	)
	require.NoError(err)
	testSubnet1, err = walletsigner.SignUnsigned(context.Background(), signer, utx)
	require.NoError(err)

	stateDiff, err := state.NewDiff(lastAcceptedID, env)
	require.NoError(err)

	feeCalculator := state.PickFeeCalculator(env.config, env.state)
	executor := StandardTxExecutor{
		Backend:       &env.backend,
		FeeCalculator: feeCalculator,
		State:         stateDiff,
		Tx:            testSubnet1,
	}
	require.NoError(testSubnet1.Unsigned.Visit(&executor))

	stateDiff.AddTx(testSubnet1, status.Committed)
	require.NoError(stateDiff.Apply(env.state))
	require.NoError(env.state.Commit())
}

func defaultConfig(f upgradetest.Fork) *config.Config {
	upgrades := upgradetest.GetConfigWithUpgradeTime(
		f,
		genesistest.DefaultValidatorStartTime.Add(-2*time.Second),
	)
	upgradetest.SetTimesTo(
		&upgrades,
		min(f, upgradetest.ApricotPhase5),
		genesistest.DefaultValidatorEndTime,
	)

	return &config.Config{
		Chains:                 chains.TestManager,
		UptimeLockedCalculator: uptime.NewLockedCalculator(),
		Validators:             validators.NewManager(),
		StaticFeeConfig: fee.StaticConfig{
			TxFee:                 defaultTxFee,
			CreateSubnetTxFee:     100 * defaultTxFee,
			CreateBlockchainTxFee: 100 * defaultTxFee,
		},
		MinValidatorStake: 5 * units.MilliAvax,
		MaxValidatorStake: 500 * units.MilliAvax,
		MinDelegatorStake: 1 * units.MilliAvax,
		MinStakeDuration:  defaultMinStakingDuration,
		MaxStakeDuration:  defaultMaxStakingDuration,
		RewardConfig: reward.Config{
			MaxConsumptionRate: .12 * reward.PercentDenominator,
			MinConsumptionRate: .10 * reward.PercentDenominator,
			MintingPeriod:      365 * 24 * time.Hour,
			SupplyCap:          720 * units.MegaAvax,
		},
		UpgradeConfig: upgrades,
	}
}

func defaultClock(f upgradetest.Fork) *mockable.Clock {
	now := genesistest.DefaultValidatorStartTime
	if f >= upgradetest.Banff {
		// 1 second after active fork
		now = genesistest.DefaultValidatorEndTime.Add(-2 * time.Second)
	}
	clk := &mockable.Clock{}
	clk.Set(now)
	return clk
}

type fxVMInt struct {
	registry codec.Registry
	clk      *mockable.Clock
	log      logging.Logger
}

func (fvi *fxVMInt) CodecRegistry() codec.Registry {
	return fvi.registry
}

func (fvi *fxVMInt) Clock() *mockable.Clock {
	return fvi.clk
}

func (fvi *fxVMInt) Logger() logging.Logger {
	return fvi.log
}

func defaultFx(clk *mockable.Clock, log logging.Logger, isBootstrapped bool) fx.Fx {
	fxVMInt := &fxVMInt{
		registry: linearcodec.NewDefault(),
		clk:      clk,
		log:      log,
	}
	res := &secp256k1fx.Fx{}
	if err := res.Initialize(fxVMInt); err != nil {
		panic(err)
	}
	if isBootstrapped {
		if err := res.Bootstrapped(); err != nil {
			panic(err)
		}
	}
	return res
}<|MERGE_RESOLUTION|>--- conflicted
+++ resolved
@@ -51,18 +51,6 @@
 	defaultMinStakingDuration = 24 * time.Hour
 	defaultMaxStakingDuration = 365 * 24 * time.Hour
 
-<<<<<<< HEAD
-	// Node IDs of genesis validators. Initialized in init function
-	genesisNodeIDs []ids.ShortNodeID
-)
-
-func init() {
-	genesisNodeIDs = make([]ids.ShortNodeID, len(preFundedKeys))
-	for i := range preFundedKeys {
-		genesisNodeIDs[i] = ids.GenerateTestShortNodeID()
-	}
-}
-=======
 	defaultTxFee = 100 * units.NanoAvax
 )
 
@@ -72,7 +60,6 @@
 	testSubnet1            *txs.Tx
 	testSubnet1ControlKeys = genesistest.DefaultFundedKeys[0:3]
 )
->>>>>>> 85ab9693
 
 type mutableSharedMemory struct {
 	atomic.SharedMemory
