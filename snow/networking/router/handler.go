// (c) 2019-2020, Ava Labs, Inc. All rights reserved.
// See the file LICENSE for licensing terms.

package router

import (
	"errors"
	"fmt"
	"sync"

	"github.com/prometheus/client_golang/prometheus"

	"github.com/ava-labs/avalanchego/ids"
	"github.com/ava-labs/avalanchego/message"
	"github.com/ava-labs/avalanchego/snow"

	"github.com/ava-labs/avalanchego/snow/engine/common"
	fastsyncer "github.com/ava-labs/avalanchego/snow/engine/snowman/fast_syncer"
	"github.com/ava-labs/avalanchego/snow/networking/tracker"
	"github.com/ava-labs/avalanchego/snow/validators"
	"github.com/ava-labs/avalanchego/utils"
	"github.com/ava-labs/avalanchego/utils/constants"
	"github.com/ava-labs/avalanchego/utils/timer/mockable"
	"github.com/ava-labs/avalanchego/utils/uptime"
)

var errDuplicatedContainerID = errors.New("inbound message contains duplicated container ID")

// Handler passes incoming messages from the network to the consensus engine.
// (Actually, it receives the incoming messages from a ChainRouter, but same difference.)
type Handler struct {
	ctx *snow.Context
	// Useful for faking time in tests
	clock   mockable.Clock
	mc      message.Creator
	metrics handlerMetrics
	// The validator set that validates this chain
	validators validators.Set

	FastSyncer   fastsyncer.FastSyncer
	bootstrapper common.Engine
	engine       common.Engine

	// Closed when this handler and [engine] are done shutting down
	closed chan struct{}
	// Receives messages from the VM
	msgFromVMChan <-chan common.Message
	// Tracks CPU time spent processing messages from each node
	cpuTracker tracker.TimeTracker
	// Called in a goroutine when this handler/engine shuts down.
	// May be nil.
	onCloseF            func()
	unprocessedMsgsCond *sync.Cond
	// Holds messages that [engine] hasn't processed yet.
	// [unprocessedMsgsCond.L] must be held while accessing [unprocessedMsgs].
	unprocessedMsgs unprocessedMsgs
	closing         utils.AtomicBool

<<<<<<< HEAD
	// the function to start the engine once bootstrap is done
	StartEngineF func() error
	// the function to start the bootstrap once fast sync is done
	StartBootstrapF func() error
=======
	// the function to call and start the engine once bootstrap is done
	StartEngineF func(startReqID uint32) error
>>>>>>> 59ea5b4f
}

// Initialize this consensus handler
// [engine] must be initialized before initializing this handler
func (h *Handler) Initialize(
	mc message.Creator,
	smbootstrap common.Engine,
	engine common.Engine,
	validators validators.Set,
	msgFromVMChan <-chan common.Message,
	metricsNamespace string,
	metricsRegisterer prometheus.Registerer,
) error {
	h.ctx = engine.Context()
	if err := h.metrics.Initialize(metricsNamespace, metricsRegisterer); err != nil {
		return fmt.Errorf("initializing handler metrics errored with: %s", err)
	}
	h.mc = mc
	h.closed = make(chan struct{})
	h.msgFromVMChan = msgFromVMChan
	h.bootstrapper = smbootstrap
	h.engine = engine
	h.validators = validators
	var lock sync.Mutex
	h.unprocessedMsgsCond = sync.NewCond(&lock)
	h.cpuTracker = tracker.NewCPUTracker(uptime.IntervalFactory{}, defaultCPUInterval)
	var err error
	h.unprocessedMsgs, err = newUnprocessedMsgs(h.ctx.Log, h.validators, h.cpuTracker, metricsNamespace, metricsRegisterer)
	return err
}

<<<<<<< HEAD
func (h *Handler) OnDoneFastSyncing() error {
	return h.StartBootstrapF()
}
func (h *Handler) OnDoneBootstrapping() error { return h.StartEngineF() }
=======
func (h *Handler) OnDoneBootstrapping(lastReqID uint32) error {
	lastReqID++
	return h.StartEngineF(lastReqID)
}
>>>>>>> 59ea5b4f

// Context of this Handler
func (h *Handler) Context() *snow.Context { return h.engine.Context() }

// Engine returns the engine this handler dispatches to
func (h *Handler) Engine() common.Engine { return h.engine }

// SetEngine sets the engine for this handler to dispatch to
func (h *Handler) SetEngine(engine common.Engine) { h.engine = engine }

// Push the message onto the handler's queue
func (h *Handler) Push(msg message.InboundMessage) {
	nodeID := msg.NodeID()
	if nodeID == ids.ShortEmpty {
		// This should never happen
		h.ctx.Log.Warn("message does not have node ID of sender. Message: %s", msg)
	}

	h.unprocessedMsgsCond.L.Lock()
	defer h.unprocessedMsgsCond.L.Unlock()

	h.unprocessedMsgs.Push(msg)
	h.unprocessedMsgsCond.Signal()
}

// Dispatch waits for incoming messages from the router
// and, when they arrive, sends them to the consensus engine
func (h *Handler) Dispatch() {
	defer h.shutdown()

	// Handle messages from the VM
	go h.dispatchInternal()

	// Handle messages from the router
	for {
		// Wait until there is an unprocessed message
		h.unprocessedMsgsCond.L.Lock()
		for {
			if closing := h.closing.GetValue(); closing {
				h.unprocessedMsgsCond.L.Unlock()
				return
			}
			if h.unprocessedMsgs.Len() == 0 {
				// Signalled in [h.push] and [h.StartShutdown]
				h.unprocessedMsgsCond.Wait()
				continue
			}
			break
		}

		// Get the next message we should process
		msg := h.unprocessedMsgs.Pop()
		h.unprocessedMsgsCond.L.Unlock()

		// If this message's deadline has passed, don't process it.
		if expirationTime := msg.ExpirationTime(); !expirationTime.IsZero() && h.clock.Time().After(expirationTime) {
			nodeID := msg.NodeID()
			h.ctx.Log.Verbo("Dropping message from %s%s due to timeout. msg: %s",
				constants.NodeIDPrefix, nodeID, msg)
			h.metrics.expired.Inc()
			msg.OnFinishedHandling()
			continue
		}

		// Process the message.
		// If there was an error, shut down this chain
		if err := h.handleMsg(msg); err != nil {
			h.ctx.Log.Fatal("chain shutting down due to error %q while processing message: %s",
				err, msg)
			h.StartShutdown()
			return
		}
	}
}

// IsPeriodic returns true if this message is of a type that is sent on a
// periodic basis.
func isPeriodic(inMsg message.InboundMessage) bool {
	op := inMsg.Op()
	if op == message.AppGossip || op == message.GossipRequest {
		return true
	}
	if op != message.Put {
		return false
	}

	reqID := inMsg.Get(message.RequestID).(uint32)
	return reqID == constants.GossipMsgRequestID
}

// Dispatch a message to the consensus engine.
func (h *Handler) handleMsg(msg message.InboundMessage) error {
	startTime := h.clock.Time()

	isPeriodic := isPeriodic(msg)
	if isPeriodic {
		h.ctx.Log.Verbo("Forwarding message to consensus: %s", msg)
	} else {
		h.ctx.Log.Debug("Forwarding message to consensus: %s", msg)
	}

	h.ctx.Lock.Lock()
	defer h.ctx.Lock.Unlock()

	var (
		err error
		op  = msg.Op()
	)
	switch op {
	case message.Notify:
		vmMsg := msg.Get(message.VMMessage).(uint32)
		if h.ctx.GetState() == snow.NormalOp {
			err = h.engine.Notify(common.Message(vmMsg))
		} else {
			err = h.bootstrapper.Notify(common.Message(vmMsg))
		}

	case message.GossipRequest:
		err = h.engine.Gossip()

	case message.Timeout:
		err = h.bootstrapper.Timeout()

	default:
		err = h.handleConsensusMsg(msg)
	}

	endTime := h.clock.Time()
	// If the message was caused by another node, track their CPU time.
	if op != message.Notify && op != message.GossipRequest && op != message.Timeout {
		nodeID := msg.NodeID()
		h.cpuTracker.UtilizeTime(nodeID, startTime, endTime)
	}

	// Track how long the operation took.
	histogram := h.metrics.messages[op]
	// TODO: should not be needed
	if histogram == nil {
		h.ctx.Log.Warn("could not find metric map for message type", "op", op)
	} else {
		histogram.Observe(float64(endTime.Sub(startTime)))
	}

	msg.OnFinishedHandling()

	if isPeriodic {
		h.ctx.Log.Verbo("Finished handling message: %s", op)
	} else {
		h.ctx.Log.Debug("Finished handling message: %s", op)
	}
	return err
}

// Assumes [h.ctx.Lock] is locked
// Relevant fields in msgs must be validated before being dispatched to the engine.
// An invalid msg is logged and dropped silently since err would cause a chain shutdown.
func (h *Handler) handleConsensusMsg(msg message.InboundMessage) error {
	nodeID := msg.NodeID()
	switch msg.Op() {
	case message.GetAcceptedFrontier:
		reqID := msg.Get(message.RequestID).(uint32)
		return h.bootstrapper.GetAcceptedFrontier(nodeID, reqID)

	case message.AcceptedFrontier:
		reqID := msg.Get(message.RequestID).(uint32)
		containerIDs, err := getContainerIDs(msg)
		if err != nil {
			h.ctx.Log.Debug("Malformed message %s from (%s, %s, %d) dropped. Error: %s",
				msg.Op(), nodeID, h.engine.Context().ChainID, reqID, err)
			return nil
		}

		return h.bootstrapper.AcceptedFrontier(nodeID, reqID, containerIDs)

	case message.GetAcceptedFrontierFailed:
		reqID := msg.Get(message.RequestID).(uint32)
		return h.bootstrapper.GetAcceptedFrontierFailed(nodeID, reqID)

	case message.GetAccepted:
		reqID := msg.Get(message.RequestID).(uint32)
		containerIDs, err := getContainerIDs(msg)
		if err != nil {
			h.ctx.Log.Debug("Malformed message %s from (%s, %s, %d) dropped. Error: %s",
				msg.Op(), nodeID, h.engine.Context().ChainID, reqID, err)
			return nil
		}
		return h.bootstrapper.GetAccepted(nodeID, reqID, containerIDs)

	case message.Accepted:
		reqID := msg.Get(message.RequestID).(uint32)
		containerIDs, err := getContainerIDs(msg)
		if err != nil {
			h.ctx.Log.Debug("Malformed message %s from (%s, %s, %d) dropped. Error: %s",
				msg.Op(), nodeID, h.engine.Context().ChainID, reqID, err)
			return nil
		}

		return h.bootstrapper.Accepted(nodeID, reqID, containerIDs)

	case message.GetAcceptedFailed:
		reqID := msg.Get(message.RequestID).(uint32)
		return h.bootstrapper.GetAcceptedFailed(nodeID, reqID)

	case message.GetAncestors:
		reqID := msg.Get(message.RequestID).(uint32)
		containerID, err := ids.ToID(msg.Get(message.ContainerID).([]byte))
		if err != nil {
			h.ctx.Log.Debug("Malformed message %s from (%s, %s, %d) dropped. Error: %s",
				msg.Op(), nodeID, h.engine.Context().ChainID, reqID, err)
			return nil
		}

		return h.bootstrapper.GetAncestors(nodeID, reqID, containerID)

	case message.GetAncestorsFailed:
		reqID := msg.Get(message.RequestID).(uint32)
		return h.bootstrapper.GetAncestorsFailed(nodeID, reqID)

	case message.MultiPut:
		reqID := msg.Get(message.RequestID).(uint32)
		containers, ok := msg.Get(message.MultiContainerBytes).([][]byte)
		if !ok {
			h.ctx.Log.Debug("Malformed message %s from (%s, %s, %d) dropped. Error: could not parse MultiContainerBytes",
				msg.Op(), nodeID, h.engine.Context().ChainID, reqID)
			return nil
		}

		return h.bootstrapper.MultiPut(nodeID, reqID, containers)

	case message.Get:
		reqID := msg.Get(message.RequestID).(uint32)
		containerID, err := ids.ToID(msg.Get(message.ContainerID).([]byte))
		h.ctx.Log.AssertNoError(err)
		return h.engine.Get(nodeID, reqID, containerID)

	case message.GetFailed:
		reqID := msg.Get(message.RequestID).(uint32)
		if h.ctx.GetState() == snow.NormalOp {
			return h.engine.GetFailed(nodeID, reqID)
		}
		return h.bootstrapper.GetFailed(nodeID, reqID)

	case message.Put:
		reqID := msg.Get(message.RequestID).(uint32)
		containerID, err := ids.ToID(msg.Get(message.ContainerID).([]byte))
		h.ctx.Log.AssertNoError(err)
		container, ok := msg.Get(message.ContainerBytes).([]byte)
		if !ok {
			h.ctx.Log.Debug("Malformed message %s from (%s, %s, %d) dropped. Error: could not parse ContainerBytes",
				msg.Op(), nodeID, h.engine.Context().ChainID, reqID)
			return nil
		}

		if h.ctx.GetState() == snow.NormalOp {
			return h.engine.Put(nodeID, reqID, containerID, container)
		}
		return h.bootstrapper.Put(nodeID, reqID, containerID, container)

	case message.PushQuery:
		reqID := msg.Get(message.RequestID).(uint32)
		containerID, err := ids.ToID(msg.Get(message.ContainerID).([]byte))
		h.ctx.Log.AssertNoError(err)
		container, ok := msg.Get(message.ContainerBytes).([]byte)
		if !ok {
			h.ctx.Log.Debug("Malformed message %s from (%s, %s, %d) dropped. Error: could not parse ContainerBytes",
				msg.Op(), nodeID, h.engine.Context().ChainID, reqID)
			return nil
		}

		if h.ctx.GetState() == snow.NormalOp {
			return h.engine.PushQuery(nodeID, reqID, containerID, container)
		}
		return h.bootstrapper.PushQuery(nodeID, reqID, containerID, container)

	case message.PullQuery:
		reqID := msg.Get(message.RequestID).(uint32)
		containerID, err := ids.ToID(msg.Get(message.ContainerID).([]byte))
		h.ctx.Log.AssertNoError(err)

		if h.ctx.GetState() == snow.NormalOp {
			return h.engine.PullQuery(nodeID, reqID, containerID)
		}
		return h.bootstrapper.PullQuery(nodeID, reqID, containerID)

	case message.Chits:
		reqID := msg.Get(message.RequestID).(uint32)
		votes, err := getContainerIDs(msg)
		if err != nil {
			h.ctx.Log.Debug("Malformed message %s from (%s, %s, %d) dropped. Error: %s",
				msg.Op(), nodeID, h.engine.Context().ChainID, reqID, err)
			return nil
		}

		if h.ctx.GetState() == snow.NormalOp {
			return h.engine.Chits(nodeID, reqID, votes)
		}
		return h.bootstrapper.Chits(nodeID, reqID, votes)

	case message.QueryFailed:
		reqID := msg.Get(message.RequestID).(uint32)
		if h.ctx.GetState() == snow.NormalOp {
			return h.engine.QueryFailed(nodeID, reqID)
		}
		return h.bootstrapper.QueryFailed(nodeID, reqID)

	case message.Connected:
		return h.bootstrapper.Connected(nodeID)

	case message.Disconnected:
		return h.bootstrapper.Disconnected(nodeID)

	case message.AppRequest:
		reqID := msg.Get(message.RequestID).(uint32)
		appBytes, ok := msg.Get(message.AppBytes).([]byte)
		if !ok {
			h.ctx.Log.Debug("Malformed message %s from (%s, %s, %d) dropped. Error: could not parse AppBytes",
				msg.Op(), nodeID, h.engine.Context().ChainID, reqID)
			return nil
		}
		if h.ctx.GetState() == snow.NormalOp {
			return h.engine.AppRequest(nodeID, reqID, msg.ExpirationTime(), appBytes)
		}
		return h.bootstrapper.AppRequest(nodeID, reqID, msg.ExpirationTime(), appBytes)

	case message.AppResponse:
		reqID := msg.Get(message.RequestID).(uint32)
		appBytes, ok := msg.Get(message.AppBytes).([]byte)
		if !ok {
			h.ctx.Log.Debug("Malformed message %s from (%s, %s, %d) dropped. Error: could not parse AppBytes",
				msg.Op(), nodeID, h.engine.Context().ChainID, reqID)
			return nil
		}
		if h.ctx.GetState() == snow.NormalOp {
			return h.engine.AppResponse(nodeID, reqID, appBytes)
		}
		return h.bootstrapper.AppResponse(nodeID, reqID, appBytes)

	case message.AppRequestFailed:
		reqID := msg.Get(message.RequestID).(uint32)
		if h.ctx.GetState() == snow.NormalOp {
			return h.engine.AppRequestFailed(nodeID, reqID)
		}
		return h.bootstrapper.AppRequestFailed(nodeID, reqID)

	case message.AppGossip:
		appBytes, ok := msg.Get(message.AppBytes).([]byte)
		if !ok {
			h.ctx.Log.Debug("Malformed message %s from (%s, %s, %d) dropped. Error: could not parse AppBytes",
				msg.Op(), nodeID, h.engine.Context().ChainID, constants.GossipMsgRequestID)
			return nil
		}

		if h.ctx.GetState() == snow.NormalOp {
			return h.engine.AppGossip(nodeID, appBytes)
		}
		return h.bootstrapper.AppGossip(nodeID, appBytes)

	case message.GetStateSummaryFrontier:
		reqID := msg.Get(message.RequestID).(uint32)
		return h.FastSyncer.GetStateSummaryFrontier(nodeID, reqID)

	case message.StateSummaryFrontier:
		reqID := msg.Get(message.RequestID).(uint32)
		summary, ok := msg.Get(message.ContainerBytes).([]byte)
		if !ok {
			h.ctx.Log.Debug("Malformed message %s from (%s, %s, %d) dropped. Error: could not parse ContainerBytes",
				msg.Op(), nodeID, h.engine.Context().ChainID, reqID)
			return nil
		}
		return h.FastSyncer.StateSummaryFrontier(nodeID, reqID, summary)

	case message.GetStateSummaryFrontierFailed:
		reqID := msg.Get(message.RequestID).(uint32)
		return h.FastSyncer.GetStateSummaryFrontierFailed(nodeID, reqID)

	case message.GetAcceptedStateSummary:
		reqID := msg.Get(message.RequestID).(uint32)
		summaries, ok := msg.Get(message.MultiContainerBytes).([][]byte)
		if !ok {
			h.ctx.Log.Debug("Malformed message %s from (%s, %s, %d) dropped. Error: could not parse MultiContainerBytes",
				msg.Op(), nodeID, h.engine.Context().ChainID, reqID)
			return nil
		}
		return h.FastSyncer.GetAcceptedStateSummary(nodeID, reqID, summaries)

	case message.AcceptedStateSummary:
		reqID := msg.Get(message.RequestID).(uint32)
		summaries, ok := msg.Get(message.MultiContainerBytes).([][]byte)
		if !ok {
			h.ctx.Log.Debug("Malformed message %s from (%s, %s, %d) dropped. Error: could not parse MultiContainerBytes",
				msg.Op(), nodeID, h.engine.Context().ChainID, reqID)
			return nil
		}
		return h.FastSyncer.AcceptedStateSummary(nodeID, reqID, summaries)

	case message.GetAcceptedStateSummaryFailed:
		reqID := msg.Get(message.RequestID).(uint32)
		return h.FastSyncer.GetAcceptedStateSummaryFailed(nodeID, reqID)

	default:
		h.ctx.Log.Warn("Attempt to submit to engine unhandled consensus msg %s from from (%s, %s). Dropping it",
			msg.Op(), nodeID, h.engine.Context().ChainID)
		return nil
	}
}

// Timeout passes a new timeout notification to the consensus engine
func (h *Handler) Timeout() {
	msg := h.mc.InternalTimeout(h.ctx.NodeID)
	h.Push(msg)
}

// Gossip passes a gossip request to the consensus engine
func (h *Handler) Gossip() {
	if h.ctx.GetState() != snow.NormalOp {
		// Shouldn't send gossiping messages while the chain is bootstrapping
		return
	}

	inMsg := h.mc.InternalGossipRequest(h.ctx.NodeID)
	h.Push(inMsg)
}

// StartShutdown starts the shutdown process for this handler/engine.
// [h] must never be invoked again after calling this method.
// This method causes [shutdown] to eventually be called.
// [h.closed] is closed when this handler/engine are done shutting down.
func (h *Handler) StartShutdown() {
	// Must hold [h.unprocessedMsgsCond.L] here to ensure
	// there's no race condition in Dispatch where we check
	// the value of [h.closing].
	h.unprocessedMsgsCond.L.Lock()
	h.closing.SetValue(true)
	h.unprocessedMsgsCond.L.Unlock()

	// If we're waiting in [Dispatch] wake up.
	h.unprocessedMsgsCond.Signal()
	// Don't process any more bootstrap messages.
	// If [h.engine] is processing a bootstrap message, stop.
	// We do this because if we didn't, and the engine was in the
	// middle of executing state transitions during bootstrapping,
	// we wouldn't be able to grab [h.ctx.Lock] until the engine
	// finished executing state transitions, which may take a long time.
	// As a result, the router would time out on shutting down this chain.
	h.bootstrapper.Halt()
}

// Calls [h.engine.Shutdown] and [h.onCloseF]; closes [h.closed].
func (h *Handler) shutdown() {
	h.ctx.Lock.Lock()
	defer h.ctx.Lock.Unlock()

	startTime := h.clock.Time()
	if err := h.engine.Shutdown(); err != nil {
		h.ctx.Log.Error("Error while shutting down the chain: %s", err)
	}
	if h.onCloseF != nil {
		go h.onCloseF()
	}
	endTime := h.clock.Time()
	h.metrics.shutdown.Observe(float64(endTime.Sub(startTime)))
	close(h.closed)
}

func (h *Handler) dispatchInternal() {
	for {
		select {
		case <-h.closed:
			return
		case msg := <-h.msgFromVMChan:
			if closing := h.closing.GetValue(); closing {
				return
			}
			// handle a message from the VM
			inMsg := h.mc.InternalVMMessage(h.ctx.NodeID, uint32(msg))
			h.Push(inMsg)
		}
	}
}

func (h *Handler) endInterval() {
	now := h.clock.Time()
	h.cpuTracker.EndInterval(now)
}

// if subnet is validator only and this is not a validator or self, returns false.
func (h *Handler) isValidator(nodeID ids.ShortID) bool {
	return !h.ctx.IsValidatorOnly() || nodeID == h.ctx.NodeID || h.validators.Contains(nodeID)
}

func getContainerIDs(msg message.InboundMessage) ([]ids.ID, error) {
	containerIDsBytes := msg.Get(message.ContainerIDs).([][]byte)
	res := make([]ids.ID, len(containerIDsBytes))
	idSet := ids.NewSet(len(containerIDsBytes))
	for i, containerIDBytes := range containerIDsBytes {
		containerID, err := ids.ToID(containerIDBytes)
		if err != nil {
			return nil, err
		}
		if idSet.Contains(containerID) {
			return nil, errDuplicatedContainerID
		}
		res[i] = containerID
		idSet.Add(containerID)
	}
	return res, nil
}<|MERGE_RESOLUTION|>--- conflicted
+++ resolved
@@ -56,15 +56,10 @@
 	unprocessedMsgs unprocessedMsgs
 	closing         utils.AtomicBool
 
-<<<<<<< HEAD
+	// the function to start the bootstrap once fast sync is done
+	StartBootstrapF func(startReqID uint32) error
 	// the function to start the engine once bootstrap is done
-	StartEngineF func() error
-	// the function to start the bootstrap once fast sync is done
-	StartBootstrapF func() error
-=======
-	// the function to call and start the engine once bootstrap is done
 	StartEngineF func(startReqID uint32) error
->>>>>>> 59ea5b4f
 }
 
 // Initialize this consensus handler
@@ -96,17 +91,15 @@
 	return err
 }
 
-<<<<<<< HEAD
-func (h *Handler) OnDoneFastSyncing() error {
-	return h.StartBootstrapF()
-}
-func (h *Handler) OnDoneBootstrapping() error { return h.StartEngineF() }
-=======
+func (h *Handler) OnDoneFastSyncing(lastReqID uint32) error {
+	lastReqID++
+	return h.StartBootstrapF(lastReqID)
+}
+
 func (h *Handler) OnDoneBootstrapping(lastReqID uint32) error {
 	lastReqID++
 	return h.StartEngineF(lastReqID)
 }
->>>>>>> 59ea5b4f
 
 // Context of this Handler
 func (h *Handler) Context() *snow.Context { return h.engine.Context() }
