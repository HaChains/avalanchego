--- conflicted
+++ resolved
@@ -50,11 +50,7 @@
 	for _, key := range keys {
 		addrs.Add(key.PublicKey().Address())
 	}
-<<<<<<< HEAD
-	utxos, _, _, err := vm.getAllUTXOs(addrs) // The UTXOs controlled by [keys]
-=======
 	utxos, err := vm.getAllUTXOs(addrs) // The UTXOs controlled by [keys]
->>>>>>> 0e73ce01
 	if err != nil {
 		return nil, nil, nil, nil, fmt.Errorf("couldn't get UTXOs: %w", err)
 	}
