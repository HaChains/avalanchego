--- conflicted
+++ resolved
@@ -132,65 +132,6 @@
 	Close() error
 }
 
-<<<<<<< HEAD
-=======
-type stateBlk struct {
-	Blk    blocks.Block
-	Bytes  []byte         `serialize:"true"`
-	Status choices.Status `serialize:"true"`
-}
-
-/*
- * VMDB
- * |-. validators
- * | |-. current
- * | | |-. validator
- * | | | '-. list
- * | | |   '-- txID -> uptime + potential reward
- * | | |-. delegator
- * | | | '-. list
- * | | |   '-- txID -> potential reward
- * | | '-. subnetValidator
- * | |   '-. list
- * | |     '-- txID -> nil
- * | |-. pending
- * | | |-. validator
- * | | | '-. list
- * | | |   '-- txID -> nil
- * | | |-. delegator
- * | | | '-. list
- * | | |   '-- txID -> nil
- * | | '-. subnetValidator
- * | |   '-. list
- * | |     '-- txID -> nil
- * | '-. diffs
- * |   '-. height+subnet
- * |     '-. list
- * |       '-- nodeID -> weightChange
- * |-. blocks
- * | '-- blockID -> block bytes
- * |-. txs
- * | '-- txID -> tx bytes + tx status
- * |- rewardUTXOs
- * | '-. txID
- * |   '-. list
- * |     '-- utxoID -> utxo bytes
- * |- utxos
- * | '-- utxoDB
- * |-. subnets
- * | '-. list
- * |   '-- txID -> nil
- * |-. chains
- * | '-. subnetID
- * |   '-. list
- * |     '-- txID -> nil
- * '-. singletons
- *   |-- initializedKey -> nil
- *   |-- timestampKey -> timestamp
- *   |-- currentSupplyKey -> currentSupply
- *   '-- lastAcceptedKey -> lastAccepted
- */
->>>>>>> 09dd659f
 type state struct {
 	cfg     *config.Config
 	ctx     *snow.Context
@@ -429,22 +370,12 @@
 		return nil, err
 	}
 
-<<<<<<< HEAD
-	s := &state{
+	return &state{
 		cfg:     cfg,
 		ctx:     ctx,
 		metrics: metrics,
 		rewards: rewards,
 		baseDB:  baseDB,
-=======
-	return &state{
-		cfg:        cfg,
-		ctx:        ctx,
-		localStake: localStake,
-		totalStake: totalStake,
-		rewards:    rewards,
-		baseDB:     baseDB,
->>>>>>> 09dd659f
 
 		addedBlocks: make(map[ids.ID]stateBlk),
 		blockCache:  blockCache,
@@ -814,7 +745,7 @@
 		return nil, choices.Processing, err // status does not matter here
 	}
 
-	blkState.Blk, err = blocks.Parse(blkState.Bytes, blocks.GenesisCodec)
+	blkState.Blk, err = blocks.Parse(blocks.GenesisCodec, blkState.Bytes)
 	if err != nil {
 		return nil, choices.Processing, err
 	}
@@ -1324,45 +1255,6 @@
 	return nil
 }
 
-<<<<<<< HEAD
-=======
-func (s *state) GetStatelessBlock(blockID ids.ID) (blocks.Block, choices.Status, error) {
-	if blk, exists := s.addedBlocks[blockID]; exists {
-		return blk.Blk, blk.Status, nil
-	}
-	if blkIntf, cached := s.blockCache.Get(blockID); cached {
-		if blkIntf == nil {
-			return nil, choices.Processing, database.ErrNotFound // status does not matter here
-		}
-
-		blkState := blkIntf.(stateBlk)
-		return blkState.Blk, blkState.Status, nil
-	}
-
-	blkBytes, err := s.blockDB.Get(blockID[:])
-	if err == database.ErrNotFound {
-		s.blockCache.Put(blockID, nil)
-		return nil, choices.Processing, database.ErrNotFound // status does not matter here
-	} else if err != nil {
-		return nil, choices.Processing, err // status does not matter here
-	}
-
-	// Note: stored blocks are verified, so it's safe to unmarshal them with GenesisCodec
-	blkState := stateBlk{}
-	if _, err := blocks.GenesisCodec.Unmarshal(blkBytes, &blkState); err != nil {
-		return nil, choices.Processing, err // status does not matter here
-	}
-
-	blkState.Blk, err = blocks.Parse(blocks.GenesisCodec, blkState.Bytes)
-	if err != nil {
-		return nil, choices.Processing, err
-	}
-
-	s.blockCache.Put(blockID, blkState)
-	return blkState.Blk, blkState.Status, nil
-}
-
->>>>>>> 09dd659f
 func (s *state) writeCurrentPrimaryNetworkStakers(height uint64) error {
 	validatorDiffs, exists := s.currentStakers.validatorDiffs[constants.PrimaryNetworkID]
 	if !exists {
