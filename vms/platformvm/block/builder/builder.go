// Copyright (C) 2019-2024, Ava Labs, Inc. All rights reserved.
// See the file LICENSE for licensing terms.

package builder

import (
	"context"
	"errors"
	"fmt"
	"sync"
	"time"

	"go.uber.org/zap"

	"github.com/ava-labs/avalanchego/ids"
	"github.com/ava-labs/avalanchego/snow"
	"github.com/ava-labs/avalanchego/snow/consensus/snowman"
	"github.com/ava-labs/avalanchego/utils/set"
	"github.com/ava-labs/avalanchego/utils/timer/mockable"
	"github.com/ava-labs/avalanchego/utils/units"
	"github.com/ava-labs/avalanchego/vms/components/fees"
	"github.com/ava-labs/avalanchego/vms/platformvm/block"
	"github.com/ava-labs/avalanchego/vms/platformvm/config"
	"github.com/ava-labs/avalanchego/vms/platformvm/state"
	"github.com/ava-labs/avalanchego/vms/platformvm/status"
	"github.com/ava-labs/avalanchego/vms/platformvm/txs"
	"github.com/ava-labs/avalanchego/vms/platformvm/txs/mempool"

	"github.com/ava-labs/avalanchego/vms/components/fees"
	blockexecutor "github.com/ava-labs/avalanchego/vms/platformvm/block/executor"
	txexecutor "github.com/ava-labs/avalanchego/vms/platformvm/txs/executor"
)

// targetBlockSize is maximum number of transaction bytes to place into a
// StandardBlock
const targetBlockSize = 128 * units.KiB

var (
	_ Builder = (*builder)(nil)

	ErrEndOfTime                 = errors.New("program time is suspiciously far in the future")
	ErrNoPendingBlocks           = errors.New("no pending blocks")
	errMissingPreferredState     = errors.New("missing preferred block state")
	errCalculatingNextStakerTime = errors.New("failed calculating next staker time")
)

type Builder interface {
	mempool.Mempool

	// StartBlockTimer starts to issue block creation requests to advance the
	// chain timestamp.
	StartBlockTimer()

	// ResetBlockTimer forces the block timer to recalculate when it should
	// advance the chain timestamp.
	ResetBlockTimer()

	// ShutdownBlockTimer stops block creation requests to advance the chain
	// timestamp.
	//
	// Invariant: Assumes the context lock is held when calling.
	ShutdownBlockTimer()

	// BuildBlock can be called to attempt to create a new block
	BuildBlock(context.Context) (snowman.Block, error)

	// PackBlockTxs returns an array of txs that can fit into a valid block of
	// size [targetBlockSize]. The returned txs are all verified against the
	// preferred state.
	//
	// Note: This function does not call the consensus engine.
	PackBlockTxs(targetBlockSize int) ([]*txs.Tx, error)
}

// builder implements a simple builder to convert txs into valid blocks
type builder struct {
	mempool.Mempool

	txExecutorBackend *txexecutor.Backend
	blkManager        blockexecutor.Manager

	// resetTimer is used to signal that the block builder timer should update
	// when it will trigger building of a block.
	resetTimer chan struct{}
	closed     chan struct{}
	closeOnce  sync.Once
}

func New(
	mempool mempool.Mempool,
	txExecutorBackend *txexecutor.Backend,
	blkManager blockexecutor.Manager,
) Builder {
	return &builder{
		Mempool:           mempool,
		txExecutorBackend: txExecutorBackend,
		blkManager:        blkManager,
		resetTimer:        make(chan struct{}, 1),
		closed:            make(chan struct{}),
	}
}

func (b *builder) StartBlockTimer() {
	go func() {
		timer := time.NewTimer(0)
		defer timer.Stop()

		for {
			// Invariant: The [timer] is not stopped.
			select {
			case <-timer.C:
			case <-b.resetTimer:
				if !timer.Stop() {
					<-timer.C
				}
			case <-b.closed:
				return
			}

			// Note: Because the context lock is not held here, it is possible
			// that [ShutdownBlockTimer] is called concurrently with this
			// execution.
			for {
				duration, err := b.durationToSleep()
				if err != nil {
					b.txExecutorBackend.Ctx.Log.Error("block builder encountered a fatal error",
						zap.Error(err),
					)
					return
				}

				if duration > 0 {
					timer.Reset(duration)
					break
				}

				// Block needs to be issued to advance time.
				b.Mempool.RequestBuildBlock(true /*=emptyBlockPermitted*/)

				// Invariant: ResetBlockTimer is guaranteed to be called after
				// [durationToSleep] returns a value <= 0. This is because we
				// are guaranteed to attempt to build block. After building a
				// valid block, the chain will have its preference updated which
				// may change the duration to sleep and trigger a timer reset.
				select {
				case <-b.resetTimer:
				case <-b.closed:
					return
				}
			}
		}
	}()
}

func (b *builder) durationToSleep() (time.Duration, error) {
	// Grabbing the lock here enforces that this function is not called mid-way
	// through modifying of the state.
	b.txExecutorBackend.Ctx.Lock.Lock()
	defer b.txExecutorBackend.Ctx.Lock.Unlock()

	// If [ShutdownBlockTimer] was called, we want to exit the block timer
	// goroutine. We check this with the context lock held because
	// [ShutdownBlockTimer] is expected to only be called with the context lock
	// held.
	select {
	case <-b.closed:
		return 0, nil
	default:
	}

	preferredID := b.blkManager.Preferred()
	preferredState, ok := b.blkManager.GetState(preferredID)
	if !ok {
		return 0, fmt.Errorf("%w: %s", errMissingPreferredState, preferredID)
	}

	nextStakerChangeTime, err := txexecutor.GetNextStakerChangeTime(preferredState)
	if err != nil {
		return 0, fmt.Errorf("%w of %s: %w", errCalculatingNextStakerTime, preferredID, err)
	}

	now := b.txExecutorBackend.Clk.Time()
	return nextStakerChangeTime.Sub(now), nil
}

func (b *builder) ResetBlockTimer() {
	// Ensure that the timer will be reset at least once.
	select {
	case b.resetTimer <- struct{}{}:
	default:
	}
}

func (b *builder) ShutdownBlockTimer() {
	b.closeOnce.Do(func() {
		close(b.closed)
	})
}

// BuildBlock builds a block to be added to consensus.
// This method removes the transactions from the returned
// blocks from the mempool.
func (b *builder) BuildBlock(context.Context) (snowman.Block, error) {
	// If there are still transactions in the mempool, then we need to
	// re-trigger block building.
	defer b.Mempool.RequestBuildBlock(false /*=emptyBlockPermitted*/)

	b.txExecutorBackend.Ctx.Log.Debug("starting to attempt to build a block")

	// Get the block to build on top of and retrieve the new block's context.
	preferredID := b.blkManager.Preferred()
	preferred, err := b.blkManager.GetBlock(preferredID)
	if err != nil {
		return nil, err
	}
	nextHeight := preferred.Height() + 1
	preferredState, ok := b.blkManager.GetState(preferredID)
	if !ok {
		return nil, fmt.Errorf("%w: %s", state.ErrMissingParentState, preferredID)
	}

	timestamp, timeWasCapped, err := txexecutor.NextBlockTime(preferredState, b.txExecutorBackend.Clk)
	if err != nil {
		return nil, fmt.Errorf("could not calculate next staker change time: %w", err)
	}

	statelessBlk, err := buildBlock(
		b,
		preferredID,
		nextHeight,
		timestamp,
		timeWasCapped,
		preferredState,
	)
	if err != nil {
		return nil, err
	}

	return b.blkManager.NewBlock(statelessBlk), nil
}

func (b *builder) PackBlockTxs(targetBlockSize int) ([]*txs.Tx, error) {
	preferredID := b.blkManager.Preferred()
	preferredState, ok := b.blkManager.GetState(preferredID)
	if !ok {
		return nil, fmt.Errorf("%w: %s", errMissingPreferredState, preferredID)
	}

	return packBlockTxs(
		preferredID,
		preferredState,
		b.Mempool,
		b.txExecutorBackend,
		b.blkManager,
		b.txExecutorBackend.Clk.Time(),
		targetBlockSize,
	)
}

// [timestamp] is min(max(now, parent timestamp), next staker change time)
func buildBlock(
	builder *builder,
	parentID ids.ID,
	height uint64,
	timestamp time.Time,
	forceAdvanceTime bool,
	parentState state.Chain,
) (block.Block, error) {
	// Try rewarding stakers whose staking period ends at the new chain time.
	// This is done first to prioritize advancing the timestamp as quickly as
	// possible.
	stakerTxID, shouldReward, err := getNextStakerToReward(timestamp, parentState)
	if err != nil {
		return nil, fmt.Errorf("could not find next staker to reward: %w", err)
	}
	if shouldReward {
		rewardValidatorTx, err := NewRewardValidatorTx(builder.txExecutorBackend.Ctx, stakerTxID)
		if err != nil {
			return nil, fmt.Errorf("could not build tx to reward staker: %w", err)
		}

		var blockTxs []*txs.Tx
		// TODO: Cleanup post-Durango
		if builder.txExecutorBackend.Config.IsDurangoActivated(timestamp) {
			blockTxs, err = packBlockTxs(
				parentID,
				parentState,
				builder.Mempool,
				builder.txExecutorBackend,
				builder.blkManager,
				timestamp,
				targetBlockSize,
			)
			if err != nil {
				return nil, fmt.Errorf("failed to pack block txs: %w", err)
			}
		}

		return block.NewBanffProposalBlock(
			timestamp,
			parentID,
			height,
			rewardValidatorTx,
			blockTxs,
		)
	}

	blockTxs, err := packBlockTxs(
		parentID,
		parentState,
		builder.Mempool,
		builder.txExecutorBackend,
		builder.blkManager,
		timestamp,
		targetBlockSize,
	)
	if err != nil {
		return nil, fmt.Errorf("failed to pack block txs: %w", err)
	}

	// If there is no reason to build a block, don't.
	if len(blockTxs) == 0 && !forceAdvanceTime {
		builder.txExecutorBackend.Ctx.Log.Debug("no pending txs to issue into a block")
		return nil, ErrNoPendingBlocks
	}

	// Issue a block with as many transactions as possible.
	return block.NewBanffStandardBlock(
		timestamp,
		parentID,
		height,
		blockTxs,
	)
}

func packBlockTxs(
	parentID ids.ID,
	parentState state.Chain,
	mempool mempool.Mempool,
	backend *txexecutor.Backend,
	manager blockexecutor.Manager,
	timestamp time.Time,
	remainingSize int,
) ([]*txs.Tx, error) {
	stateDiff, err := state.NewDiffOn(parentState)
	if err != nil {
		return nil, err
	}

	if _, err := txexecutor.AdvanceTimeTo(backend, stateDiff, timestamp); err != nil {
		return nil, err
	}

	var (
<<<<<<< HEAD
		unitFees    = stateDiff.GetUnitFees()
		unitWindows = stateDiff.GetFeeWindows()
=======
		feeCfg = config.EUpgradeDynamicFeesConfig
		feeMan = fees.NewManager(feeCfg.UnitFees)
>>>>>>> 3afc8e47

		blockTxs []*txs.Tx
		inputs   set.Set[ids.ID]
	)

	for {
		tx, exists := mempool.Peek()
		if !exists {
			break
		}
		txSize := len(tx.Bytes())
		if txSize > remainingSize {
			break
		}
		mempool.Remove(tx)

		// Invariant: [tx] has already been syntactically verified.

		txDiff, err := state.NewDiffOn(stateDiff)
		if err != nil {
			return nil, err
		}

		executor := &txexecutor.StandardTxExecutor{
			Backend:       backend,
<<<<<<< HEAD
			BlkFeeManager: fees.NewManager(unitFees, unitWindows),
			UnitCaps:      backend.Config.GetDynamicFeesConfig().BlockUnitsCap,
=======
			BlkFeeManager: feeMan,
			UnitCaps:      feeCfg.BlockUnitsCap,
>>>>>>> 3afc8e47
			State:         txDiff,
			Tx:            tx,
		}

		err = tx.Unsigned.Visit(executor)
		if err != nil {
			txID := tx.ID()
			mempool.MarkDropped(txID, err)
			continue
		}

		if inputs.Overlaps(executor.Inputs) {
			txID := tx.ID()
			mempool.MarkDropped(txID, blockexecutor.ErrConflictingBlockTxs)
			continue
		}
		err = manager.VerifyUniqueInputs(parentID, executor.Inputs)
		if err != nil {
			txID := tx.ID()
			mempool.MarkDropped(txID, err)
			continue
		}
		inputs.Union(executor.Inputs)

		txDiff.AddTx(tx, status.Committed)
		err = txDiff.Apply(stateDiff)
		if err != nil {
			return nil, err
		}

		remainingSize -= txSize
		blockTxs = append(blockTxs, tx)
	}

	return blockTxs, nil
}

// getNextStakerToReward returns the next staker txID to remove from the staking
// set with a RewardValidatorTx rather than an AdvanceTimeTx. [chainTimestamp]
// is the timestamp of the chain at the time this validator would be getting
// removed and is used to calculate [shouldReward].
// Returns:
// - [txID] of the next staker to reward
// - [shouldReward] if the txID exists and is ready to be rewarded
// - [err] if something bad happened
func getNextStakerToReward(
	chainTimestamp time.Time,
	preferredState state.Chain,
) (ids.ID, bool, error) {
	if !chainTimestamp.Before(mockable.MaxTime) {
		return ids.Empty, false, ErrEndOfTime
	}

	currentStakerIterator, err := preferredState.GetCurrentStakerIterator()
	if err != nil {
		return ids.Empty, false, err
	}
	defer currentStakerIterator.Release()

	for currentStakerIterator.Next() {
		currentStaker := currentStakerIterator.Value()
		priority := currentStaker.Priority
		// If the staker is a permissionless staker (not a permissioned subnet
		// validator), it's the next staker we will want to remove with a
		// RewardValidatorTx rather than an AdvanceTimeTx.
		if priority != txs.SubnetPermissionedValidatorCurrentPriority {
			return currentStaker.TxID, chainTimestamp.Equal(currentStaker.EndTime), nil
		}
	}
	return ids.Empty, false, nil
}

func NewRewardValidatorTx(ctx *snow.Context, txID ids.ID) (*txs.Tx, error) {
	utx := &txs.RewardValidatorTx{TxID: txID}
	tx, err := txs.NewSigned(utx, txs.Codec, nil)
	if err != nil {
		return nil, err
	}
	return tx, tx.SyntacticVerify(ctx)
}<|MERGE_RESOLUTION|>--- conflicted
+++ resolved
@@ -26,7 +26,6 @@
 	"github.com/ava-labs/avalanchego/vms/platformvm/txs"
 	"github.com/ava-labs/avalanchego/vms/platformvm/txs/mempool"
 
-	"github.com/ava-labs/avalanchego/vms/components/fees"
 	blockexecutor "github.com/ava-labs/avalanchego/vms/platformvm/block/executor"
 	txexecutor "github.com/ava-labs/avalanchego/vms/platformvm/txs/executor"
 )
@@ -352,13 +351,9 @@
 	}
 
 	var (
-<<<<<<< HEAD
 		unitFees    = stateDiff.GetUnitFees()
 		unitWindows = stateDiff.GetFeeWindows()
-=======
-		feeCfg = config.EUpgradeDynamicFeesConfig
-		feeMan = fees.NewManager(feeCfg.UnitFees)
->>>>>>> 3afc8e47
+		feeMan      = fees.NewManager(unitFees, unitWindows)
 
 		blockTxs []*txs.Tx
 		inputs   set.Set[ids.ID]
@@ -384,13 +379,8 @@
 
 		executor := &txexecutor.StandardTxExecutor{
 			Backend:       backend,
-<<<<<<< HEAD
-			BlkFeeManager: fees.NewManager(unitFees, unitWindows),
-			UnitCaps:      backend.Config.GetDynamicFeesConfig().BlockUnitsCap,
-=======
 			BlkFeeManager: feeMan,
-			UnitCaps:      feeCfg.BlockUnitsCap,
->>>>>>> 3afc8e47
+			UnitCaps:      config.EUpgradeDynamicFeesConfig.BlockUnitsCap,
 			State:         txDiff,
 			Tx:            tx,
 		}
