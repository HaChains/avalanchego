// Copyright (C) 2019-2022, Ava Labs, Inc. All rights reserved.
// See the file LICENSE for licensing terms.

package txs

import (
	"bytes"
	"errors"
	"sort"

	"github.com/ava-labs/avalanchego/codec"
	"github.com/ava-labs/avalanchego/ids"
	"github.com/ava-labs/avalanchego/snow"
	"github.com/ava-labs/avalanchego/vms/components/verify"
)

var (
	errNilInitialState  = errors.New("nil initial state is not valid")
	errNilFxOutput      = errors.New("nil feature extension output is not valid")
	errOutputsNotSorted = errors.New("outputs not sorted")
	errUnknownFx        = errors.New("unknown feature extension")
)

type InitialState struct {
	FxIndex uint32         `serialize:"true" json:"fxIndex"`
	FxID    ids.ID         `serialize:"false" json:"fxID"`
	Outs    []verify.State `serialize:"true" json:"outputs"`
}

func (is *InitialState) InitCtx(ctx *snow.Context) {
	for _, out := range is.Outs {
		out.InitCtx(ctx)
	}
}

func (is *InitialState) Verify(c codec.Manager, numFxs int) error {
	switch {
	case is == nil:
		return errNilInitialState
	case is.FxIndex >= uint32(numFxs):
		return errUnknownFx
	}

	for _, out := range is.Outs {
		if out == nil {
			return errNilFxOutput
		}
		if err := out.Verify(); err != nil {
			return err
		}
	}
	if !isSortedState(is.Outs, c) {
		return errOutputsNotSorted
	}

	return nil
}

<<<<<<< HEAD
func (is *InitialState) Less(other *InitialState) bool { return is.FxIndex < other.FxIndex }

func (is *InitialState) Sort(c codec.Manager) { sortState(is.Outs, c) }
=======
func (is *InitialState) Sort(c codec.Manager) {
	sortState(is.Outs, c)
}
>>>>>>> 65ed31e6

type innerSortState struct {
	vers  []verify.State
	codec codec.Manager
}

func (vers *innerSortState) Less(i, j int) bool {
	iVer := vers.vers[i]
	jVer := vers.vers[j]

	iBytes, err := vers.codec.Marshal(CodecVersion, &iVer)
	if err != nil {
		return false
	}
	jBytes, err := vers.codec.Marshal(CodecVersion, &jVer)
	if err != nil {
		return false
	}
	return bytes.Compare(iBytes, jBytes) == -1
}

func (vers *innerSortState) Len() int {
	return len(vers.vers)
}

func (vers *innerSortState) Swap(i, j int) {
	v := vers.vers
	v[j], v[i] = v[i], v[j]
}

func sortState(vers []verify.State, c codec.Manager) {
	sort.Sort(&innerSortState{vers: vers, codec: c})
}

func isSortedState(vers []verify.State, c codec.Manager) bool {
	return sort.IsSorted(&innerSortState{vers: vers, codec: c})
<<<<<<< HEAD
=======
}

type innerSortInitialState []*InitialState

func (iss innerSortInitialState) Less(i, j int) bool {
	return iss[i].FxIndex < iss[j].FxIndex
}

func (iss innerSortInitialState) Len() int {
	return len(iss)
}

func (iss innerSortInitialState) Swap(i, j int) {
	iss[j], iss[i] = iss[i], iss[j]
}

func SortInitialStates(iss []*InitialState) {
	sort.Sort(innerSortInitialState(iss))
}

func IsSortedAndUniqueInitialStates(iss []*InitialState) bool {
	return utils.IsSortedAndUnique(innerSortInitialState(iss))
>>>>>>> 65ed31e6
}<|MERGE_RESOLUTION|>--- conflicted
+++ resolved
@@ -56,15 +56,13 @@
 	return nil
 }
 
-<<<<<<< HEAD
-func (is *InitialState) Less(other *InitialState) bool { return is.FxIndex < other.FxIndex }
+func (is *InitialState) Less(other *InitialState) bool {
+	return is.FxIndex < other.FxIndex
+}
 
-func (is *InitialState) Sort(c codec.Manager) { sortState(is.Outs, c) }
-=======
 func (is *InitialState) Sort(c codec.Manager) {
 	sortState(is.Outs, c)
 }
->>>>>>> 65ed31e6
 
 type innerSortState struct {
 	vers  []verify.State
@@ -101,29 +99,4 @@
 
 func isSortedState(vers []verify.State, c codec.Manager) bool {
 	return sort.IsSorted(&innerSortState{vers: vers, codec: c})
-<<<<<<< HEAD
-=======
-}
-
-type innerSortInitialState []*InitialState
-
-func (iss innerSortInitialState) Less(i, j int) bool {
-	return iss[i].FxIndex < iss[j].FxIndex
-}
-
-func (iss innerSortInitialState) Len() int {
-	return len(iss)
-}
-
-func (iss innerSortInitialState) Swap(i, j int) {
-	iss[j], iss[i] = iss[i], iss[j]
-}
-
-func SortInitialStates(iss []*InitialState) {
-	sort.Sort(innerSortInitialState(iss))
-}
-
-func IsSortedAndUniqueInitialStates(iss []*InitialState) bool {
-	return utils.IsSortedAndUnique(innerSortInitialState(iss))
->>>>>>> 65ed31e6
 }