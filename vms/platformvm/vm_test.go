--- conflicted
+++ resolved
@@ -10,12 +10,8 @@
 	"testing"
 	"time"
 
-<<<<<<< HEAD
+	"github.com/ava-labs/gecko/chains"
 	"github.com/ava-labs/gecko/chains/atomic"
-=======
-	"github.com/ava-labs/gecko/chains"
-
->>>>>>> 30569986
 	"github.com/ava-labs/gecko/database/memdb"
 	"github.com/ava-labs/gecko/ids"
 	"github.com/ava-labs/gecko/snow"
@@ -123,7 +119,7 @@
 
 	vm := &VM{
 		SnowmanVM:    &core.SnowmanVM{},
-		ChainManager: chains.MockManager{},
+		chainManager: chains.MockManager{},
 	}
 
 	defaultSubnet := validators.NewSet()
