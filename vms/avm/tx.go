// Copyright (C) 2019-2024, Ava Labs, Inc. All rights reserved.
// See the file LICENSE for licensing terms.

package avm

import (
	"context"
	"errors"
	"fmt"

	"go.uber.org/zap"

	"github.com/ava-labs/avalanchego/database"
	"github.com/ava-labs/avalanchego/ids"
	"github.com/ava-labs/avalanchego/snow/choices"
	"github.com/ava-labs/avalanchego/snow/consensus/snowstorm"
	"github.com/ava-labs/avalanchego/utils/set"
	"github.com/ava-labs/avalanchego/vms/avm/txs"
	"github.com/ava-labs/avalanchego/vms/avm/txs/executor"
	"github.com/ava-labs/avalanchego/vms/components/fees"
)

var (
	_ snowstorm.Tx = (*Tx)(nil)

	errTxNotProcessing  = errors.New("transaction is not processing")
	errUnexpectedReject = errors.New("attempting to reject transaction")
)

type Tx struct {
	vm *VM
	tx *txs.Tx
}

func (tx *Tx) ID() ids.ID {
	return tx.tx.ID()
}

func (tx *Tx) Accept(context.Context) error {
	if s := tx.Status(); s != choices.Processing {
		return fmt.Errorf("%w: %s", errTxNotProcessing, s)
	}

	if err := tx.vm.onAccept(tx.tx); err != nil {
		return err
	}

	executor := &executor.Executor{
		Codec: tx.vm.txExecutorBackend.Codec,
		State: tx.vm.state,
		Tx:    tx.tx,
	}
	err := tx.tx.Unsigned.Visit(executor)
	if err != nil {
		return fmt.Errorf("error staging accepted state changes: %w", err)
	}

	tx.vm.state.AddTx(tx.tx)

	commitBatch, err := tx.vm.state.CommitBatch()
	if err != nil {
		txID := tx.tx.ID()
		return fmt.Errorf("couldn't create commitBatch while processing tx %s: %w", txID, err)
	}

	defer tx.vm.state.Abort()
	err = tx.vm.ctx.SharedMemory.Apply(
		executor.AtomicRequests,
		commitBatch,
	)
	if err != nil {
		txID := tx.tx.ID()
		return fmt.Errorf("error committing accepted state changes while processing tx %s: %w", txID, err)
	}

	return tx.vm.metrics.MarkTxAccepted(tx.tx)
}

func (*Tx) Reject(context.Context) error {
	return errUnexpectedReject
}

func (tx *Tx) Status() choices.Status {
	txID := tx.tx.ID()
	_, err := tx.vm.state.GetTx(txID)
	switch err {
	case nil:
		return choices.Accepted
	case database.ErrNotFound:
		return choices.Processing
	default:
		tx.vm.ctx.Log.Error("failed looking up tx status",
			zap.Stringer("txID", txID),
			zap.Error(err),
		)
		return choices.Processing
	}
}

func (tx *Tx) MissingDependencies() (set.Set[ids.ID], error) {
	txIDs := set.Set[ids.ID]{}
	for _, in := range tx.tx.Unsigned.InputUTXOs() {
		if in.Symbolic() {
			continue
		}
		txID, _ := in.InputSource()

		_, err := tx.vm.state.GetTx(txID)
		switch err {
		case nil:
			// Tx was already accepted
		case database.ErrNotFound:
			txIDs.Add(txID)
		default:
			return nil, err
		}
	}
	return txIDs, nil
}

func (tx *Tx) Bytes() []byte {
	return tx.tx.Bytes()
}

func (tx *Tx) Verify(context.Context) error {
	if s := tx.Status(); s != choices.Processing {
		return fmt.Errorf("%w: %s", errTxNotProcessing, s)
	}

<<<<<<< HEAD
	unitFees, err := tx.vm.state.GetUnitFees()
	if err != nil {
		return fmt.Errorf("failed retrieving unit fees: %w", err)
	}
	feeWindows, err := tx.vm.state.GetFeeWindows()
	if err != nil {
		return fmt.Errorf("failed retrieving fee windows: %w", err)
	}

	var (
		feeCfg     = tx.vm.txBackend.Config.GetDynamicFeesConfig(tx.vm.state.GetTimestamp())
		feeManager = fees.NewManager(unitFees, feeWindows)
	)
=======
	feeCfg := tx.vm.txExecutorBackend.Config.GetDynamicFeesConfig(tx.vm.state.GetTimestamp())
	feeManager := fees.NewManager(feeCfg.UnitFees)
>>>>>>> b3589b36
	return tx.tx.Unsigned.Visit(&executor.SemanticVerifier{
		Backend:       tx.vm.txExecutorBackend,
		BlkFeeManager: feeManager,
		UnitCaps:      feeCfg.BlockUnitsCap,
		State:         tx.vm.state,
		Tx:            tx.tx,
	})
}<|MERGE_RESOLUTION|>--- conflicted
+++ resolved
@@ -127,7 +127,6 @@
 		return fmt.Errorf("%w: %s", errTxNotProcessing, s)
 	}
 
-<<<<<<< HEAD
 	unitFees, err := tx.vm.state.GetUnitFees()
 	if err != nil {
 		return fmt.Errorf("failed retrieving unit fees: %w", err)
@@ -138,13 +137,9 @@
 	}
 
 	var (
-		feeCfg     = tx.vm.txBackend.Config.GetDynamicFeesConfig(tx.vm.state.GetTimestamp())
+		feeCfg     = tx.vm.txExecutorBackend.Config.GetDynamicFeesConfig(tx.vm.state.GetTimestamp())
 		feeManager = fees.NewManager(unitFees, feeWindows)
 	)
-=======
-	feeCfg := tx.vm.txExecutorBackend.Config.GetDynamicFeesConfig(tx.vm.state.GetTimestamp())
-	feeManager := fees.NewManager(feeCfg.UnitFees)
->>>>>>> b3589b36
 	return tx.tx.Unsigned.Visit(&executor.SemanticVerifier{
 		Backend:       tx.vm.txExecutorBackend,
 		BlkFeeManager: feeManager,
