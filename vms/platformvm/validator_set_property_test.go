// Copyright (C) 2019-2023, Ava Labs, Inc. All rights reserved.
// See the file LICENSE for licensing terms.

package platformvm

import (
	"context"
	"errors"
	"fmt"
	"reflect"
	"sort"
	"testing"
	"time"

	"github.com/leanovate/gopter"
	"github.com/leanovate/gopter/gen"
	"github.com/leanovate/gopter/prop"

	"golang.org/x/exp/maps"

	"github.com/ava-labs/avalanchego/chains"
	"github.com/ava-labs/avalanchego/chains/atomic"
	"github.com/ava-labs/avalanchego/database/memdb"
	"github.com/ava-labs/avalanchego/database/prefixdb"
	"github.com/ava-labs/avalanchego/ids"
	"github.com/ava-labs/avalanchego/snow"
	"github.com/ava-labs/avalanchego/snow/consensus/snowman"
	"github.com/ava-labs/avalanchego/snow/engine/common"
	"github.com/ava-labs/avalanchego/snow/uptime"
	"github.com/ava-labs/avalanchego/snow/validators"
	"github.com/ava-labs/avalanchego/utils/constants"
	"github.com/ava-labs/avalanchego/utils/crypto/bls"
	"github.com/ava-labs/avalanchego/utils/crypto/secp256k1"
	"github.com/ava-labs/avalanchego/utils/formatting"
	"github.com/ava-labs/avalanchego/utils/formatting/address"
	"github.com/ava-labs/avalanchego/utils/json"
	"github.com/ava-labs/avalanchego/utils/timer/mockable"
	"github.com/ava-labs/avalanchego/utils/units"
	"github.com/ava-labs/avalanchego/vms/components/avax"
	"github.com/ava-labs/avalanchego/vms/platformvm/api"
	"github.com/ava-labs/avalanchego/vms/platformvm/block"
	"github.com/ava-labs/avalanchego/vms/platformvm/config"
	"github.com/ava-labs/avalanchego/vms/platformvm/reward"
	"github.com/ava-labs/avalanchego/vms/platformvm/signer"
	"github.com/ava-labs/avalanchego/vms/platformvm/state"
	"github.com/ava-labs/avalanchego/vms/platformvm/txs"
	"github.com/ava-labs/avalanchego/vms/platformvm/utxo"
	"github.com/ava-labs/avalanchego/vms/secp256k1fx"

	blockexecutor "github.com/ava-labs/avalanchego/vms/platformvm/block/executor"
	txexecutor "github.com/ava-labs/avalanchego/vms/platformvm/txs/executor"
)

const (
	startPrimaryWithBLS uint8 = iota
	startPrimaryWithoutBLS
	startSubnetValidator
)

var errEmptyEventsList = errors.New("empty events list")

// for a given (permissioned) subnet, the test stakes and restakes multiple
// times a node as a primary and subnet validator. The BLS key of the node is
// changed across staking periods, and it can even be nil. We test that
// GetValidatorSet returns the correct primary and subnet validators data, with
// the right BLS key version at all relevant heights.
func TestGetValidatorsSetProperty(t *testing.T) {
	properties := gopter.NewProperties(nil)

	// to reproduce a given scenario do something like this:
	// parameters := gopter.DefaultTestParametersWithSeed(1685887576153675816)
	// properties := gopter.NewProperties(parameters)

	properties.Property("check GetValidatorSet", prop.ForAll(
		func(events []uint8) string {
			vm, subnetID, err := buildVM(t)
			if err != nil {
				return fmt.Sprintf("failed building vm: %s", err.Error())
			}
			vm.ctx.Lock.Lock()
			defer func() {
				_ = vm.Shutdown(context.Background())
				vm.ctx.Lock.Unlock()
			}()
			nodeID := ids.GenerateTestShortNodeID()

			currentTime := defaultGenesisTime
			vm.clock.Set(currentTime)
			vm.state.SetTimestamp(currentTime)

			// build a valid sequence of validators start/end times, given the
			// random events sequence received as test input
			validatorsTimes, err := buildTimestampsList(events, currentTime, nodeID)
			if err != nil {
				return fmt.Sprintf("failed building events sequence: %s", err.Error())
			}

			validatorSetByHeightAndSubnet := make(map[uint64]map[ids.ID]map[ids.NodeID]*validators.GetValidatorOutput)
			if err := takeValidatorsSnapshotAtCurrentHeight(vm, validatorSetByHeightAndSubnet); err != nil {
				return fmt.Sprintf("could not take validators snapshot: %s", err.Error())
			}

			// insert validator sequence
			var (
				currentPrimaryValidator = (*state.Staker)(nil)
				currentSubnetValidator  = (*state.Staker)(nil)
			)
			for _, ev := range validatorsTimes {
				// at each step we remove at least a subnet validator
				if currentSubnetValidator != nil {
					err := terminateSubnetValidator(vm, currentSubnetValidator)
					if err != nil {
						return fmt.Sprintf("could not terminate current subnet validator: %s", err.Error())
					}
					currentSubnetValidator = nil

					if err := takeValidatorsSnapshotAtCurrentHeight(vm, validatorSetByHeightAndSubnet); err != nil {
						return fmt.Sprintf("could not take validators snapshot: %s", err.Error())
					}
				}

				switch ev.eventType {
				case startSubnetValidator:
					currentSubnetValidator, err = addSubnetValidator(vm, ev, subnetID)
					if err != nil {
						return fmt.Sprintf("could not add subnet validator: %s", err.Error())
					}
					if err := takeValidatorsSnapshotAtCurrentHeight(vm, validatorSetByHeightAndSubnet); err != nil {
						return fmt.Sprintf("could not take validators snapshot: %s", err.Error())
					}

				case startPrimaryWithoutBLS:
					// when adding a primary validator, also remove the current
					// primary one
					if currentPrimaryValidator != nil {
						err := terminatePrimaryValidator(vm, currentPrimaryValidator)
						if err != nil {
							return fmt.Sprintf("could not terminate current primary validator: %s", err.Error())
						}
						// no need to nil current primary validator, we'll
						// reassign immediately

						if err := takeValidatorsSnapshotAtCurrentHeight(vm, validatorSetByHeightAndSubnet); err != nil {
							return fmt.Sprintf("could not take validators snapshot: %s", err.Error())
						}
					}
					currentPrimaryValidator, err = addPrimaryValidatorWithoutBLSKey(vm, ev)
					if err != nil {
						return fmt.Sprintf("could not add primary validator without BLS key: %s", err.Error())
					}
					if err := takeValidatorsSnapshotAtCurrentHeight(vm, validatorSetByHeightAndSubnet); err != nil {
						return fmt.Sprintf("could not take validators snapshot: %s", err.Error())
					}

				case startPrimaryWithBLS:
					// when adding a primary validator, also remove the current
					// primary one
					if currentPrimaryValidator != nil {
						err := terminatePrimaryValidator(vm, currentPrimaryValidator)
						if err != nil {
							return fmt.Sprintf("could not terminate current primary validator: %s", err.Error())
						}
						// no need to nil current primary validator, we'll
						// reassign immediately

						if err := takeValidatorsSnapshotAtCurrentHeight(vm, validatorSetByHeightAndSubnet); err != nil {
							return fmt.Sprintf("could not take validators snapshot: %s", err.Error())
						}
					}
					currentPrimaryValidator, err = addPrimaryValidatorWithBLSKey(vm, ev)
					if err != nil {
						return fmt.Sprintf("could not add primary validator with BLS key: %s", err.Error())
					}
					if err := takeValidatorsSnapshotAtCurrentHeight(vm, validatorSetByHeightAndSubnet); err != nil {
						return fmt.Sprintf("could not take validators snapshot: %s", err.Error())
					}

				default:
					return fmt.Sprintf("unexpected staker type: %v", ev.eventType)
				}
			}

			// Checks: let's look back at validator sets at previous heights and
			// make sure they match the snapshots already taken
			snapshotHeights := maps.Keys(validatorSetByHeightAndSubnet)
			sort.Slice(snapshotHeights, func(i, j int) bool { return snapshotHeights[i] < snapshotHeights[j] })
			for idx, snapShotHeight := range snapshotHeights {
				lastAcceptedHeight, err := vm.GetCurrentHeight(context.Background())
				if err != nil {
					return err.Error()
				}

				nextSnapShotHeight := lastAcceptedHeight + 1
				if idx != len(snapshotHeights)-1 {
					nextSnapShotHeight = snapshotHeights[idx+1]
				}

				// within [snapShotHeight] and [nextSnapShotHeight], the validator set
				// does not change and must be equal to snapshot at [snapShotHeight]
				for height := snapShotHeight; height < nextSnapShotHeight; height++ {
					for subnetID, validatorsSet := range validatorSetByHeightAndSubnet[snapShotHeight] {
						res, err := vm.GetValidatorSet(context.Background(), height, subnetID)
						if err != nil {
							return fmt.Sprintf("failed GetValidatorSet at height %v: %v", height, err)
						}
						if !reflect.DeepEqual(validatorsSet, res) {
							return "failed validators set comparison"
						}
					}
				}
			}

			return ""
		},
		gen.SliceOfN(
			10,
			gen.OneConstOf(
				startPrimaryWithBLS,
				startPrimaryWithoutBLS,
				startSubnetValidator,
			),
		).SuchThat(func(v interface{}) bool {
			list := v.([]uint8)
			return len(list) > 0 && (list[0] == startPrimaryWithBLS || list[0] == startPrimaryWithoutBLS)
		}),
	))

	properties.TestingRun(t)
}

func takeValidatorsSnapshotAtCurrentHeight(vm *VM, validatorsSetByHeightAndSubnet map[uint64]map[ids.ID]map[ids.NodeID]*validators.GetValidatorOutput) error {
	if validatorsSetByHeightAndSubnet == nil {
		validatorsSetByHeightAndSubnet = make(map[uint64]map[ids.ID]map[ids.NodeID]*validators.GetValidatorOutput)
	}

	lastBlkID := vm.state.GetLastAccepted()
	lastBlk, err := vm.state.GetStatelessBlock(lastBlkID)
	if err != nil {
		return err
	}
	height := lastBlk.Height()
	validatorsSetBySubnet, ok := validatorsSetByHeightAndSubnet[height]
	if !ok {
		validatorsSetByHeightAndSubnet[height] = make(map[ids.ID]map[ids.NodeID]*validators.GetValidatorOutput)
		validatorsSetBySubnet = validatorsSetByHeightAndSubnet[height]
	}

	stakerIt, err := vm.state.GetCurrentStakerIterator()
	if err != nil {
		return err
	}
	defer stakerIt.Release()
	for stakerIt.Next() {
		v := stakerIt.Value()
		validatorsSet, ok := validatorsSetBySubnet[v.SubnetID]
		if !ok {
			validatorsSetBySubnet[v.SubnetID] = make(map[ids.NodeID]*validators.GetValidatorOutput)
			validatorsSet = validatorsSetBySubnet[v.SubnetID]
		}

		blsKey := v.PublicKey
		if v.SubnetID != constants.PrimaryNetworkID {
			// pick bls key from primary validator
			s, err := vm.state.GetCurrentValidator(constants.PlatformChainID, v.NodeID)
			if err != nil {
				return err
			}
			blsKey = s.PublicKey
		}

		validatorsSet[v.NodeID] = &validators.GetValidatorOutput{
			NodeID:    v.NodeID,
			PublicKey: blsKey,
			Weight:    v.Weight,
		}
	}
	return nil
}

func addSubnetValidator(vm *VM, data *validatorInputData, subnetID ids.ID) (*state.Staker, error) {
	addr := keys[0].PublicKey().Address()
	signedTx, err := vm.txBuilder.NewAddSubnetValidatorTx(
		vm.Config.MinValidatorStake,
		uint64(data.startTime.Unix()),
		uint64(data.endTime.Unix()),
		data.nodeID,
		subnetID,
		[]*secp256k1.PrivateKey{keys[0], keys[1]},
		addr,
	)
	if err != nil {
		return nil, fmt.Errorf("could not create AddSubnetValidatorTx: %w", err)
	}
	return internalAddValidator(vm, signedTx)
}

func addPrimaryValidatorWithBLSKey(vm *VM, data *validatorInputData) (*state.Staker, error) {
	addr := keys[0].PublicKey().Address()
	utxoHandler := utxo.NewHandler(vm.ctx, &vm.clock, vm.fx)
	ins, unstakedOuts, stakedOuts, signers, err := utxoHandler.Spend(
		vm.state,
		keys,
		vm.MinValidatorStake,
		vm.Config.AddPrimaryNetworkValidatorFee,
		addr, // change Addresss
	)
	if err != nil {
		return nil, fmt.Errorf("could not create inputs/outputs for permissionless validator: %w", err)
	}
	sk, err := bls.NewSecretKey()
	if err != nil {
		return nil, fmt.Errorf("could not create secret key: %w", err)
	}

	uPrimaryTx := &txs.AddPermissionlessValidatorTx{
		BaseTx: txs.BaseTx{BaseTx: avax.BaseTx{
			NetworkID:    vm.ctx.NetworkID,
			BlockchainID: vm.ctx.ChainID,
			Ins:          ins,
			Outs:         unstakedOuts,
		}},
		Validator: txs.Validator{
			NodeID: data.nodeID,
			Start:  uint64(data.startTime.Unix()),
			End:    uint64(data.endTime.Unix()),
			Wght:   vm.MinValidatorStake,
		},
		Subnet:    constants.PrimaryNetworkID,
		Signer:    signer.NewProofOfPossession(sk),
		StakeOuts: stakedOuts,
		ValidatorRewardsOwner: &secp256k1fx.OutputOwners{
			Locktime:  0,
			Threshold: 1,
			Addrs: []ids.ShortID{
				addr,
			},
		},
		DelegatorRewardsOwner: &secp256k1fx.OutputOwners{
			Locktime:  0,
			Threshold: 1,
			Addrs: []ids.ShortID{
				addr,
			},
		},
		DelegationShares: reward.PercentDenominator,
	}
	signedTx, err := txs.NewSigned(uPrimaryTx, txs.Codec, signers)
	if err != nil {
		return nil, fmt.Errorf("could not create AddPermissionlessValidatorTx with BLS key: %w", err)
	}
	if err := signedTx.SyntacticVerify(vm.ctx); err != nil {
		return nil, fmt.Errorf("failed syntax verification of AddPermissionlessValidatorTx: %w", err)
	}
	return internalAddValidator(vm, signedTx)
}

func addPrimaryValidatorWithoutBLSKey(vm *VM, data *validatorInputData) (*state.Staker, error) {
	addr := keys[0].PublicKey().Address()
	signedTx, err := vm.txBuilder.NewAddValidatorTx(
		vm.Config.MinValidatorStake,
		uint64(data.startTime.Unix()),
		uint64(data.endTime.Unix()),
		data.nodeID,
		addr,
		reward.PercentDenominator,
		[]*secp256k1.PrivateKey{keys[0], keys[1]},
		addr,
	)
	if err != nil {
		return nil, fmt.Errorf("could not create AddValidatorTx: %w", err)
	}
	return internalAddValidator(vm, signedTx)
}

func internalAddValidator(vm *VM, signedTx *txs.Tx) (*state.Staker, error) {
	stakerTx := signedTx.Unsigned.(txs.StakerTx)
	if err := vm.Builder.AddUnverifiedTx(signedTx); err != nil {
		return nil, fmt.Errorf("could not add tx to mempool: %w", err)
	}

	blk, err := vm.Builder.BuildBlock(context.Background())
	if err != nil {
		return nil, fmt.Errorf("failed building block: %w", err)
	}
	if err := blk.Verify(context.Background()); err != nil {
		return nil, fmt.Errorf("failed verifying block: %w", err)
	}
	if err := blk.Accept(context.Background()); err != nil {
		return nil, fmt.Errorf("failed accepting block: %w", err)
	}
	if err := vm.SetPreference(context.Background(), vm.manager.LastAccepted()); err != nil {
		return nil, fmt.Errorf("failed setting preference: %w", err)
	}

	// move time ahead, promoting the validator to current
	currentTime := stakerTx.StartTime()
	vm.clock.Set(currentTime)
	vm.state.SetTimestamp(currentTime)

	blk, err = vm.Builder.BuildBlock(context.Background())
	if err != nil {
		return nil, fmt.Errorf("failed building block: %w", err)
	}
	if err := blk.Verify(context.Background()); err != nil {
		return nil, fmt.Errorf("failed verifying block: %w", err)
	}
	if err := blk.Accept(context.Background()); err != nil {
		return nil, fmt.Errorf("failed accepting block: %w", err)
	}
	if err := vm.SetPreference(context.Background(), vm.manager.LastAccepted()); err != nil {
		return nil, fmt.Errorf("failed setting preference: %w", err)
	}

	return vm.state.GetCurrentValidator(stakerTx.SubnetID(), stakerTx.NodeID())
}

func terminateSubnetValidator(vm *VM, validator *state.Staker) error {
	currentTime := validator.EndTime
	vm.clock.Set(currentTime)
	vm.state.SetTimestamp(currentTime)

	blk, err := vm.Builder.BuildBlock(context.Background())
	if err != nil {
		return fmt.Errorf("failed building block: %w", err)
	}
	if err := blk.Verify(context.Background()); err != nil {
		return fmt.Errorf("failed verifying block: %w", err)
	}
	if err := blk.Accept(context.Background()); err != nil {
		return fmt.Errorf("failed accepting block: %w", err)
	}
	if err := vm.SetPreference(context.Background(), vm.manager.LastAccepted()); err != nil {
		return fmt.Errorf("failed setting preference: %w", err)
	}

	return nil
}

func terminatePrimaryValidator(vm *VM, validator *state.Staker) error {
	currentTime := validator.EndTime
	vm.clock.Set(currentTime)
	vm.state.SetTimestamp(currentTime)

	blk, err := vm.Builder.BuildBlock(context.Background())
	if err != nil {
		return fmt.Errorf("failed building block: %w", err)
	}
	if err := blk.Verify(context.Background()); err != nil {
		return fmt.Errorf("failed verifying block: %w", err)
	}

	proposalBlk := blk.(snowman.OracleBlock)
	options, err := proposalBlk.Options(context.Background())
	if err != nil {
		return fmt.Errorf("failed retrieving options: %w", err)
	}

	commit := options[0].(*blockexecutor.Block)
	_, ok := commit.Block.(*block.BanffCommitBlock)
	if !ok {
		return fmt.Errorf("failed retrieving commit option: %w", err)
	}
	if err := blk.Accept(context.Background()); err != nil {
		return fmt.Errorf("failed accepting block: %w", err)
	}

	if err := commit.Verify(context.Background()); err != nil {
		return fmt.Errorf("failed verifying commit block: %w", err)
	}
	if err := commit.Accept(context.Background()); err != nil {
		return fmt.Errorf("failed accepting commit block: %w", err)
	}

	if err := vm.SetPreference(context.Background(), vm.manager.LastAccepted()); err != nil {
		return fmt.Errorf("failed setting preference: %w", err)
	}

	return nil
}

type validatorInputData struct {
	eventType uint8
	startTime time.Time
	endTime   time.Time
	nodeID    ids.ShortNodeID
	publicKey *bls.PublicKey
}

// buildTimestampsList creates validators start and end time, given the event list.
// output is returned as a list of validatorInputData
func buildTimestampsList(events []uint8, currentTime time.Time, nodeID ids.ShortNodeID) ([]*validatorInputData, error) {
	res := make([]*validatorInputData, 0, len(events))

	currentTime = currentTime.Add(txexecutor.SyncBound)
	switch endTime := currentTime.Add(defaultMinStakingDuration); events[0] {
	case startPrimaryWithBLS:
		sk, err := bls.NewSecretKey()
		if err != nil {
			return nil, fmt.Errorf("could not make private key: %w", err)
		}

		res = append(res, &validatorInputData{
			eventType: startPrimaryWithBLS,
			startTime: currentTime,
			endTime:   endTime,
			nodeID:    nodeID,
			publicKey: bls.PublicFromSecretKey(sk),
		})
	case startPrimaryWithoutBLS:
		res = append(res, &validatorInputData{
			eventType: startPrimaryWithoutBLS,
			startTime: currentTime,
			endTime:   endTime,
			nodeID:    nodeID,
			publicKey: nil,
		})
	default:
		return nil, fmt.Errorf("unexpected initial event %d", events[0])
	}

	// track current primary validator to make sure its staking period
	// covers all of its subnet validators
	currentPrimaryVal := res[0]
	for i := 1; i < len(events); i++ {
		currentTime = currentTime.Add(txexecutor.SyncBound)

		switch currentEvent := events[i]; currentEvent {
		case startSubnetValidator:
			endTime := currentTime.Add(defaultMinStakingDuration)
			res = append(res, &validatorInputData{
				eventType: startSubnetValidator,
				startTime: currentTime,
				endTime:   endTime,
				nodeID:    nodeID,
				publicKey: nil,
			})

			currentPrimaryVal.endTime = endTime.Add(time.Second)
			currentTime = endTime.Add(time.Second)

		case startPrimaryWithBLS:
			currentTime = currentPrimaryVal.endTime.Add(txexecutor.SyncBound)
			sk, err := bls.NewSecretKey()
			if err != nil {
				return nil, fmt.Errorf("could not make private key: %w", err)
			}

			endTime := currentTime.Add(defaultMinStakingDuration)
			val := &validatorInputData{
				eventType: startPrimaryWithBLS,
				startTime: currentTime,
				endTime:   endTime,
				nodeID:    nodeID,
				publicKey: bls.PublicFromSecretKey(sk),
			}
			res = append(res, val)
			currentPrimaryVal = val

		case startPrimaryWithoutBLS:
			currentTime = currentPrimaryVal.endTime.Add(txexecutor.SyncBound)
			endTime := currentTime.Add(defaultMinStakingDuration)
			val := &validatorInputData{
				eventType: startPrimaryWithoutBLS,
				startTime: currentTime,
				endTime:   endTime,
				nodeID:    nodeID,
				publicKey: nil,
			}
			res = append(res, val)
			currentPrimaryVal = val
		}
	}
	return res, nil
}

func TestTimestampListGenerator(t *testing.T) {
	properties := gopter.NewProperties(nil)

	properties.Property("primary validators are returned in sequence", prop.ForAll(
		func(events []uint8) string {
			currentTime := time.Now()
			nodeID := ids.GenerateTestShortNodeID()
			validatorsTimes, err := buildTimestampsList(events, currentTime, nodeID)
			if err != nil {
				return fmt.Sprintf("failed building events sequence: %s", err.Error())
			}

			if len(validatorsTimes) == 0 {
				return errEmptyEventsList.Error()
			}

			// nil out non subnet validators
			subnetIndexes := make([]int, 0)
			for idx, ev := range validatorsTimes {
				if ev.eventType == startSubnetValidator {
					subnetIndexes = append(subnetIndexes, idx)
				}
			}
			for _, idx := range subnetIndexes {
				validatorsTimes[idx] = nil
			}

			currentEventTime := currentTime
			for i, ev := range validatorsTimes {
				if ev == nil {
					continue // a subnet validator
				}
				if currentEventTime.After(ev.startTime) {
					return fmt.Sprintf("validator %d start time larger than current event time", i)
				}

				if ev.startTime.After(ev.endTime) {
					return fmt.Sprintf("validator %d start time larger than its end time", i)
				}

				currentEventTime = ev.endTime
			}

			return ""
		},
		gen.SliceOf(gen.OneConstOf(
			startPrimaryWithBLS,
			startPrimaryWithoutBLS,
			startSubnetValidator,
		)).SuchThat(func(v interface{}) bool {
			list := v.([]uint8)
			return len(list) > 0 && (list[0] == startPrimaryWithBLS || list[0] == startPrimaryWithoutBLS)
		}),
	))

	properties.Property("subnet validators are returned in sequence", prop.ForAll(
		func(events []uint8) string {
			currentTime := time.Now()
			nodeID := ids.GenerateTestShortNodeID()
			validatorsTimes, err := buildTimestampsList(events, currentTime, nodeID)
			if err != nil {
				return fmt.Sprintf("failed building events sequence: %s", err.Error())
			}

			if len(validatorsTimes) == 0 {
				return errEmptyEventsList.Error()
			}

			// nil out non subnet validators
			nonSubnetIndexes := make([]int, 0)
			for idx, ev := range validatorsTimes {
				if ev.eventType != startSubnetValidator {
					nonSubnetIndexes = append(nonSubnetIndexes, idx)
				}
			}
			for _, idx := range nonSubnetIndexes {
				validatorsTimes[idx] = nil
			}

			currentEventTime := currentTime
			for i, ev := range validatorsTimes {
				if ev == nil {
					continue // a non-subnet validator
				}
				if currentEventTime.After(ev.startTime) {
					return fmt.Sprintf("validator %d start time larger than current event time", i)
				}

				if ev.startTime.After(ev.endTime) {
					return fmt.Sprintf("validator %d start time larger than its end time", i)
				}

				currentEventTime = ev.endTime
			}

			return ""
		},
		gen.SliceOf(gen.OneConstOf(
			startPrimaryWithBLS,
			startPrimaryWithoutBLS,
			startSubnetValidator,
		)).SuchThat(func(v interface{}) bool {
			list := v.([]uint8)
			return len(list) > 0 && (list[0] == startPrimaryWithBLS || list[0] == startPrimaryWithoutBLS)
		}),
	))

	properties.Property("subnet validators' times are bound by a primary validator's times", prop.ForAll(
		func(events []uint8) string {
			currentTime := time.Now()
			nodeID := ids.GenerateTestShortNodeID()
			validatorsTimes, err := buildTimestampsList(events, currentTime, nodeID)
			if err != nil {
				return fmt.Sprintf("failed building events sequence: %s", err.Error())
			}

			if len(validatorsTimes) == 0 {
				return errEmptyEventsList.Error()
			}

			currentPrimaryValidator := validatorsTimes[0]
			for i := 1; i < len(validatorsTimes); i++ {
				if validatorsTimes[i].eventType != startSubnetValidator {
					currentPrimaryValidator = validatorsTimes[i]
					continue
				}

				subnetVal := validatorsTimes[i]
				if currentPrimaryValidator.startTime.After(subnetVal.startTime) ||
					subnetVal.endTime.After(currentPrimaryValidator.endTime) {
					return "subnet validator not bounded by primary network ones"
				}
			}
			return ""
		},
		gen.SliceOf(gen.OneConstOf(
			startPrimaryWithBLS,
			startPrimaryWithoutBLS,
			startSubnetValidator,
		)).SuchThat(func(v interface{}) bool {
			list := v.([]uint8)
			return len(list) > 0 && (list[0] == startPrimaryWithBLS || list[0] == startPrimaryWithoutBLS)
		}),
	))

	properties.TestingRun(t)
}

// add a single validator at the end of times,
// to make sure it won't pollute our tests
func buildVM(t *testing.T) (*VM, ids.ID, error) {
	forkTime := defaultGenesisTime
	vm := &VM{Config: config.Config{
		Chains:                 chains.TestManager,
		UptimeLockedCalculator: uptime.NewLockedCalculator(),
		SybilProtectionEnabled: true,
		Validators:             validators.NewManager(),
		TxFee:                  defaultTxFee,
		CreateSubnetTxFee:      100 * defaultTxFee,
		TransformSubnetTxFee:   100 * defaultTxFee,
		CreateBlockchainTxFee:  100 * defaultTxFee,
		MinValidatorStake:      defaultMinValidatorStake,
		MaxValidatorStake:      defaultMaxValidatorStake,
		MinDelegatorStake:      defaultMinDelegatorStake,
		MinStakeDuration:       defaultMinStakingDuration,
		MaxStakeDuration:       defaultMaxStakingDuration,
		RewardConfig:           defaultRewardConfig,
		ApricotPhase3Time:      forkTime,
		ApricotPhase5Time:      forkTime,
		BanffTime:              forkTime,
		CortinaTime:            forkTime,
	}}
	vm.clock.Set(forkTime.Add(time.Second))

	baseDB := memdb.New()
	chainDB := prefixdb.New([]byte{0}, baseDB)
	atomicDB := prefixdb.New([]byte{1}, baseDB)

	msgChan := make(chan common.Message, 1)
	ctx := defaultContext(t)

	m := atomic.NewMemory(atomicDB)
	ctx.SharedMemory = m.NewSharedMemory(ctx.ChainID)

	ctx.Lock.Lock()
	defer ctx.Lock.Unlock()
	appSender := &common.SenderTest{}
	appSender.CantSendAppGossip = true
	appSender.SendAppGossipF = func(context.Context, []byte) error {
		return nil
	}

	genesisBytes, err := buildCustomGenesis()
	if err != nil {
		return nil, ids.Empty, err
	}

	err = vm.Initialize(
		context.Background(),
		ctx,
		chainDB,
		genesisBytes,
		nil,
		nil,
		msgChan,
		nil,
		appSender,
	)
	if err != nil {
		return nil, ids.Empty, err
	}

	err = vm.SetState(context.Background(), snow.NormalOp)
	if err != nil {
		return nil, ids.Empty, err
	}

	// Create a subnet and store it in testSubnet1
	// Note: following Banff activation, block acceptance will move
	// chain time ahead
	testSubnet1, err = vm.txBuilder.NewCreateSubnetTx(
		1, // threshold
		[]ids.ShortID{keys[0].PublicKey().Address()},
		[]*secp256k1.PrivateKey{keys[len(keys)-1]}, // pays tx fee
		keys[0].PublicKey().Address(),              // change addr
	)
	if err != nil {
		return nil, ids.Empty, err
	}
	if err := vm.Builder.AddUnverifiedTx(testSubnet1); err != nil {
		return nil, ids.Empty, err
	}

	blk, err := vm.Builder.BuildBlock(context.Background())
	if err != nil {
		return nil, ids.Empty, err
	}
	if err := blk.Verify(context.Background()); err != nil {
		return nil, ids.Empty, err
	}
	if err := blk.Accept(context.Background()); err != nil {
		return nil, ids.Empty, err
	}
	if err := vm.SetPreference(context.Background(), vm.manager.LastAccepted()); err != nil {
		return nil, ids.Empty, err
	}

	return vm, testSubnet1.ID(), nil
}

func buildCustomGenesis() ([]byte, error) {
	genesisUTXOs := make([]api.UTXO, len(keys))
	for i, key := range keys {
		id := key.PublicKey().Address()
		addr, err := address.FormatBech32(constants.UnitTestHRP, id.Bytes())
		if err != nil {
			return nil, err
		}
		genesisUTXOs[i] = api.UTXO{
			Amount:  json.Uint64(defaultBalance),
			Address: addr,
		}
	}

	// we need at least a validator, otherwise BuildBlock would fail, since it
	// won't find next staker to promote/evict from stakers set. Contrary to
	// what happens with production code we push such validator at the end of
	// times, so to avoid interference with our tests
	nodeID := ids.ShortNodeID(keys[len(keys)-1].PublicKey().Address())
	addr, err := address.FormatBech32(constants.UnitTestHRP, nodeID.Bytes())
	if err != nil {
		return nil, err
	}

	starTime := mockable.MaxTime.Add(-1 * defaultMinStakingDuration)
	endTime := mockable.MaxTime
	genesisValidator := api.GenesisPermissionlessValidator{
<<<<<<< HEAD
		GenesisStaker: api.GenesisStaker{
=======
		GenesisValidator: api.GenesisValidator{
>>>>>>> e2867e31
			StartTime: json.Uint64(starTime.Unix()),
			EndTime:   json.Uint64(endTime.Unix()),
			NodeID:    nodeID,
		},
		RewardOwner: &api.Owner{
			Threshold: 1,
			Addresses: []string{addr},
		},
		Staked: []api.UTXO{{
			Amount:  json.Uint64(defaultWeight),
			Address: addr,
		}},
		DelegationFee: reward.PercentDenominator,
	}

	buildGenesisArgs := api.BuildGenesisArgs{
		Encoding:      formatting.Hex,
		NetworkID:     json.Uint32(constants.UnitTestID),
		AvaxAssetID:   avaxAssetID,
		UTXOs:         genesisUTXOs,
		Validators:    []api.GenesisPermissionlessValidator{genesisValidator},
		Chains:        nil,
		Time:          json.Uint64(defaultGenesisTime.Unix()),
		InitialSupply: json.Uint64(360 * units.MegaAvax),
	}

	buildGenesisResponse := api.BuildGenesisReply{}
	platformvmSS := api.StaticService{}
	if err := platformvmSS.BuildGenesis(nil, &buildGenesisArgs, &buildGenesisResponse); err != nil {
		return nil, err
	}

	genesisBytes, err := formatting.Decode(buildGenesisResponse.Encoding, buildGenesisResponse.Bytes)
	if err != nil {
		return nil, err
	}

	return genesisBytes, nil
}<|MERGE_RESOLUTION|>--- conflicted
+++ resolved
@@ -850,11 +850,7 @@
 	starTime := mockable.MaxTime.Add(-1 * defaultMinStakingDuration)
 	endTime := mockable.MaxTime
 	genesisValidator := api.GenesisPermissionlessValidator{
-<<<<<<< HEAD
-		GenesisStaker: api.GenesisStaker{
-=======
 		GenesisValidator: api.GenesisValidator{
->>>>>>> e2867e31
 			StartTime: json.Uint64(starTime.Unix()),
 			EndTime:   json.Uint64(endTime.Unix()),
 			NodeID:    nodeID,
