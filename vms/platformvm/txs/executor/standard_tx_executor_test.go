// Copyright (C) 2019-2023, Ava Labs, Inc. All rights reserved.
// See the file LICENSE for licensing terms.

package executor

import (
	"errors"
	"fmt"
	"math"
	"testing"
	"time"

	"github.com/golang/mock/gomock"

	"github.com/stretchr/testify/require"

	"github.com/ava-labs/avalanchego/database"
	"github.com/ava-labs/avalanchego/ids"
	"github.com/ava-labs/avalanchego/snow"
	"github.com/ava-labs/avalanchego/utils"
	"github.com/ava-labs/avalanchego/utils/constants"
	"github.com/ava-labs/avalanchego/utils/crypto/secp256k1"
	"github.com/ava-labs/avalanchego/utils/hashing"
	"github.com/ava-labs/avalanchego/vms/components/avax"
	"github.com/ava-labs/avalanchego/vms/components/verify"
	"github.com/ava-labs/avalanchego/vms/platformvm/config"
	"github.com/ava-labs/avalanchego/vms/platformvm/fx"
	"github.com/ava-labs/avalanchego/vms/platformvm/reward"
	"github.com/ava-labs/avalanchego/vms/platformvm/state"
	"github.com/ava-labs/avalanchego/vms/platformvm/status"
	"github.com/ava-labs/avalanchego/vms/platformvm/txs"
	"github.com/ava-labs/avalanchego/vms/platformvm/utxo"
	"github.com/ava-labs/avalanchego/vms/secp256k1fx"
)

// This tests that the math performed during TransformSubnetTx execution can
// never overflow
const _ time.Duration = math.MaxUint32 * time.Second

var errTest = errors.New("non-nil error")

func TestStandardTxExecutorAddValidatorTxEmptyID(t *testing.T) {
	require := require.New(t)
<<<<<<< HEAD
	env := newEnvironment(apricotPhase5Fork)
=======
	env := newEnvironment(t, false /*=postBanff*/, false /*=postCortina*/)
>>>>>>> 0e2ad851
	env.ctx.Lock.Lock()
	defer func() {
		require.NoError(shutdownEnvironment(env))
	}()

	chainTime := env.state.GetTimestamp()
	startTime := defaultGenesisTime.Add(1 * time.Second)

	tests := []struct {
		banffTime     time.Time
		expectedError error
	}{
		{ // Case: Before banff
			banffTime:     chainTime.Add(1),
			expectedError: errEmptyNodeID,
		},
		{ // Case: At banff
			banffTime:     chainTime,
			expectedError: errEmptyNodeID,
		},
		{ // Case: After banff
			banffTime:     chainTime.Add(-1),
			expectedError: errEmptyNodeID,
		},
	}
	for _, test := range tests {
		// Case: Empty validator node ID after banff
		env.config.BanffTime = test.banffTime

		tx, err := env.txBuilder.NewAddValidatorTx( // create the tx
			env.config.MinValidatorStake,
			uint64(startTime.Unix()),
			uint64(defaultValidateEndTime.Unix()),
			ids.EmptyNodeID,
			ids.GenerateTestShortID(),
			reward.PercentDenominator,
			[]*secp256k1.PrivateKey{preFundedKeys[0]},
			ids.ShortEmpty, // change addr
		)
		require.NoError(err)

		stateDiff, err := state.NewDiff(lastAcceptedID, env)
		require.NoError(err)

		executor := StandardTxExecutor{
			Backend: &env.backend,
			State:   stateDiff,
			Tx:      tx,
		}
		err = tx.Unsigned.Visit(&executor)
		require.ErrorIs(err, test.expectedError)
	}
}

func TestStandardTxExecutorAddDelegator(t *testing.T) {
	dummyHeight := uint64(1)
	rewardAddress := preFundedKeys[0].PublicKey().Address()
	nodeID := ids.NodeID(rewardAddress)

	newValidatorID := ids.GenerateTestNodeID()
	newValidatorStartTime := defaultValidateStartTime.Add(5 * time.Second)
	newValidatorEndTime := defaultValidateEndTime.Add(-5 * time.Second)

	// [addMinStakeValidator] adds a new validator to the primary network's
	// pending validator set with the minimum staking amount
	addMinStakeValidator := func(target *environment) {
		tx, err := target.txBuilder.NewAddValidatorTx(
			target.config.MinValidatorStake,      // stake amount
			uint64(newValidatorStartTime.Unix()), // start time
			uint64(newValidatorEndTime.Unix()),   // end time
			newValidatorID,                       // node ID
			rewardAddress,                        // Reward Address
			reward.PercentDenominator,            // Shares
			[]*secp256k1.PrivateKey{preFundedKeys[0]},
			ids.ShortEmpty,
		)
		require.NoError(t, err)

		addValTx := tx.Unsigned.(*txs.AddValidatorTx)
		staker, err := state.NewCurrentStaker(
			tx.ID(),
			addValTx,
			newValidatorStartTime,
			0,
		)
		require.NoError(t, err)

		target.state.PutCurrentValidator(staker)
		target.state.AddTx(tx, status.Committed)
		target.state.SetHeight(dummyHeight)
		require.NoError(t, target.state.Commit())
	}

	// [addMaxStakeValidator] adds a new validator to the primary network's
	// pending validator set with the maximum staking amount
	addMaxStakeValidator := func(target *environment) {
		tx, err := target.txBuilder.NewAddValidatorTx(
			target.config.MaxValidatorStake,      // stake amount
			uint64(newValidatorStartTime.Unix()), // start time
			uint64(newValidatorEndTime.Unix()),   // end time
			newValidatorID,                       // node ID
			rewardAddress,                        // Reward Address
			reward.PercentDenominator,            // Shared
			[]*secp256k1.PrivateKey{preFundedKeys[0]},
			ids.ShortEmpty,
		)
		require.NoError(t, err)

		addValTx := tx.Unsigned.(*txs.AddValidatorTx)
		staker, err := state.NewCurrentStaker(
			tx.ID(),
			addValTx,
			newValidatorStartTime,
			0,
		)
		require.NoError(t, err)

		target.state.PutCurrentValidator(staker)
		target.state.AddTx(tx, status.Committed)
		target.state.SetHeight(dummyHeight)
		require.NoError(t, target.state.Commit())
	}

<<<<<<< HEAD
	dummyH := newEnvironment(apricotPhase5Fork)
=======
	dummyH := newEnvironment(t, false /*=postBanff*/, false /*=postCortina*/)
>>>>>>> 0e2ad851
	currentTimestamp := dummyH.state.GetTimestamp()

	type test struct {
		description          string
		stakeAmount          uint64
		startTime            time.Time
		endTime              time.Time
		nodeID               ids.NodeID
		rewardAddress        ids.ShortID
		feeKeys              []*secp256k1.PrivateKey
		setup                func(*environment)
		AP3Time              time.Time
		expectedExecutionErr error
		expectedMempoolErr   error
	}

	tests := []test{
		{
			description:          "validator stops validating earlier than delegator",
			stakeAmount:          dummyH.config.MinDelegatorStake,
			startTime:            defaultValidateStartTime.Add(time.Second),
			endTime:              defaultValidateEndTime.Add(time.Second),
			nodeID:               nodeID,
			rewardAddress:        rewardAddress,
			feeKeys:              []*secp256k1.PrivateKey{preFundedKeys[0]},
			setup:                nil,
			AP3Time:              defaultGenesisTime,
			expectedExecutionErr: ErrOverDelegated,
			expectedMempoolErr:   ErrOverDelegated,
		},
		{
			description:          fmt.Sprintf("delegator should not be added more than (%s) in the future", MaxFutureStartTime),
			stakeAmount:          dummyH.config.MinDelegatorStake,
			startTime:            currentTimestamp.Add(MaxFutureStartTime + time.Second),
			endTime:              currentTimestamp.Add(MaxFutureStartTime + defaultMinStakingDuration + time.Second),
			nodeID:               nodeID,
			rewardAddress:        rewardAddress,
			feeKeys:              []*secp256k1.PrivateKey{preFundedKeys[0]},
			setup:                nil,
			AP3Time:              defaultGenesisTime,
			expectedExecutionErr: ErrFutureStakeTime,
			expectedMempoolErr:   nil,
		},
		{
			description:          "validator not in the current or pending validator sets",
			stakeAmount:          dummyH.config.MinDelegatorStake,
			startTime:            defaultValidateStartTime.Add(5 * time.Second),
			endTime:              defaultValidateEndTime.Add(-5 * time.Second),
			nodeID:               newValidatorID,
			rewardAddress:        rewardAddress,
			feeKeys:              []*secp256k1.PrivateKey{preFundedKeys[0]},
			setup:                nil,
			AP3Time:              defaultGenesisTime,
			expectedExecutionErr: database.ErrNotFound,
			expectedMempoolErr:   database.ErrNotFound,
		},
		{
			description:          "delegator starts before validator",
			stakeAmount:          dummyH.config.MinDelegatorStake,
			startTime:            newValidatorStartTime.Add(-1 * time.Second), // start validating subnet before primary network
			endTime:              newValidatorEndTime,
			nodeID:               newValidatorID,
			rewardAddress:        rewardAddress,
			feeKeys:              []*secp256k1.PrivateKey{preFundedKeys[0]},
			setup:                addMinStakeValidator,
			AP3Time:              defaultGenesisTime,
			expectedExecutionErr: ErrOverDelegated,
			expectedMempoolErr:   ErrOverDelegated,
		},
		{
			description:          "delegator stops before validator",
			stakeAmount:          dummyH.config.MinDelegatorStake,
			startTime:            newValidatorStartTime,
			endTime:              newValidatorEndTime.Add(time.Second), // stop validating subnet after stopping validating primary network
			nodeID:               newValidatorID,
			rewardAddress:        rewardAddress,
			feeKeys:              []*secp256k1.PrivateKey{preFundedKeys[0]},
			setup:                addMinStakeValidator,
			AP3Time:              defaultGenesisTime,
			expectedExecutionErr: ErrOverDelegated,
			expectedMempoolErr:   ErrOverDelegated,
		},
		{
			description:          "valid",
			stakeAmount:          dummyH.config.MinDelegatorStake,
			startTime:            newValidatorStartTime, // same start time as for primary network
			endTime:              newValidatorEndTime,   // same end time as for primary network
			nodeID:               newValidatorID,
			rewardAddress:        rewardAddress,
			feeKeys:              []*secp256k1.PrivateKey{preFundedKeys[0]},
			setup:                addMinStakeValidator,
			AP3Time:              defaultGenesisTime,
			expectedExecutionErr: nil,
			expectedMempoolErr:   nil,
		},
		{
			description:          "starts delegating at current timestamp",
			stakeAmount:          dummyH.config.MinDelegatorStake,           // weight
			startTime:            currentTimestamp,                          // start time
			endTime:              defaultValidateEndTime,                    // end time
			nodeID:               nodeID,                                    // node ID
			rewardAddress:        rewardAddress,                             // Reward Address
			feeKeys:              []*secp256k1.PrivateKey{preFundedKeys[0]}, // tx fee payer
			setup:                nil,
			AP3Time:              defaultGenesisTime,
			expectedExecutionErr: ErrTimestampNotBeforeStartTime,
			expectedMempoolErr:   ErrTimestampNotBeforeStartTime,
		},
		{
			description:   "tx fee paying key has no funds",
			stakeAmount:   dummyH.config.MinDelegatorStake,           // weight
			startTime:     defaultValidateStartTime.Add(time.Second), // start time
			endTime:       defaultValidateEndTime,                    // end time
			nodeID:        nodeID,                                    // node ID
			rewardAddress: rewardAddress,                             // Reward Address
			feeKeys:       []*secp256k1.PrivateKey{preFundedKeys[1]}, // tx fee payer
			setup: func(target *environment) { // Remove all UTXOs owned by keys[1]
				utxoIDs, err := target.state.UTXOIDs(
					preFundedKeys[1].PublicKey().Address().Bytes(),
					ids.Empty,
					math.MaxInt32)
				require.NoError(t, err)

				for _, utxoID := range utxoIDs {
					target.state.DeleteUTXO(utxoID)
				}
				target.state.SetHeight(dummyHeight)
				require.NoError(t, target.state.Commit())
			},
			AP3Time:              defaultGenesisTime,
			expectedExecutionErr: ErrFlowCheckFailed,
			expectedMempoolErr:   ErrFlowCheckFailed,
		},
		{
			description:          "over delegation before AP3",
			stakeAmount:          dummyH.config.MinDelegatorStake,
			startTime:            newValidatorStartTime, // same start time as for primary network
			endTime:              newValidatorEndTime,   // same end time as for primary network
			nodeID:               newValidatorID,
			rewardAddress:        rewardAddress,
			feeKeys:              []*secp256k1.PrivateKey{preFundedKeys[0]},
			setup:                addMaxStakeValidator,
			AP3Time:              defaultValidateEndTime,
			expectedExecutionErr: nil,
			expectedMempoolErr:   nil,
		},
		{
			description:          "over delegation after AP3",
			stakeAmount:          dummyH.config.MinDelegatorStake,
			startTime:            newValidatorStartTime, // same start time as for primary network
			endTime:              newValidatorEndTime,   // same end time as for primary network
			nodeID:               newValidatorID,
			rewardAddress:        rewardAddress,
			feeKeys:              []*secp256k1.PrivateKey{preFundedKeys[0]},
			setup:                addMaxStakeValidator,
			AP3Time:              defaultGenesisTime,
			expectedExecutionErr: ErrOverDelegated,
			expectedMempoolErr:   ErrOverDelegated,
		},
	}

	for _, tt := range tests {
		t.Run(tt.description, func(t *testing.T) {
			require := require.New(t)
<<<<<<< HEAD
			freshTH := newEnvironment(apricotPhase5Fork)
=======
			freshTH := newEnvironment(t, false /*=postBanff*/, false /*=postCortina*/)
>>>>>>> 0e2ad851
			freshTH.config.ApricotPhase3Time = tt.AP3Time
			defer func() {
				require.NoError(shutdownEnvironment(freshTH))
			}()

			tx, err := freshTH.txBuilder.NewAddDelegatorTx(
				tt.stakeAmount,
				uint64(tt.startTime.Unix()),
				uint64(tt.endTime.Unix()),
				tt.nodeID,
				tt.rewardAddress,
				tt.feeKeys,
				ids.ShortEmpty,
			)
			require.NoError(err)

			if tt.setup != nil {
				tt.setup(freshTH)
			}

			onAcceptState, err := state.NewDiff(lastAcceptedID, freshTH)
			require.NoError(err)

			freshTH.config.BanffTime = onAcceptState.GetTimestamp()

			executor := StandardTxExecutor{
				Backend: &freshTH.backend,
				State:   onAcceptState,
				Tx:      tx,
			}
			err = tx.Unsigned.Visit(&executor)
			require.ErrorIs(err, tt.expectedExecutionErr)

			mempoolExecutor := MempoolTxVerifier{
				Backend:       &freshTH.backend,
				ParentID:      lastAcceptedID,
				StateVersions: freshTH,
				Tx:            tx,
			}
			err = tx.Unsigned.Visit(&mempoolExecutor)
			require.ErrorIs(err, tt.expectedMempoolErr)
		})
	}
}

func TestStandardTxExecutorAddSubnetValidator(t *testing.T) {
	require := require.New(t)
<<<<<<< HEAD
	env := newEnvironment(banffFork)
=======
	env := newEnvironment(t, false /*=postBanff*/, false /*=postCortina*/)
>>>>>>> 0e2ad851
	env.ctx.Lock.Lock()
	defer func() {
		require.NoError(shutdownEnvironment(env))
	}()

	nodeID := preFundedKeys[0].PublicKey().Address()

	{
		// Case: Proposed validator currently validating primary network
		// but stops validating subnet after stops validating primary network
		// (note that keys[0] is a genesis validator)
		startTime := defaultValidateStartTime.Add(time.Second)
		tx, err := env.txBuilder.NewAddSubnetValidatorTx(
			defaultWeight,
			uint64(startTime.Unix()),
			uint64(defaultValidateEndTime.Unix())+1,
			ids.NodeID(nodeID),
			testSubnet1.ID(),
			[]*secp256k1.PrivateKey{testSubnet1ControlKeys[0], testSubnet1ControlKeys[1]},
			ids.ShortEmpty, // change addr
		)
		require.NoError(err)

		onAcceptState, err := state.NewDiff(lastAcceptedID, env)
		require.NoError(err)

		executor := StandardTxExecutor{
			Backend: &env.backend,
			State:   onAcceptState,
			Tx:      tx,
		}
		err = tx.Unsigned.Visit(&executor)
		require.ErrorIs(err, ErrValidatorSubset)
	}

	{
		// Case: Proposed validator currently validating primary network
		// and proposed subnet validation period is subset of
		// primary network validation period
		// (note that keys[0] is a genesis validator)
		tx, err := env.txBuilder.NewAddSubnetValidatorTx(
			defaultWeight,
			uint64(defaultValidateStartTime.Unix()+1),
			uint64(defaultValidateEndTime.Unix()),
			ids.NodeID(nodeID),
			testSubnet1.ID(),
			[]*secp256k1.PrivateKey{testSubnet1ControlKeys[0], testSubnet1ControlKeys[1]},
			ids.ShortEmpty, // change addr
		)
		require.NoError(err)

		onAcceptState, err := state.NewDiff(lastAcceptedID, env)
		require.NoError(err)

		executor := StandardTxExecutor{
			Backend: &env.backend,
			State:   onAcceptState,
			Tx:      tx,
		}
		require.NoError(tx.Unsigned.Visit(&executor))
	}

	// Add a validator to pending validator set of primary network
	key, err := testKeyfactory.NewPrivateKey()
	require.NoError(err)

	pendingDSValidatorID := ids.NodeID(key.PublicKey().Address())

	// starts validating primary network 10 seconds after genesis
	dsStartTime := defaultGenesisTime.Add(10 * time.Second)
	dsEndTime := dsStartTime.Add(5 * defaultMinStakingDuration)

	addDSTx, err := env.txBuilder.NewAddValidatorTx(
		env.config.MinValidatorStake, // stake amount
		uint64(dsStartTime.Unix()),   // start time
		uint64(dsEndTime.Unix()),     // end time
		pendingDSValidatorID,         // node ID
		nodeID,                       // reward address
		reward.PercentDenominator,    // shares
		[]*secp256k1.PrivateKey{preFundedKeys[0]},
		ids.ShortEmpty,
	)
	require.NoError(err)

	{
		// Case: Proposed validator isn't in pending or current validator sets
		tx, err := env.txBuilder.NewAddSubnetValidatorTx(
			defaultWeight,
			uint64(dsStartTime.Unix()), // start validating subnet before primary network
			uint64(dsEndTime.Unix()),
			pendingDSValidatorID,
			testSubnet1.ID(),
			[]*secp256k1.PrivateKey{testSubnet1ControlKeys[0], testSubnet1ControlKeys[1]},
			ids.ShortEmpty, // change addr
		)
		require.NoError(err)

		onAcceptState, err := state.NewDiff(lastAcceptedID, env)
		require.NoError(err)

		executor := StandardTxExecutor{
			Backend: &env.backend,
			State:   onAcceptState,
			Tx:      tx,
		}
		err = tx.Unsigned.Visit(&executor)
		require.ErrorIs(err, ErrNotValidator)
	}

	addValTx := addDSTx.Unsigned.(*txs.AddValidatorTx)
	staker, err := state.NewCurrentStaker(
		addDSTx.ID(),
		addValTx,
		dsStartTime,
		0,
	)
	require.NoError(err)

	env.state.PutCurrentValidator(staker)
	env.state.AddTx(addDSTx, status.Committed)
	dummyHeight := uint64(1)
	env.state.SetHeight(dummyHeight)
	require.NoError(env.state.Commit())

	// Node with ID key.PublicKey().Address() now a pending validator for primary network

	{
		// Case: Proposed validator is pending validator of primary network
		// but starts validating subnet before primary network
		tx, err := env.txBuilder.NewAddSubnetValidatorTx(
			defaultWeight,
			uint64(dsStartTime.Unix())-1, // start validating subnet before primary network
			uint64(dsEndTime.Unix()),
			pendingDSValidatorID,
			testSubnet1.ID(),
			[]*secp256k1.PrivateKey{testSubnet1ControlKeys[0], testSubnet1ControlKeys[1]},
			ids.ShortEmpty, // change addr
		)
		require.NoError(err)

		onAcceptState, err := state.NewDiff(lastAcceptedID, env)
		require.NoError(err)

		executor := StandardTxExecutor{
			Backend: &env.backend,
			State:   onAcceptState,
			Tx:      tx,
		}
		err = tx.Unsigned.Visit(&executor)
		require.ErrorIs(err, ErrValidatorSubset)
	}

	{
		// Case: Proposed validator is pending validator of primary network
		// but stops validating subnet after primary network
		tx, err := env.txBuilder.NewAddSubnetValidatorTx(
			defaultWeight,
			uint64(dsStartTime.Unix()),
			uint64(dsEndTime.Unix())+1, // stop validating subnet after stopping validating primary network
			pendingDSValidatorID,
			testSubnet1.ID(),
			[]*secp256k1.PrivateKey{testSubnet1ControlKeys[0], testSubnet1ControlKeys[1]},
			ids.ShortEmpty, // change addr
		)
		require.NoError(err)

		onAcceptState, err := state.NewDiff(lastAcceptedID, env)
		require.NoError(err)

		executor := StandardTxExecutor{
			Backend: &env.backend,
			State:   onAcceptState,
			Tx:      tx,
		}
		err = tx.Unsigned.Visit(&executor)
		require.ErrorIs(err, ErrValidatorSubset)
	}

	{
		// Case: Proposed validator is pending validator of primary network and
		// period validating subnet is subset of time validating primary network
		tx, err := env.txBuilder.NewAddSubnetValidatorTx(
			defaultWeight,
			uint64(dsStartTime.Unix()), // same start time as for primary network
			uint64(dsEndTime.Unix()),   // same end time as for primary network
			pendingDSValidatorID,
			testSubnet1.ID(),
			[]*secp256k1.PrivateKey{testSubnet1ControlKeys[0], testSubnet1ControlKeys[1]},
			ids.ShortEmpty, // change addr
		)
		require.NoError(err)

		onAcceptState, err := state.NewDiff(lastAcceptedID, env)
		require.NoError(err)
		executor := StandardTxExecutor{
			Backend: &env.backend,
			State:   onAcceptState,
			Tx:      tx,
		}
		require.NoError(tx.Unsigned.Visit(&executor))
	}

	// Case: Proposed validator start validating at/before current timestamp
	// First, advance the timestamp
	newTimestamp := defaultGenesisTime.Add(2 * time.Second)
	env.state.SetTimestamp(newTimestamp)

	{
		tx, err := env.txBuilder.NewAddSubnetValidatorTx(
			defaultWeight,               // weight
			uint64(newTimestamp.Unix()), // start time
			uint64(newTimestamp.Add(defaultMinStakingDuration).Unix()), // end time
			ids.NodeID(nodeID), // node ID
			testSubnet1.ID(),   // subnet ID
			[]*secp256k1.PrivateKey{testSubnet1ControlKeys[0], testSubnet1ControlKeys[1]},
			ids.ShortEmpty, // change addr
		)
		require.NoError(err)

		onAcceptState, err := state.NewDiff(lastAcceptedID, env)
		require.NoError(err)

		executor := StandardTxExecutor{
			Backend: &env.backend,
			State:   onAcceptState,
			Tx:      tx,
		}
		err = tx.Unsigned.Visit(&executor)
		require.ErrorIs(err, ErrTimestampNotBeforeStartTime)
	}

	// reset the timestamp
	env.state.SetTimestamp(defaultGenesisTime)

	// Case: Proposed validator already validating the subnet
	// First, add validator as validator of subnet
	subnetTx, err := env.txBuilder.NewAddSubnetValidatorTx(
		defaultWeight,                           // weight
		uint64(defaultValidateStartTime.Unix()), // start time
		uint64(defaultValidateEndTime.Unix()),   // end time
		ids.NodeID(nodeID),                      // node ID
		testSubnet1.ID(),                        // subnet ID
		[]*secp256k1.PrivateKey{testSubnet1ControlKeys[0], testSubnet1ControlKeys[1]},
		ids.ShortEmpty,
	)
	require.NoError(err)

	addSubnetValTx := subnetTx.Unsigned.(*txs.AddSubnetValidatorTx)
	staker, err = state.NewCurrentStaker(
		subnetTx.ID(),
		addSubnetValTx,
		defaultValidateStartTime,
		0,
	)
	require.NoError(err)

	env.state.PutCurrentValidator(staker)
	env.state.AddTx(subnetTx, status.Committed)
	env.state.SetHeight(dummyHeight)
	require.NoError(env.state.Commit())

	{
		// Node with ID nodeIDKey.PublicKey().Address() now validating subnet with ID testSubnet1.ID
		startTime := defaultValidateStartTime.Add(time.Second)
		duplicateSubnetTx, err := env.txBuilder.NewAddSubnetValidatorTx(
			defaultWeight,                         // weight
			uint64(startTime.Unix()),              // start time
			uint64(defaultValidateEndTime.Unix()), // end time
			ids.NodeID(nodeID),                    // node ID
			testSubnet1.ID(),                      // subnet ID
			[]*secp256k1.PrivateKey{testSubnet1ControlKeys[0], testSubnet1ControlKeys[1]},
			ids.ShortEmpty, // change addr
		)
		require.NoError(err)

		onAcceptState, err := state.NewDiff(lastAcceptedID, env)
		require.NoError(err)

		executor := StandardTxExecutor{
			Backend: &env.backend,
			State:   onAcceptState,
			Tx:      duplicateSubnetTx,
		}
		err = duplicateSubnetTx.Unsigned.Visit(&executor)
		require.ErrorIs(err, ErrDuplicateValidator)
	}

	env.state.DeleteCurrentValidator(staker)
	env.state.SetHeight(dummyHeight)
	require.NoError(env.state.Commit())

	{
		// Case: Duplicate signatures
		startTime := defaultValidateStartTime.Add(time.Second)
		tx, err := env.txBuilder.NewAddSubnetValidatorTx(
			defaultWeight,            // weight
			uint64(startTime.Unix()), // start time
			uint64(startTime.Add(defaultMinStakingDuration).Unix())+1, // end time
			ids.NodeID(nodeID), // node ID
			testSubnet1.ID(),   // subnet ID
			[]*secp256k1.PrivateKey{testSubnet1ControlKeys[0], testSubnet1ControlKeys[1], testSubnet1ControlKeys[2]},
			ids.ShortEmpty, // change addr
		)
		require.NoError(err)

		// Duplicate a signature
		addSubnetValidatorTx := tx.Unsigned.(*txs.AddSubnetValidatorTx)
		input := addSubnetValidatorTx.SubnetAuth.(*secp256k1fx.Input)
		input.SigIndices = append(input.SigIndices, input.SigIndices[0])
		// This tx was syntactically verified when it was created...pretend it wasn't so we don't use cache
		addSubnetValidatorTx.SyntacticallyVerified = false

		onAcceptState, err := state.NewDiff(lastAcceptedID, env)
		require.NoError(err)

		executor := StandardTxExecutor{
			Backend: &env.backend,
			State:   onAcceptState,
			Tx:      tx,
		}
		err = tx.Unsigned.Visit(&executor)
		require.ErrorIs(err, secp256k1fx.ErrInputIndicesNotSortedUnique)
	}

	{
		// Case: Too few signatures
		startTime := defaultValidateStartTime.Add(time.Second)
		tx, err := env.txBuilder.NewAddSubnetValidatorTx(
			defaultWeight,            // weight
			uint64(startTime.Unix()), // start time
			uint64(startTime.Add(defaultMinStakingDuration).Unix()), // end time
			ids.NodeID(nodeID), // node ID
			testSubnet1.ID(),   // subnet ID
			[]*secp256k1.PrivateKey{testSubnet1ControlKeys[0], testSubnet1ControlKeys[2]},
			ids.ShortEmpty, // change addr
		)
		require.NoError(err)

		// Remove a signature
		addSubnetValidatorTx := tx.Unsigned.(*txs.AddSubnetValidatorTx)
		input := addSubnetValidatorTx.SubnetAuth.(*secp256k1fx.Input)
		input.SigIndices = input.SigIndices[1:]
		// This tx was syntactically verified when it was created...pretend it wasn't so we don't use cache
		addSubnetValidatorTx.SyntacticallyVerified = false

		onAcceptState, err := state.NewDiff(lastAcceptedID, env)
		require.NoError(err)

		executor := StandardTxExecutor{
			Backend: &env.backend,
			State:   onAcceptState,
			Tx:      tx,
		}
		err = tx.Unsigned.Visit(&executor)
		require.ErrorIs(err, errUnauthorizedSubnetModification)
	}

	{
		// Case: Control Signature from invalid key (keys[3] is not a control key)
		startTime := defaultValidateStartTime.Add(time.Second)
		tx, err := env.txBuilder.NewAddSubnetValidatorTx(
			defaultWeight,            // weight
			uint64(startTime.Unix()), // start time
			uint64(startTime.Add(defaultMinStakingDuration).Unix()), // end time
			ids.NodeID(nodeID), // node ID
			testSubnet1.ID(),   // subnet ID
			[]*secp256k1.PrivateKey{testSubnet1ControlKeys[0], preFundedKeys[1]},
			ids.ShortEmpty, // change addr
		)
		require.NoError(err)

		// Replace a valid signature with one from keys[3]
		sig, err := preFundedKeys[3].SignHash(hashing.ComputeHash256(tx.Unsigned.Bytes()))
		require.NoError(err)
		copy(tx.Creds[1].(*secp256k1fx.Credential).Sigs[0][:], sig)

		onAcceptState, err := state.NewDiff(lastAcceptedID, env)
		require.NoError(err)

		executor := StandardTxExecutor{
			Backend: &env.backend,
			State:   onAcceptState,
			Tx:      tx,
		}
		err = tx.Unsigned.Visit(&executor)
		require.ErrorIs(err, errUnauthorizedSubnetModification)
	}

	{
		// Case: Proposed validator in pending validator set for subnet
		// First, add validator to pending validator set of subnet
		startTime := defaultValidateStartTime.Add(time.Second)
		tx, err := env.txBuilder.NewAddSubnetValidatorTx(
			defaultWeight,              // weight
			uint64(startTime.Unix())+1, // start time
			uint64(startTime.Add(defaultMinStakingDuration).Unix())+1, // end time
			ids.NodeID(nodeID), // node ID
			testSubnet1.ID(),   // subnet ID
			[]*secp256k1.PrivateKey{testSubnet1ControlKeys[0], testSubnet1ControlKeys[1]},
			ids.ShortEmpty, // change addr
		)
		require.NoError(err)

		addSubnetValTx := subnetTx.Unsigned.(*txs.AddSubnetValidatorTx)
		staker, err = state.NewCurrentStaker(
			subnetTx.ID(),
			addSubnetValTx,
			defaultValidateStartTime,
			0,
		)
		require.NoError(err)

		env.state.PutCurrentValidator(staker)
		env.state.AddTx(tx, status.Committed)
		env.state.SetHeight(dummyHeight)
		require.NoError(env.state.Commit())

		onAcceptState, err := state.NewDiff(lastAcceptedID, env)
		require.NoError(err)

		executor := StandardTxExecutor{
			Backend: &env.backend,
			State:   onAcceptState,
			Tx:      tx,
		}
		err = tx.Unsigned.Visit(&executor)
		require.ErrorIs(err, ErrDuplicateValidator)
	}
}

func TestStandardTxExecutorBanffAddValidator(t *testing.T) {
	require := require.New(t)
<<<<<<< HEAD
	env := newEnvironment(cortinaFork)
=======
	env := newEnvironment(t, false /*=postBanff*/, false /*=postCortina*/)
>>>>>>> 0e2ad851
	env.ctx.Lock.Lock()
	defer func() {
		require.NoError(shutdownEnvironment(env))
	}()

	nodeID := ids.GenerateTestNodeID()

	{
		// Case: Validator's start time too early
		tx, err := env.txBuilder.NewAddValidatorTx(
			env.config.MinValidatorStake,
			uint64(defaultValidateStartTime.Unix())-1,
			uint64(defaultValidateEndTime.Unix()),
			nodeID,
			ids.ShortEmpty,
			reward.PercentDenominator,
			[]*secp256k1.PrivateKey{preFundedKeys[0]},
			ids.ShortEmpty, // change addr
		)
		require.NoError(err)

		onAcceptState, err := state.NewDiff(lastAcceptedID, env)
		require.NoError(err)

		executor := StandardTxExecutor{
			Backend: &env.backend,
			State:   onAcceptState,
			Tx:      tx,
		}
		err = tx.Unsigned.Visit(&executor)
		require.ErrorIs(err, ErrTimestampNotBeforeStartTime)
	}

	{
		// Case: Validator's start time too far in the future
		tx, err := env.txBuilder.NewAddValidatorTx(
			env.config.MinValidatorStake,
			uint64(defaultValidateStartTime.Add(MaxFutureStartTime).Unix()+1),
			uint64(defaultValidateStartTime.Add(MaxFutureStartTime).Add(defaultMinStakingDuration).Unix()+1),
			nodeID,
			ids.ShortEmpty,
			reward.PercentDenominator,
			[]*secp256k1.PrivateKey{preFundedKeys[0]},
			ids.ShortEmpty, // change addr
		)
		require.NoError(err)

		onAcceptState, err := state.NewDiff(lastAcceptedID, env)
		require.NoError(err)

		executor := StandardTxExecutor{
			Backend: &env.backend,
			State:   onAcceptState,
			Tx:      tx,
		}
		err = tx.Unsigned.Visit(&executor)
		require.ErrorIs(err, ErrFutureStakeTime)
	}

	{
		// Case: Validator in current validator set of primary network
		startTime := defaultGenesisTime.Add(1 * time.Second)
		tx, err := env.txBuilder.NewAddValidatorTx(
			env.config.MinValidatorStake,                            // stake amount
			uint64(startTime.Unix()),                                // start time
			uint64(startTime.Add(defaultMinStakingDuration).Unix()), // end time
			nodeID,
			ids.ShortEmpty,
			reward.PercentDenominator, // shares
			[]*secp256k1.PrivateKey{preFundedKeys[0]},
			ids.ShortEmpty, // change addr // key
		)
		require.NoError(err)

		addValTx := tx.Unsigned.(*txs.AddValidatorTx)
		staker, err := state.NewCurrentStaker(
			tx.ID(),
			addValTx,
			startTime,
			0,
		)
		require.NoError(err)

		onAcceptState, err := state.NewDiff(lastAcceptedID, env)
		require.NoError(err)

		onAcceptState.PutCurrentValidator(staker)
		onAcceptState.AddTx(tx, status.Committed)

		executor := StandardTxExecutor{
			Backend: &env.backend,
			State:   onAcceptState,
			Tx:      tx,
		}
		err = tx.Unsigned.Visit(&executor)
		require.ErrorIs(err, ErrAlreadyValidator)
	}

	{
		// Case: Validator in pending validator set of primary network
		startTime := defaultGenesisTime.Add(1 * time.Second)
		tx, err := env.txBuilder.NewAddValidatorTx(
			env.config.MinValidatorStake,                            // stake amount
			uint64(startTime.Unix()),                                // start time
			uint64(startTime.Add(defaultMinStakingDuration).Unix()), // end time
			nodeID,
			ids.ShortEmpty,
			reward.PercentDenominator, // shares
			[]*secp256k1.PrivateKey{preFundedKeys[0]},
			ids.ShortEmpty, // change addr // key
		)
		require.NoError(err)

		staker, err := state.NewPendingStaker(
			tx.ID(),
			tx.Unsigned.(*txs.AddValidatorTx),
		)
		require.NoError(err)

		onAcceptState, err := state.NewDiff(lastAcceptedID, env)
		require.NoError(err)

		onAcceptState.PutPendingValidator(staker)
		onAcceptState.AddTx(tx, status.Committed)

		executor := StandardTxExecutor{
			Backend: &env.backend,
			State:   onAcceptState,
			Tx:      tx,
		}
		err = tx.Unsigned.Visit(&executor)
		require.ErrorIs(err, ErrAlreadyValidator)
	}

	{
		// Case: Validator doesn't have enough tokens to cover stake amount
		startTime := defaultGenesisTime.Add(1 * time.Second)
		tx, err := env.txBuilder.NewAddValidatorTx( // create the tx
			env.config.MinValidatorStake,
			uint64(startTime.Unix()),
			uint64(startTime.Add(defaultMinStakingDuration).Unix()),
			nodeID,
			ids.ShortEmpty,
			reward.PercentDenominator,
			[]*secp256k1.PrivateKey{preFundedKeys[0]},
			ids.ShortEmpty, // change addr
		)
		require.NoError(err)

		// Remove all UTXOs owned by preFundedKeys[0]
		utxoIDs, err := env.state.UTXOIDs(preFundedKeys[0].PublicKey().Address().Bytes(), ids.Empty, math.MaxInt32)
		require.NoError(err)

		onAcceptState, err := state.NewDiff(lastAcceptedID, env)
		require.NoError(err)

		for _, utxoID := range utxoIDs {
			onAcceptState.DeleteUTXO(utxoID)
		}

		executor := StandardTxExecutor{
			Backend: &env.backend,
			State:   onAcceptState,
			Tx:      tx,
		}
		err = tx.Unsigned.Visit(&executor)
		require.ErrorIs(err, ErrFlowCheckFailed)
	}
}

func TestStandardTxExecutorContinuousAddValidator(t *testing.T) {
	require := require.New(t)
	env := newEnvironment(continuousStakingFork)
	env.ctx.Lock.Lock()
	defer func() {
		require.NoError(shutdownEnvironment(env))
	}()

	var (
		nodeID            = ids.GenerateTestNodeID()
		validatorDuration = defaultMinStakingDuration
		dummyStartTime    = time.Unix(0, 0)
		dummyEndTime      = time.Unix(0, 0).Add(validatorDuration)
	)

	addValTx, err := env.txBuilder.NewAddValidatorTx(
		env.config.MinValidatorStake,
		uint64(dummyStartTime.Unix()),
		uint64(dummyEndTime.Unix()),
		nodeID,
		ids.ShortEmpty,
		reward.PercentDenominator,
		[]*secp256k1.PrivateKey{preFundedKeys[0]},
		ids.ShortEmpty, // change addr
	)
	require.NoError(err)

	onAcceptState, err := state.NewDiff(env.state.GetLastAccepted(), env)
	require.NoError(err)

	executor := StandardTxExecutor{
		Backend: &env.backend,
		State:   onAcceptState,
		Tx:      addValTx,
	}
	require.NoError(addValTx.Unsigned.Visit(&executor))

	// Check that a current validator is added
	val, err := onAcceptState.GetCurrentValidator(constants.PrimaryNetworkID, nodeID)
	require.NoError(err)

	require.Equal(addValTx.ID(), val.TxID)
	require.Equal(env.state.GetTimestamp(), val.StartTime)
	require.Equal(val.StartTime.Add(validatorDuration), val.EndTime)
}

// Returns a RemoveSubnetValidatorTx that passes syntactic verification.
func newRemoveSubnetValidatorTx(t *testing.T) (*txs.RemoveSubnetValidatorTx, *txs.Tx) {
	t.Helper()

	creds := []verify.Verifiable{
		&secp256k1fx.Credential{
			Sigs: make([][65]byte, 1),
		},
		&secp256k1fx.Credential{
			Sigs: make([][65]byte, 1),
		},
	}
	unsignedTx := &txs.RemoveSubnetValidatorTx{
		BaseTx: txs.BaseTx{
			BaseTx: avax.BaseTx{
				Ins: []*avax.TransferableInput{{
					UTXOID: avax.UTXOID{
						TxID: ids.GenerateTestID(),
					},
					Asset: avax.Asset{
						ID: ids.GenerateTestID(),
					},
					In: &secp256k1fx.TransferInput{
						Amt: 1,
						Input: secp256k1fx.Input{
							SigIndices: []uint32{0, 1},
						},
					},
				}},
				Outs: []*avax.TransferableOutput{
					{
						Asset: avax.Asset{
							ID: ids.GenerateTestID(),
						},
						Out: &secp256k1fx.TransferOutput{
							Amt: 1,
							OutputOwners: secp256k1fx.OutputOwners{
								Threshold: 1,
								Addrs:     []ids.ShortID{ids.GenerateTestShortID()},
							},
						},
					},
				},
				Memo: []byte("hi"),
			},
		},
		Subnet: ids.GenerateTestID(),
		NodeID: ids.GenerateTestNodeID(),
		SubnetAuth: &secp256k1fx.Credential{
			Sigs: make([][65]byte, 1),
		},
	}
	tx := &txs.Tx{
		Unsigned: unsignedTx,
		Creds:    creds,
	}
	require.NoError(t, tx.Initialize(txs.Codec))
	return unsignedTx, tx
}

// mock implementations that can be used in tests
// for verifying RemoveSubnetValidatorTx.
type removeSubnetValidatorTxVerifyEnv struct {
	latestForkTime time.Time
	fx             *fx.MockFx
	flowChecker    *utxo.MockVerifier
	unsignedTx     *txs.RemoveSubnetValidatorTx
	tx             *txs.Tx
	state          *state.MockDiff
	staker         *state.Staker
}

// Returns mock implementations that can be used in tests
// for verifying RemoveSubnetValidatorTx.
func newValidRemoveSubnetValidatorTxVerifyEnv(t *testing.T, ctrl *gomock.Controller) removeSubnetValidatorTxVerifyEnv {
	t.Helper()

	now := time.Now()
	mockFx := fx.NewMockFx(ctrl)
	mockFlowChecker := utxo.NewMockVerifier(ctrl)
	unsignedTx, tx := newRemoveSubnetValidatorTx(t)
	mockState := state.NewMockDiff(ctrl)
	return removeSubnetValidatorTxVerifyEnv{
		latestForkTime: now,
		fx:             mockFx,
		flowChecker:    mockFlowChecker,
		unsignedTx:     unsignedTx,
		tx:             tx,
		state:          mockState,
		staker: &state.Staker{
			TxID:     ids.GenerateTestID(),
			NodeID:   ids.GenerateTestNodeID(),
			Priority: txs.SubnetPermissionedValidatorCurrentPriority,
		},
	}
}

func TestStandardExecutorRemoveSubnetValidatorTx(t *testing.T) {
	type test struct {
		name        string
		newExecutor func(*gomock.Controller) (*txs.RemoveSubnetValidatorTx, *StandardTxExecutor)
		expectedErr error
	}

	tests := []test{
		{
			name: "valid tx",
			newExecutor: func(ctrl *gomock.Controller) (*txs.RemoveSubnetValidatorTx, *StandardTxExecutor) {
				env := newValidRemoveSubnetValidatorTxVerifyEnv(t, ctrl)

				// Set dependency expectations.
				env.state.EXPECT().GetCurrentValidator(env.unsignedTx.Subnet, env.unsignedTx.NodeID).Return(env.staker, nil).Times(1)
				subnetOwner := fx.NewMockOwner(ctrl)
				subnetTx := &txs.Tx{
					Unsigned: &txs.CreateSubnetTx{
						Owner: subnetOwner,
					},
				}
				env.state.EXPECT().GetTx(env.unsignedTx.Subnet).Return(subnetTx, status.Committed, nil).Times(1)
				env.fx.EXPECT().VerifyPermission(env.unsignedTx, env.unsignedTx.SubnetAuth, env.tx.Creds[len(env.tx.Creds)-1], subnetOwner).Return(nil).Times(1)
				env.flowChecker.EXPECT().VerifySpend(
					env.unsignedTx, env.state, env.unsignedTx.Ins, env.unsignedTx.Outs, env.tx.Creds[:len(env.tx.Creds)-1], gomock.Any(),
				).Return(nil).Times(1)
				env.state.EXPECT().DeleteCurrentValidator(env.staker)
				env.state.EXPECT().DeleteUTXO(gomock.Any()).Times(len(env.unsignedTx.Ins))
				env.state.EXPECT().AddUTXO(gomock.Any()).Times(len(env.unsignedTx.Outs))
				e := &StandardTxExecutor{
					Backend: &Backend{
						Config: &config.Config{
							BanffTime:             env.latestForkTime,
							CortinaTime:           env.latestForkTime,
							ContinuousStakingTime: env.latestForkTime,
						},
						Bootstrapped: &utils.Atomic[bool]{},
						Fx:           env.fx,
						FlowChecker:  env.flowChecker,
						Ctx:          &snow.Context{},
					},
					Tx:    env.tx,
					State: env.state,
				}
				e.Bootstrapped.Set(true)
				return env.unsignedTx, e
			},
			expectedErr: nil,
		},
		{
			name: "tx fails syntactic verification",
			newExecutor: func(ctrl *gomock.Controller) (*txs.RemoveSubnetValidatorTx, *StandardTxExecutor) {
				env := newValidRemoveSubnetValidatorTxVerifyEnv(t, ctrl)
				// Setting the subnet ID to the Primary Network ID makes the tx fail syntactic verification
				env.tx.Unsigned.(*txs.RemoveSubnetValidatorTx).Subnet = constants.PrimaryNetworkID
				env.state = state.NewMockDiff(ctrl)
				e := &StandardTxExecutor{
					Backend: &Backend{
						Config: &config.Config{
							BanffTime:             env.latestForkTime,
							CortinaTime:           env.latestForkTime,
							ContinuousStakingTime: env.latestForkTime,
						},
						Bootstrapped: &utils.Atomic[bool]{},
						Fx:           env.fx,
						FlowChecker:  env.flowChecker,
						Ctx:          &snow.Context{},
					},
					Tx:    env.tx,
					State: env.state,
				}
				e.Bootstrapped.Set(true)
				return env.unsignedTx, e
			},
			expectedErr: txs.ErrRemovePrimaryNetworkValidator,
		},
		{
			name: "node isn't a validator of the subnet",
			newExecutor: func(ctrl *gomock.Controller) (*txs.RemoveSubnetValidatorTx, *StandardTxExecutor) {
				env := newValidRemoveSubnetValidatorTxVerifyEnv(t, ctrl)
				env.state = state.NewMockDiff(ctrl)
				env.state.EXPECT().GetCurrentValidator(env.unsignedTx.Subnet, env.unsignedTx.NodeID).Return(nil, database.ErrNotFound)
				env.state.EXPECT().GetPendingValidator(env.unsignedTx.Subnet, env.unsignedTx.NodeID).Return(nil, database.ErrNotFound)
				e := &StandardTxExecutor{
					Backend: &Backend{
						Config: &config.Config{
							BanffTime:             env.latestForkTime,
							CortinaTime:           env.latestForkTime,
							ContinuousStakingTime: env.latestForkTime,
						},
						Bootstrapped: &utils.Atomic[bool]{},
						Fx:           env.fx,
						FlowChecker:  env.flowChecker,
						Ctx:          &snow.Context{},
					},
					Tx:    env.tx,
					State: env.state,
				}
				e.Bootstrapped.Set(true)
				return env.unsignedTx, e
			},
			expectedErr: ErrNotValidator,
		},
		{
			name: "validator is permissionless",
			newExecutor: func(ctrl *gomock.Controller) (*txs.RemoveSubnetValidatorTx, *StandardTxExecutor) {
				env := newValidRemoveSubnetValidatorTxVerifyEnv(t, ctrl)

				staker := *env.staker
				staker.Priority = txs.SubnetPermissionlessValidatorCurrentPriority

				// Set dependency expectations.
				env.state.EXPECT().GetCurrentValidator(env.unsignedTx.Subnet, env.unsignedTx.NodeID).Return(&staker, nil).Times(1)
				e := &StandardTxExecutor{
					Backend: &Backend{
						Config: &config.Config{
							BanffTime:             env.latestForkTime,
							CortinaTime:           env.latestForkTime,
							ContinuousStakingTime: env.latestForkTime,
						},
						Bootstrapped: &utils.Atomic[bool]{},
						Fx:           env.fx,
						FlowChecker:  env.flowChecker,
						Ctx:          &snow.Context{},
					},
					Tx:    env.tx,
					State: env.state,
				}
				e.Bootstrapped.Set(true)
				return env.unsignedTx, e
			},
			expectedErr: ErrRemovePermissionlessValidator,
		},
		{
			name: "tx has no credentials",
			newExecutor: func(ctrl *gomock.Controller) (*txs.RemoveSubnetValidatorTx, *StandardTxExecutor) {
				env := newValidRemoveSubnetValidatorTxVerifyEnv(t, ctrl)
				// Remove credentials
				env.tx.Creds = nil
				env.state = state.NewMockDiff(ctrl)
				env.state.EXPECT().GetCurrentValidator(env.unsignedTx.Subnet, env.unsignedTx.NodeID).Return(env.staker, nil)
				e := &StandardTxExecutor{
					Backend: &Backend{
						Config: &config.Config{
							BanffTime:             env.latestForkTime,
							CortinaTime:           env.latestForkTime,
							ContinuousStakingTime: env.latestForkTime,
						},
						Bootstrapped: &utils.Atomic[bool]{},
						Fx:           env.fx,
						FlowChecker:  env.flowChecker,
						Ctx:          &snow.Context{},
					},
					Tx:    env.tx,
					State: env.state,
				}
				e.Bootstrapped.Set(true)
				return env.unsignedTx, e
			},
			expectedErr: errWrongNumberOfCredentials,
		},
		{
			name: "can't find subnet",
			newExecutor: func(ctrl *gomock.Controller) (*txs.RemoveSubnetValidatorTx, *StandardTxExecutor) {
				env := newValidRemoveSubnetValidatorTxVerifyEnv(t, ctrl)
				env.state = state.NewMockDiff(ctrl)
				env.state.EXPECT().GetCurrentValidator(env.unsignedTx.Subnet, env.unsignedTx.NodeID).Return(env.staker, nil)
				env.state.EXPECT().GetTx(env.unsignedTx.Subnet).Return(nil, status.Unknown, database.ErrNotFound)
				e := &StandardTxExecutor{
					Backend: &Backend{
						Config: &config.Config{
							BanffTime:             env.latestForkTime,
							CortinaTime:           env.latestForkTime,
							ContinuousStakingTime: env.latestForkTime,
						},
						Bootstrapped: &utils.Atomic[bool]{},
						Fx:           env.fx,
						FlowChecker:  env.flowChecker,
						Ctx:          &snow.Context{},
					},
					Tx:    env.tx,
					State: env.state,
				}
				e.Bootstrapped.Set(true)
				return env.unsignedTx, e
			},
			expectedErr: errCantFindSubnet,
		},
		{
			name: "no permission to remove validator",
			newExecutor: func(ctrl *gomock.Controller) (*txs.RemoveSubnetValidatorTx, *StandardTxExecutor) {
				env := newValidRemoveSubnetValidatorTxVerifyEnv(t, ctrl)
				env.state = state.NewMockDiff(ctrl)
				env.state.EXPECT().GetCurrentValidator(env.unsignedTx.Subnet, env.unsignedTx.NodeID).Return(env.staker, nil)
				subnetOwner := fx.NewMockOwner(ctrl)
				subnetTx := &txs.Tx{
					Unsigned: &txs.CreateSubnetTx{
						Owner: subnetOwner,
					},
				}
				env.state.EXPECT().GetTx(env.unsignedTx.Subnet).Return(subnetTx, status.Committed, nil)
				env.fx.EXPECT().VerifyPermission(gomock.Any(), env.unsignedTx.SubnetAuth, env.tx.Creds[len(env.tx.Creds)-1], subnetOwner).Return(errTest)
				e := &StandardTxExecutor{
					Backend: &Backend{
						Config: &config.Config{
							BanffTime:             env.latestForkTime,
							CortinaTime:           env.latestForkTime,
							ContinuousStakingTime: env.latestForkTime,
						},
						Bootstrapped: &utils.Atomic[bool]{},
						Fx:           env.fx,
						FlowChecker:  env.flowChecker,
						Ctx:          &snow.Context{},
					},
					Tx:    env.tx,
					State: env.state,
				}
				e.Bootstrapped.Set(true)
				return env.unsignedTx, e
			},
			expectedErr: errUnauthorizedSubnetModification,
		},
		{
			name: "flow checker failed",
			newExecutor: func(ctrl *gomock.Controller) (*txs.RemoveSubnetValidatorTx, *StandardTxExecutor) {
				env := newValidRemoveSubnetValidatorTxVerifyEnv(t, ctrl)
				env.state = state.NewMockDiff(ctrl)
				env.state.EXPECT().GetCurrentValidator(env.unsignedTx.Subnet, env.unsignedTx.NodeID).Return(env.staker, nil)
				subnetOwner := fx.NewMockOwner(ctrl)
				subnetTx := &txs.Tx{
					Unsigned: &txs.CreateSubnetTx{
						Owner: subnetOwner,
					},
				}
				env.state.EXPECT().GetTx(env.unsignedTx.Subnet).Return(subnetTx, status.Committed, nil)
				env.fx.EXPECT().VerifyPermission(gomock.Any(), env.unsignedTx.SubnetAuth, env.tx.Creds[len(env.tx.Creds)-1], subnetOwner).Return(nil)
				env.flowChecker.EXPECT().VerifySpend(
					gomock.Any(), gomock.Any(), gomock.Any(), gomock.Any(), gomock.Any(), gomock.Any(),
				).Return(errTest)
				e := &StandardTxExecutor{
					Backend: &Backend{
						Config: &config.Config{
							BanffTime:             env.latestForkTime,
							CortinaTime:           env.latestForkTime,
							ContinuousStakingTime: env.latestForkTime,
						},
						Bootstrapped: &utils.Atomic[bool]{},
						Fx:           env.fx,
						FlowChecker:  env.flowChecker,
						Ctx:          &snow.Context{},
					},
					Tx:    env.tx,
					State: env.state,
				}
				e.Bootstrapped.Set(true)
				return env.unsignedTx, e
			},
			expectedErr: ErrFlowCheckFailed,
		},
	}

	for _, tt := range tests {
		t.Run(tt.name, func(t *testing.T) {
			require := require.New(t)
			ctrl := gomock.NewController(t)
			defer ctrl.Finish()

			unsignedTx, executor := tt.newExecutor(ctrl)
			err := executor.RemoveSubnetValidatorTx(unsignedTx)
			require.ErrorIs(err, tt.expectedErr)
		})
	}
}

// Returns a TransformSubnetTx that passes syntactic verification.
func newTransformSubnetTx(t *testing.T) (*txs.TransformSubnetTx, *txs.Tx) {
	t.Helper()

	creds := []verify.Verifiable{
		&secp256k1fx.Credential{
			Sigs: make([][65]byte, 1),
		},
		&secp256k1fx.Credential{
			Sigs: make([][65]byte, 1),
		},
	}
	unsignedTx := &txs.TransformSubnetTx{
		BaseTx: txs.BaseTx{
			BaseTx: avax.BaseTx{
				Ins: []*avax.TransferableInput{{
					UTXOID: avax.UTXOID{
						TxID: ids.GenerateTestID(),
					},
					Asset: avax.Asset{
						ID: ids.GenerateTestID(),
					},
					In: &secp256k1fx.TransferInput{
						Amt: 1,
						Input: secp256k1fx.Input{
							SigIndices: []uint32{0, 1},
						},
					},
				}},
				Outs: []*avax.TransferableOutput{
					{
						Asset: avax.Asset{
							ID: ids.GenerateTestID(),
						},
						Out: &secp256k1fx.TransferOutput{
							Amt: 1,
							OutputOwners: secp256k1fx.OutputOwners{
								Threshold: 1,
								Addrs:     []ids.ShortID{ids.GenerateTestShortID()},
							},
						},
					},
				},
				Memo: []byte("hi"),
			},
		},
		Subnet:                   ids.GenerateTestID(),
		AssetID:                  ids.GenerateTestID(),
		InitialSupply:            10,
		MaximumSupply:            10,
		MinConsumptionRate:       0,
		MaxConsumptionRate:       reward.PercentDenominator,
		MinValidatorStake:        2,
		MaxValidatorStake:        10,
		MinStakeDuration:         1,
		MaxStakeDuration:         2,
		MinDelegationFee:         reward.PercentDenominator,
		MinDelegatorStake:        1,
		MaxValidatorWeightFactor: 1,
		UptimeRequirement:        reward.PercentDenominator,
		SubnetAuth: &secp256k1fx.Credential{
			Sigs: make([][65]byte, 1),
		},
	}
	tx := &txs.Tx{
		Unsigned: unsignedTx,
		Creds:    creds,
	}
	require.NoError(t, tx.Initialize(txs.Codec))
	return unsignedTx, tx
}

// mock implementations that can be used in tests
// for verifying TransformSubnetTx.
type transformSubnetTxVerifyEnv struct {
	latestForkTime time.Time
	fx             *fx.MockFx
	flowChecker    *utxo.MockVerifier
	unsignedTx     *txs.TransformSubnetTx
	tx             *txs.Tx
	state          *state.MockDiff
	staker         *state.Staker
}

// Returns mock implementations that can be used in tests
// for verifying TransformSubnetTx.
func newValidTransformSubnetTxVerifyEnv(t *testing.T, ctrl *gomock.Controller) transformSubnetTxVerifyEnv {
	t.Helper()

	now := time.Now()
	mockFx := fx.NewMockFx(ctrl)
	mockFlowChecker := utxo.NewMockVerifier(ctrl)
	unsignedTx, tx := newTransformSubnetTx(t)
	mockState := state.NewMockDiff(ctrl)
	return transformSubnetTxVerifyEnv{
		latestForkTime: now,
		fx:             mockFx,
		flowChecker:    mockFlowChecker,
		unsignedTx:     unsignedTx,
		tx:             tx,
		state:          mockState,
		staker: &state.Staker{
			TxID:   ids.GenerateTestID(),
			NodeID: ids.GenerateTestNodeID(),
		},
	}
}

func TestStandardExecutorTransformSubnetTx(t *testing.T) {
	type test struct {
		name        string
		newExecutor func(*gomock.Controller) (*txs.TransformSubnetTx, *StandardTxExecutor)
		err         error
	}

	tests := []test{
		{
			name: "tx fails syntactic verification",
			newExecutor: func(ctrl *gomock.Controller) (*txs.TransformSubnetTx, *StandardTxExecutor) {
				env := newValidTransformSubnetTxVerifyEnv(t, ctrl)
				// Setting the tx to nil makes the tx fail syntactic verification
				env.tx.Unsigned = (*txs.TransformSubnetTx)(nil)
				env.state = state.NewMockDiff(ctrl)
				e := &StandardTxExecutor{
					Backend: &Backend{
						Config: &config.Config{
							BanffTime:             env.latestForkTime,
							CortinaTime:           env.latestForkTime,
							ContinuousStakingTime: env.latestForkTime,
						},
						Bootstrapped: &utils.Atomic[bool]{},
						Fx:           env.fx,
						FlowChecker:  env.flowChecker,
						Ctx:          &snow.Context{},
					},
					Tx:    env.tx,
					State: env.state,
				}
				e.Bootstrapped.Set(true)
				return env.unsignedTx, e
			},
			err: txs.ErrNilTx,
		},
		{
			name: "max stake duration too large",
			newExecutor: func(ctrl *gomock.Controller) (*txs.TransformSubnetTx, *StandardTxExecutor) {
				env := newValidTransformSubnetTxVerifyEnv(t, ctrl)
				env.unsignedTx.MaxStakeDuration = math.MaxUint32
				env.state = state.NewMockDiff(ctrl)
				e := &StandardTxExecutor{
					Backend: &Backend{
						Config: &config.Config{
							BanffTime:             env.latestForkTime,
							CortinaTime:           env.latestForkTime,
							ContinuousStakingTime: env.latestForkTime,
						},
						Bootstrapped: &utils.Atomic[bool]{},
						Fx:           env.fx,
						FlowChecker:  env.flowChecker,
						Ctx:          &snow.Context{},
					},
					Tx:    env.tx,
					State: env.state,
				}
				e.Bootstrapped.Set(true)
				return env.unsignedTx, e
			},
			err: errMaxStakeDurationTooLarge,
		},
		{
			name: "fail subnet authorization",
			newExecutor: func(ctrl *gomock.Controller) (*txs.TransformSubnetTx, *StandardTxExecutor) {
				env := newValidTransformSubnetTxVerifyEnv(t, ctrl)
				// Remove credentials
				env.tx.Creds = nil
				env.state = state.NewMockDiff(ctrl)
				e := &StandardTxExecutor{
					Backend: &Backend{
						Config: &config.Config{
							BanffTime:             env.latestForkTime,
							CortinaTime:           env.latestForkTime,
							ContinuousStakingTime: env.latestForkTime,
							MaxStakeDuration:      math.MaxInt64,
						},
						Bootstrapped: &utils.Atomic[bool]{},
						Fx:           env.fx,
						FlowChecker:  env.flowChecker,
						Ctx:          &snow.Context{},
					},
					Tx:    env.tx,
					State: env.state,
				}
				e.Bootstrapped.Set(true)
				return env.unsignedTx, e
			},
			err: errWrongNumberOfCredentials,
		},
		{
			name: "flow checker failed",
			newExecutor: func(ctrl *gomock.Controller) (*txs.TransformSubnetTx, *StandardTxExecutor) {
				env := newValidTransformSubnetTxVerifyEnv(t, ctrl)
				env.state = state.NewMockDiff(ctrl)
				subnetOwner := fx.NewMockOwner(ctrl)
				subnetTx := &txs.Tx{
					Unsigned: &txs.CreateSubnetTx{
						Owner: subnetOwner,
					},
				}
				env.state.EXPECT().GetTx(env.unsignedTx.Subnet).Return(subnetTx, status.Committed, nil)
				env.state.EXPECT().GetSubnetTransformation(env.unsignedTx.Subnet).Return(nil, database.ErrNotFound).Times(1)
				env.fx.EXPECT().VerifyPermission(gomock.Any(), env.unsignedTx.SubnetAuth, env.tx.Creds[len(env.tx.Creds)-1], subnetOwner).Return(nil)
				env.flowChecker.EXPECT().VerifySpend(
					gomock.Any(), gomock.Any(), gomock.Any(), gomock.Any(), gomock.Any(), gomock.Any(),
				).Return(ErrFlowCheckFailed)
				e := &StandardTxExecutor{
					Backend: &Backend{
						Config: &config.Config{
							BanffTime:             env.latestForkTime,
							CortinaTime:           env.latestForkTime,
							ContinuousStakingTime: env.latestForkTime,
							MaxStakeDuration:      math.MaxInt64,
						},
						Bootstrapped: &utils.Atomic[bool]{},
						Fx:           env.fx,
						FlowChecker:  env.flowChecker,
						Ctx:          &snow.Context{},
					},
					Tx:    env.tx,
					State: env.state,
				}
				e.Bootstrapped.Set(true)
				return env.unsignedTx, e
			},
			err: ErrFlowCheckFailed,
		},
		{
			name: "valid tx",
			newExecutor: func(ctrl *gomock.Controller) (*txs.TransformSubnetTx, *StandardTxExecutor) {
				env := newValidTransformSubnetTxVerifyEnv(t, ctrl)

				// Set dependency expectations.
				subnetOwner := fx.NewMockOwner(ctrl)
				subnetTx := &txs.Tx{
					Unsigned: &txs.CreateSubnetTx{
						Owner: subnetOwner,
					},
				}
				env.state.EXPECT().GetTx(env.unsignedTx.Subnet).Return(subnetTx, status.Committed, nil).Times(1)
				env.state.EXPECT().GetSubnetTransformation(env.unsignedTx.Subnet).Return(nil, database.ErrNotFound).Times(1)
				env.fx.EXPECT().VerifyPermission(env.unsignedTx, env.unsignedTx.SubnetAuth, env.tx.Creds[len(env.tx.Creds)-1], subnetOwner).Return(nil).Times(1)
				env.flowChecker.EXPECT().VerifySpend(
					env.unsignedTx, env.state, env.unsignedTx.Ins, env.unsignedTx.Outs, env.tx.Creds[:len(env.tx.Creds)-1], gomock.Any(),
				).Return(nil).Times(1)
				env.state.EXPECT().AddSubnetTransformation(env.tx)
				env.state.EXPECT().SetCurrentSupply(env.unsignedTx.Subnet, env.unsignedTx.InitialSupply)
				env.state.EXPECT().DeleteUTXO(gomock.Any()).Times(len(env.unsignedTx.Ins))
				env.state.EXPECT().AddUTXO(gomock.Any()).Times(len(env.unsignedTx.Outs))
				e := &StandardTxExecutor{
					Backend: &Backend{
						Config: &config.Config{
							BanffTime:             env.latestForkTime,
							CortinaTime:           env.latestForkTime,
							ContinuousStakingTime: env.latestForkTime,
							MaxStakeDuration:      math.MaxInt64,
						},
						Bootstrapped: &utils.Atomic[bool]{},
						Fx:           env.fx,
						FlowChecker:  env.flowChecker,
						Ctx:          &snow.Context{},
					},
					Tx:    env.tx,
					State: env.state,
				}
				e.Bootstrapped.Set(true)
				return env.unsignedTx, e
			},
			err: nil,
		},
	}

	for _, tt := range tests {
		t.Run(tt.name, func(t *testing.T) {
			ctrl := gomock.NewController(t)
			defer ctrl.Finish()

			unsignedTx, executor := tt.newExecutor(ctrl)
			err := executor.TransformSubnetTx(unsignedTx)
			require.ErrorIs(t, err, tt.err)
		})
	}
}<|MERGE_RESOLUTION|>--- conflicted
+++ resolved
@@ -41,11 +41,7 @@
 
 func TestStandardTxExecutorAddValidatorTxEmptyID(t *testing.T) {
 	require := require.New(t)
-<<<<<<< HEAD
-	env := newEnvironment(apricotPhase5Fork)
-=======
-	env := newEnvironment(t, false /*=postBanff*/, false /*=postCortina*/)
->>>>>>> 0e2ad851
+	env := newEnvironment(t, apricotPhase5Fork)
 	env.ctx.Lock.Lock()
 	defer func() {
 		require.NoError(shutdownEnvironment(env))
@@ -169,11 +165,7 @@
 		require.NoError(t, target.state.Commit())
 	}
 
-<<<<<<< HEAD
-	dummyH := newEnvironment(apricotPhase5Fork)
-=======
-	dummyH := newEnvironment(t, false /*=postBanff*/, false /*=postCortina*/)
->>>>>>> 0e2ad851
+	dummyH := newEnvironment(t, apricotPhase5Fork)
 	currentTimestamp := dummyH.state.GetTimestamp()
 
 	type test struct {
@@ -338,11 +330,7 @@
 	for _, tt := range tests {
 		t.Run(tt.description, func(t *testing.T) {
 			require := require.New(t)
-<<<<<<< HEAD
-			freshTH := newEnvironment(apricotPhase5Fork)
-=======
-			freshTH := newEnvironment(t, false /*=postBanff*/, false /*=postCortina*/)
->>>>>>> 0e2ad851
+			freshTH := newEnvironment(t, apricotPhase5Fork)
 			freshTH.config.ApricotPhase3Time = tt.AP3Time
 			defer func() {
 				require.NoError(shutdownEnvironment(freshTH))
@@ -390,11 +378,7 @@
 
 func TestStandardTxExecutorAddSubnetValidator(t *testing.T) {
 	require := require.New(t)
-<<<<<<< HEAD
-	env := newEnvironment(banffFork)
-=======
-	env := newEnvironment(t, false /*=postBanff*/, false /*=postCortina*/)
->>>>>>> 0e2ad851
+	env := newEnvironment(t, banffFork)
 	env.ctx.Lock.Lock()
 	defer func() {
 		require.NoError(shutdownEnvironment(env))
@@ -827,11 +811,7 @@
 
 func TestStandardTxExecutorBanffAddValidator(t *testing.T) {
 	require := require.New(t)
-<<<<<<< HEAD
-	env := newEnvironment(cortinaFork)
-=======
-	env := newEnvironment(t, false /*=postBanff*/, false /*=postCortina*/)
->>>>>>> 0e2ad851
+	env := newEnvironment(t, cortinaFork)
 	env.ctx.Lock.Lock()
 	defer func() {
 		require.NoError(shutdownEnvironment(env))
@@ -1004,7 +984,7 @@
 
 func TestStandardTxExecutorContinuousAddValidator(t *testing.T) {
 	require := require.New(t)
-	env := newEnvironment(continuousStakingFork)
+	env := newEnvironment(t, continuousStakingFork)
 	env.ctx.Lock.Lock()
 	defer func() {
 		require.NoError(shutdownEnvironment(env))
