// Copyright (C) 2019-2024, Ava Labs, Inc. All rights reserved.
// See the file LICENSE for licensing terms.

package executor

import (
	"errors"
	"fmt"

	"github.com/ava-labs/avalanchego/ids"
	"github.com/ava-labs/avalanchego/snow/consensus/snowman"
	"github.com/ava-labs/avalanchego/utils/set"
	"github.com/ava-labs/avalanchego/vms/components/fees"
	"github.com/ava-labs/avalanchego/vms/platformvm/block"
	"github.com/ava-labs/avalanchego/vms/platformvm/config"
	"github.com/ava-labs/avalanchego/vms/platformvm/metrics"
	"github.com/ava-labs/avalanchego/vms/platformvm/state"
	"github.com/ava-labs/avalanchego/vms/platformvm/txs"
	"github.com/ava-labs/avalanchego/vms/platformvm/txs/executor"
	"github.com/ava-labs/avalanchego/vms/platformvm/txs/mempool"
	"github.com/ava-labs/avalanchego/vms/platformvm/validators"
)

var (
	_ Manager = (*manager)(nil)

	ErrChainNotSynced = errors.New("chain not synced")
)

type Manager interface {
	state.Versions

	// Returns the ID of the most recently accepted block.
	LastAccepted() ids.ID

	SetPreference(blkID ids.ID) (updated bool)
	Preferred() ids.ID

	GetBlock(blkID ids.ID) (snowman.Block, error)
	GetStatelessBlock(blkID ids.ID) (block.Block, error)
	NewBlock(block.Block) snowman.Block

	// VerifyTx verifies that the transaction can be issued based on the currently
	// preferred state. This should *not* be used to verify transactions in a block.
	VerifyTx(tx *txs.Tx) error

	// VerifyUniqueInputs verifies that the inputs are not duplicated in the
	// provided blk or any of its ancestors pinned in memory.
	VerifyUniqueInputs(blkID ids.ID, inputs set.Set[ids.ID]) error
}

func NewManager(
	mempool mempool.Mempool,
	metrics metrics.Metrics,
	s state.State,
	txExecutorBackend *executor.Backend,
	validatorManager validators.Manager,
) Manager {
	lastAccepted := s.GetLastAccepted()
	backend := &backend{
		Mempool:      mempool,
		lastAccepted: lastAccepted,
		state:        s,
		ctx:          txExecutorBackend.Ctx,
		blkIDToState: map[ids.ID]*blockState{},
	}

	return &manager{
		backend: backend,
		verifier: &verifier{
			backend:           backend,
			txExecutorBackend: txExecutorBackend,
		},
		acceptor: &acceptor{
			backend:      backend,
			metrics:      metrics,
			validators:   validatorManager,
			bootstrapped: txExecutorBackend.Bootstrapped,
		},
		rejector: &rejector{
			backend:         backend,
			addTxsToMempool: !txExecutorBackend.Config.PartialSyncPrimaryNetwork,
		},
		preferred:         lastAccepted,
		txExecutorBackend: txExecutorBackend,
	}
}

type manager struct {
	*backend
	verifier block.Visitor
	acceptor block.Visitor
	rejector block.Visitor

	preferred         ids.ID
	txExecutorBackend *executor.Backend
}

func (m *manager) GetBlock(blkID ids.ID) (snowman.Block, error) {
	blk, err := m.backend.GetBlock(blkID)
	if err != nil {
		return nil, err
	}
	return m.NewBlock(blk), nil
}

func (m *manager) GetStatelessBlock(blkID ids.ID) (block.Block, error) {
	return m.backend.GetBlock(blkID)
}

func (m *manager) NewBlock(blk block.Block) snowman.Block {
	return &Block{
		manager: m,
		Block:   blk,
	}
}

func (m *manager) SetPreference(blkID ids.ID) bool {
	updated := m.preferred != blkID
	m.preferred = blkID
	return updated
}

func (m *manager) Preferred() ids.ID {
	return m.preferred
}

func (m *manager) VerifyTx(tx *txs.Tx) error {
	if !m.txExecutorBackend.Bootstrapped.Get() {
		return ErrChainNotSynced
	}

	stateDiff, err := state.NewDiff(m.preferred, m)
	if err != nil {
		return err
	}

	// retrieve parent block time before moving time forward
	parentBlkTime := stateDiff.GetTimestamp()

	nextBlkTime, _, err := executor.NextBlockTime(stateDiff, m.txExecutorBackend.Clk)
	if err != nil {
		return err
	}

	_, err = executor.AdvanceTimeTo(m.txExecutorBackend, stateDiff, nextBlkTime)
	if err != nil {
		return err
	}

<<<<<<< HEAD
	feeRates, err := stateDiff.GetFeeRates()
	if err != nil {
		return err
	}
	parentBlkComplexitty, err := stateDiff.GetLastBlockComplexity()
	if err != nil {
		return err
	}

	var (
		isEActivated = m.txExecutorBackend.Config.IsEActivated(nextBlkTime)
		feesCfg      = config.GetDynamicFeesConfig(isEActivated)
	)

	feeManager := fees.NewManager(feeRates)
	if isEActivated {
		if err := feeManager.UpdateFeeRates(
			feesCfg,
			parentBlkComplexitty,
			parentBlkTime.Unix(),
			nextBlkTime.Unix(),
		); err != nil {
			return fmt.Errorf("failed updating fee rates, %w", err)
		}
	}

=======
	isEActive := m.txExecutorBackend.Config.IsEActivated(stateDiff.GetTimestamp())
	feesCfg := config.GetDynamicFeesConfig(isEActive)
>>>>>>> 26e83926
	return tx.Unsigned.Visit(&executor.StandardTxExecutor{
		Backend:            m.txExecutorBackend,
		BlkFeeManager:      feeManager,
		BlockMaxComplexity: feesCfg.BlockMaxComplexity,
		State:              stateDiff,
		Tx:                 tx,
	})
}

func (m *manager) VerifyUniqueInputs(blkID ids.ID, inputs set.Set[ids.ID]) error {
	return m.backend.verifyUniqueInputs(blkID, inputs)
}<|MERGE_RESOLUTION|>--- conflicted
+++ resolved
@@ -148,7 +148,6 @@
 		return err
 	}
 
-<<<<<<< HEAD
 	feeRates, err := stateDiff.GetFeeRates()
 	if err != nil {
 		return err
@@ -159,12 +158,12 @@
 	}
 
 	var (
-		isEActivated = m.txExecutorBackend.Config.IsEActivated(nextBlkTime)
-		feesCfg      = config.GetDynamicFeesConfig(isEActivated)
+		isEActive = m.txExecutorBackend.Config.IsEActivated(nextBlkTime)
+		feesCfg   = config.GetDynamicFeesConfig(isEActive)
 	)
 
 	feeManager := fees.NewManager(feeRates)
-	if isEActivated {
+	if isEActive {
 		if err := feeManager.UpdateFeeRates(
 			feesCfg,
 			parentBlkComplexitty,
@@ -175,10 +174,6 @@
 		}
 	}
 
-=======
-	isEActive := m.txExecutorBackend.Config.IsEActivated(stateDiff.GetTimestamp())
-	feesCfg := config.GetDynamicFeesConfig(isEActive)
->>>>>>> 26e83926
 	return tx.Unsigned.Visit(&executor.StandardTxExecutor{
 		Backend:            m.txExecutorBackend,
 		BlkFeeManager:      feeManager,
