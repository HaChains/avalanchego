--- conflicted
+++ resolved
@@ -410,288 +410,164 @@
 	//            response fails.
 	switch op {
 	case message.GetStateSummaryFrontier:
-<<<<<<< HEAD
-		inf, err := msg.Get(message.RequestID)
-		if err != nil {
-			return err
-		}
-		reqID, _ := inf.(uint32)
-		return engine.GetStateSummaryFrontier(nodeID, reqID)
+		requestIDIntf, err := msg.Get(message.RequestID)
+		h.ctx.Log.AssertNoError(err)
+		requestID := requestIDIntf.(uint32)
+
+		return engine.GetStateSummaryFrontier(nodeID, requestID)
 
 	case message.StateSummaryFrontier:
-		inf, err := msg.Get(message.RequestID)
-		if err != nil {
-			return err
-		}
-		reqID, _ := inf.(uint32)
-
-		inf, err = msg.Get(message.SummaryBytes)
-		if err != nil {
-			return err
-		}
-		summary, _ := inf.([]byte)
-
-		return engine.StateSummaryFrontier(nodeID, reqID, summary)
+		requestIDIntf, err := msg.Get(message.RequestID)
+		h.ctx.Log.AssertNoError(err)
+		requestID := requestIDIntf.(uint32)
+
+		summaryIntf, err := msg.Get(message.SummaryBytes)
+		if err != nil {
+			h.ctx.Log.Debug("message with invalid field",
+				zap.Stringer("nodeID", nodeID),
+				zap.Stringer("messageOp", op),
+				zap.Uint32("requestID", requestID),
+				zap.Stringer("field", message.SummaryBytes),
+				zap.Error(err),
+			)
+			return engine.GetStateSummaryFrontierFailed(nodeID, requestID)
+		}
+		summary := summaryIntf.([]byte)
+
+		return engine.StateSummaryFrontier(nodeID, requestID, summary)
 
 	case message.GetStateSummaryFrontierFailed:
-		inf, err := msg.Get(message.RequestID)
-		if err != nil {
-			return err
-		}
-		reqID, _ := inf.(uint32)
-
-		return engine.GetStateSummaryFrontierFailed(nodeID, reqID)
+		requestIDIntf, err := msg.Get(message.RequestID)
+		h.ctx.Log.AssertNoError(err)
+		requestID := requestIDIntf.(uint32)
+
+		return engine.GetStateSummaryFrontierFailed(nodeID, requestID)
 
 	case message.GetAcceptedStateSummary:
-		inf, err := msg.Get(message.RequestID)
-		if err != nil {
-			return err
-		}
-		reqID, _ := inf.(uint32)
-=======
-		requestIDIntf, err := msg.Get(message.RequestID)
-		h.ctx.Log.AssertNoError(err)
-		requestID := requestIDIntf.(uint32)
-
-		return engine.GetStateSummaryFrontier(nodeID, requestID)
-
-	case message.StateSummaryFrontier:
-		requestIDIntf, err := msg.Get(message.RequestID)
-		h.ctx.Log.AssertNoError(err)
-		requestID := requestIDIntf.(uint32)
-
-		summaryIntf, err := msg.Get(message.SummaryBytes)
+		requestIDIntf, err := msg.Get(message.RequestID)
+		h.ctx.Log.AssertNoError(err)
+		requestID := requestIDIntf.(uint32)
+
+		summaryHeights, err := getSummaryHeights(msg)
+		if err != nil {
+			h.ctx.Log.Debug("dropping message with invalid field",
+				zap.Stringer("nodeID", nodeID),
+				zap.Stringer("messageOp", op),
+				zap.Uint32("requestID", requestID),
+				zap.Stringer("field", message.SummaryHeights),
+				zap.Error(err),
+			)
+			return nil
+		}
+
+		return engine.GetAcceptedStateSummary(nodeID, requestID, summaryHeights)
+
+	case message.AcceptedStateSummary:
+		requestIDIntf, err := msg.Get(message.RequestID)
+		h.ctx.Log.AssertNoError(err)
+		requestID := requestIDIntf.(uint32)
+
+		summaryIDs, err := getIDs(message.SummaryIDs, msg)
 		if err != nil {
 			h.ctx.Log.Debug("message with invalid field",
 				zap.Stringer("nodeID", nodeID),
 				zap.Stringer("messageOp", op),
 				zap.Uint32("requestID", requestID),
-				zap.Stringer("field", message.SummaryBytes),
-				zap.Error(err),
-			)
-			return engine.GetStateSummaryFrontierFailed(nodeID, requestID)
-		}
-		summary := summaryIntf.([]byte)
-
-		return engine.StateSummaryFrontier(nodeID, requestID, summary)
-
-	case message.GetStateSummaryFrontierFailed:
-		requestIDIntf, err := msg.Get(message.RequestID)
-		h.ctx.Log.AssertNoError(err)
-		requestID := requestIDIntf.(uint32)
-
-		return engine.GetStateSummaryFrontierFailed(nodeID, requestID)
-
-	case message.GetAcceptedStateSummary:
-		requestIDIntf, err := msg.Get(message.RequestID)
-		h.ctx.Log.AssertNoError(err)
-		requestID := requestIDIntf.(uint32)
->>>>>>> 1eb2be9c
-
-		summaryHeights, err := getSummaryHeights(msg)
+				zap.Stringer("field", message.SummaryIDs),
+				zap.Error(err),
+			)
+			return engine.GetAcceptedStateSummaryFailed(nodeID, requestID)
+		}
+
+		return engine.AcceptedStateSummary(nodeID, requestID, summaryIDs)
+
+	case message.GetAcceptedStateSummaryFailed:
+		requestIDIntf, err := msg.Get(message.RequestID)
+		h.ctx.Log.AssertNoError(err)
+		requestID := requestIDIntf.(uint32)
+
+		return engine.GetAcceptedStateSummaryFailed(nodeID, requestID)
+
+	case message.GetAcceptedFrontier:
+		requestIDIntf, err := msg.Get(message.RequestID)
+		h.ctx.Log.AssertNoError(err)
+		requestID := requestIDIntf.(uint32)
+
+		return engine.GetAcceptedFrontier(nodeID, requestID)
+
+	case message.AcceptedFrontier:
+		requestIDIntf, err := msg.Get(message.RequestID)
+		h.ctx.Log.AssertNoError(err)
+		requestID := requestIDIntf.(uint32)
+
+		containerIDs, err := getIDs(message.ContainerIDs, msg)
+		if err != nil {
+			h.ctx.Log.Debug("message with invalid field",
+				zap.Stringer("nodeID", nodeID),
+				zap.Stringer("messageOp", op),
+				zap.Uint32("requestID", requestID),
+				zap.Stringer("field", message.ContainerIDs),
+				zap.Error(err),
+			)
+			return engine.GetAcceptedFrontierFailed(nodeID, requestID)
+		}
+
+		return engine.AcceptedFrontier(nodeID, requestID, containerIDs)
+
+	case message.GetAcceptedFrontierFailed:
+		requestIDIntf, err := msg.Get(message.RequestID)
+		h.ctx.Log.AssertNoError(err)
+		requestID := requestIDIntf.(uint32)
+
+		return engine.GetAcceptedFrontierFailed(nodeID, requestID)
+
+	case message.GetAccepted:
+		requestIDIntf, err := msg.Get(message.RequestID)
+		h.ctx.Log.AssertNoError(err)
+		requestID := requestIDIntf.(uint32)
+
+		containerIDs, err := getIDs(message.ContainerIDs, msg)
 		if err != nil {
 			h.ctx.Log.Debug("dropping message with invalid field",
 				zap.Stringer("nodeID", nodeID),
 				zap.Stringer("messageOp", op),
 				zap.Uint32("requestID", requestID),
-				zap.Stringer("field", message.SummaryHeights),
+				zap.Stringer("field", message.ContainerIDs),
 				zap.Error(err),
 			)
 			return nil
 		}
 
-		return engine.GetAcceptedStateSummary(nodeID, requestID, summaryHeights)
-
-	case message.AcceptedStateSummary:
-<<<<<<< HEAD
-		inf, err := msg.Get(message.RequestID)
-		if err != nil {
-			return err
-		}
-		reqID, _ := inf.(uint32)
-=======
-		requestIDIntf, err := msg.Get(message.RequestID)
-		h.ctx.Log.AssertNoError(err)
-		requestID := requestIDIntf.(uint32)
->>>>>>> 1eb2be9c
-
-		summaryIDs, err := getIDs(message.SummaryIDs, msg)
+		return engine.GetAccepted(nodeID, requestID, containerIDs)
+
+	case message.Accepted:
+		requestIDIntf, err := msg.Get(message.RequestID)
+		h.ctx.Log.AssertNoError(err)
+		requestID := requestIDIntf.(uint32)
+
+		containerIDs, err := getIDs(message.ContainerIDs, msg)
 		if err != nil {
 			h.ctx.Log.Debug("message with invalid field",
 				zap.Stringer("nodeID", nodeID),
 				zap.Stringer("messageOp", op),
 				zap.Uint32("requestID", requestID),
-				zap.Stringer("field", message.SummaryIDs),
-				zap.Error(err),
-			)
-			return engine.GetAcceptedStateSummaryFailed(nodeID, requestID)
-		}
-
-		return engine.AcceptedStateSummary(nodeID, requestID, summaryIDs)
-
-	case message.GetAcceptedStateSummaryFailed:
-<<<<<<< HEAD
-		inf, err := msg.Get(message.RequestID)
-		if err != nil {
-			return err
-		}
-		reqID, _ := inf.(uint32)
-
-		return engine.GetAcceptedStateSummaryFailed(nodeID, reqID)
-
-	case message.GetAcceptedFrontier:
-		inf, err := msg.Get(message.RequestID)
-		if err != nil {
-			return err
-		}
-		reqID, _ := inf.(uint32)
-
-		return engine.GetAcceptedFrontier(nodeID, reqID)
-
-	case message.AcceptedFrontier:
-		inf, err := msg.Get(message.RequestID)
-		if err != nil {
-			return err
-		}
-		reqID, _ := inf.(uint32)
-=======
-		requestIDIntf, err := msg.Get(message.RequestID)
-		h.ctx.Log.AssertNoError(err)
-		requestID := requestIDIntf.(uint32)
-
-		return engine.GetAcceptedStateSummaryFailed(nodeID, requestID)
-
-	case message.GetAcceptedFrontier:
-		requestIDIntf, err := msg.Get(message.RequestID)
-		h.ctx.Log.AssertNoError(err)
-		requestID := requestIDIntf.(uint32)
-
-		return engine.GetAcceptedFrontier(nodeID, requestID)
-
-	case message.AcceptedFrontier:
-		requestIDIntf, err := msg.Get(message.RequestID)
-		h.ctx.Log.AssertNoError(err)
-		requestID := requestIDIntf.(uint32)
->>>>>>> 1eb2be9c
-
-		containerIDs, err := getIDs(message.ContainerIDs, msg)
-		if err != nil {
-			h.ctx.Log.Debug("message with invalid field",
-				zap.Stringer("nodeID", nodeID),
-				zap.Stringer("messageOp", op),
-				zap.Uint32("requestID", requestID),
 				zap.Stringer("field", message.ContainerIDs),
 				zap.Error(err),
 			)
-			return engine.GetAcceptedFrontierFailed(nodeID, requestID)
-		}
-
-		return engine.AcceptedFrontier(nodeID, requestID, containerIDs)
-
-	case message.GetAcceptedFrontierFailed:
-<<<<<<< HEAD
-		inf, err := msg.Get(message.RequestID)
-		if err != nil {
-			return err
-		}
-		reqID, _ := inf.(uint32)
-
-		return engine.GetAcceptedFrontierFailed(nodeID, reqID)
-
-	case message.GetAccepted:
-		inf, err := msg.Get(message.RequestID)
-		if err != nil {
-			return err
-		}
-		reqID, _ := inf.(uint32)
-=======
-		requestIDIntf, err := msg.Get(message.RequestID)
-		h.ctx.Log.AssertNoError(err)
-		requestID := requestIDIntf.(uint32)
-
-		return engine.GetAcceptedFrontierFailed(nodeID, requestID)
-
-	case message.GetAccepted:
-		requestIDIntf, err := msg.Get(message.RequestID)
-		h.ctx.Log.AssertNoError(err)
-		requestID := requestIDIntf.(uint32)
->>>>>>> 1eb2be9c
-
-		containerIDs, err := getIDs(message.ContainerIDs, msg)
-		if err != nil {
-			h.ctx.Log.Debug("dropping message with invalid field",
-				zap.Stringer("nodeID", nodeID),
-				zap.Stringer("messageOp", op),
-				zap.Uint32("requestID", requestID),
-				zap.Stringer("field", message.ContainerIDs),
-				zap.Error(err),
-			)
-			return nil
-		}
-
-		return engine.GetAccepted(nodeID, requestID, containerIDs)
-
-	case message.Accepted:
-<<<<<<< HEAD
-		inf, err := msg.Get(message.RequestID)
-		if err != nil {
-			return err
-		}
-		reqID, _ := inf.(uint32)
-=======
-		requestIDIntf, err := msg.Get(message.RequestID)
-		h.ctx.Log.AssertNoError(err)
-		requestID := requestIDIntf.(uint32)
->>>>>>> 1eb2be9c
-
-		containerIDs, err := getIDs(message.ContainerIDs, msg)
-		if err != nil {
-			h.ctx.Log.Debug("message with invalid field",
-				zap.Stringer("nodeID", nodeID),
-				zap.Stringer("messageOp", op),
-				zap.Uint32("requestID", requestID),
-				zap.Stringer("field", message.ContainerIDs),
-				zap.Error(err),
-			)
 			return engine.GetAcceptedFailed(nodeID, requestID)
 		}
 
 		return engine.Accepted(nodeID, requestID, containerIDs)
 
 	case message.GetAcceptedFailed:
-<<<<<<< HEAD
-		inf, err := msg.Get(message.RequestID)
-		if err != nil {
-			return err
-		}
-		reqID, _ := inf.(uint32)
-
-		return engine.GetAcceptedFailed(nodeID, reqID)
+		requestIDIntf, err := msg.Get(message.RequestID)
+		h.ctx.Log.AssertNoError(err)
+		requestID := requestIDIntf.(uint32)
+
+		return engine.GetAcceptedFailed(nodeID, requestID)
 
 	case message.GetAncestors:
-		inf, err := msg.Get(message.RequestID)
-		if err != nil {
-			return err
-		}
-		reqID, _ := inf.(uint32)
-
-		inf, err = msg.Get(message.ContainerID)
-		if err != nil {
-			return err
-		}
-		containerIDBytes, _ := inf.([]byte)
-
-		containerID, err := ids.ToID(containerIDBytes)
-=======
-		requestIDIntf, err := msg.Get(message.RequestID)
-		h.ctx.Log.AssertNoError(err)
-		requestID := requestIDIntf.(uint32)
-
-		return engine.GetAcceptedFailed(nodeID, requestID)
-
-	case message.GetAncestors:
-		requestIDIntf, err := msg.Get(message.RequestID)
->>>>>>> 1eb2be9c
+		requestIDIntf, err := msg.Get(message.RequestID)
 		h.ctx.Log.AssertNoError(err)
 		requestID := requestIDIntf.(uint32)
 
@@ -722,74 +598,34 @@
 		return engine.GetAncestors(nodeID, requestID, containerID)
 
 	case message.GetAncestorsFailed:
-<<<<<<< HEAD
-		inf, err := msg.Get(message.RequestID)
-		if err != nil {
-			return err
-		}
-		reqID, _ := inf.(uint32)
-
-		return engine.GetAncestorsFailed(nodeID, reqID)
+		requestIDIntf, err := msg.Get(message.RequestID)
+		h.ctx.Log.AssertNoError(err)
+		requestID := requestIDIntf.(uint32)
+
+		return engine.GetAncestorsFailed(nodeID, requestID)
 
 	case message.Ancestors:
-		inf, err := msg.Get(message.RequestID)
-		if err != nil {
-			return err
-		}
-		reqID, _ := inf.(uint32)
-
-		inf, err = msg.Get(message.MultiContainerBytes)
-		if err != nil {
-			return err
-		}
-		containers, _ := inf.([][]byte)
-
-		return engine.Ancestors(nodeID, reqID, containers)
+		requestIDIntf, err := msg.Get(message.RequestID)
+		h.ctx.Log.AssertNoError(err)
+		requestID := requestIDIntf.(uint32)
+
+		containersIntf, err := msg.Get(message.MultiContainerBytes)
+		if err != nil {
+			h.ctx.Log.Debug("message with invalid field",
+				zap.Stringer("nodeID", nodeID),
+				zap.Stringer("messageOp", op),
+				zap.Uint32("requestID", requestID),
+				zap.Stringer("field", message.MultiContainerBytes),
+				zap.Error(err),
+			)
+			return engine.GetAncestorsFailed(nodeID, requestID)
+		}
+		containers := containersIntf.([][]byte)
+
+		return engine.Ancestors(nodeID, requestID, containers)
 
 	case message.Get:
-		inf, err := msg.Get(message.RequestID)
-		if err != nil {
-			return err
-		}
-		reqID, _ := inf.(uint32)
-
-		inf, err = msg.Get(message.ContainerID)
-		if err != nil {
-			return err
-		}
-		containerIDBytes, _ := inf.([]byte)
-
-		containerID, err := ids.ToID(containerIDBytes)
-=======
-		requestIDIntf, err := msg.Get(message.RequestID)
-		h.ctx.Log.AssertNoError(err)
-		requestID := requestIDIntf.(uint32)
-
-		return engine.GetAncestorsFailed(nodeID, requestID)
-
-	case message.Ancestors:
-		requestIDIntf, err := msg.Get(message.RequestID)
-		h.ctx.Log.AssertNoError(err)
-		requestID := requestIDIntf.(uint32)
-
-		containersIntf, err := msg.Get(message.MultiContainerBytes)
-		if err != nil {
-			h.ctx.Log.Debug("message with invalid field",
-				zap.Stringer("nodeID", nodeID),
-				zap.Stringer("messageOp", op),
-				zap.Uint32("requestID", requestID),
-				zap.Stringer("field", message.MultiContainerBytes),
-				zap.Error(err),
-			)
-			return engine.GetAncestorsFailed(nodeID, requestID)
-		}
-		containers := containersIntf.([][]byte)
-
-		return engine.Ancestors(nodeID, requestID, containers)
-
-	case message.Get:
-		requestIDIntf, err := msg.Get(message.RequestID)
->>>>>>> 1eb2be9c
+		requestIDIntf, err := msg.Get(message.RequestID)
 		h.ctx.Log.AssertNoError(err)
 		requestID := requestIDIntf.(uint32)
 
@@ -820,60 +656,6 @@
 		return engine.Get(nodeID, requestID, containerID)
 
 	case message.GetFailed:
-<<<<<<< HEAD
-		inf, err := msg.Get(message.RequestID)
-		if err != nil {
-			return err
-		}
-		reqID, _ := inf.(uint32)
-
-		return engine.GetFailed(nodeID, reqID)
-
-	case message.Put:
-		inf, err := msg.Get(message.RequestID)
-		if err != nil {
-			return err
-		}
-		reqID, _ := inf.(uint32)
-
-		inf, err = msg.Get(message.ContainerBytes)
-		if err != nil {
-			return err
-		}
-		container, _ := inf.([]byte)
-
-		return engine.Put(nodeID, reqID, container)
-
-	case message.PushQuery:
-		inf, err := msg.Get(message.RequestID)
-		if err != nil {
-			return err
-		}
-		reqID, _ := inf.(uint32)
-
-		inf, err = msg.Get(message.ContainerBytes)
-		if err != nil {
-			return err
-		}
-		container, _ := inf.([]byte)
-
-		return engine.PushQuery(nodeID, reqID, container)
-
-	case message.PullQuery:
-		inf, err := msg.Get(message.RequestID)
-		if err != nil {
-			return err
-		}
-		reqID, _ := inf.(uint32)
-
-		inf, err = msg.Get(message.ContainerID)
-		if err != nil {
-			return err
-		}
-		containerIDBytes, _ := inf.([]byte)
-
-		containerID, err := ids.ToID(containerIDBytes)
-=======
 		requestIDIntf, err := msg.Get(message.RequestID)
 		h.ctx.Log.AssertNoError(err)
 		requestID := requestIDIntf.(uint32)
@@ -935,7 +717,6 @@
 
 	case message.PullQuery:
 		requestIDIntf, err := msg.Get(message.RequestID)
->>>>>>> 1eb2be9c
 		h.ctx.Log.AssertNoError(err)
 		requestID := requestIDIntf.(uint32)
 
@@ -966,17 +747,9 @@
 		return engine.PullQuery(nodeID, requestID, containerID)
 
 	case message.Chits:
-<<<<<<< HEAD
-		inf, err := msg.Get(message.RequestID)
-		if err != nil {
-			return err
-		}
-		reqID, _ := inf.(uint32)
-=======
-		requestIDIntf, err := msg.Get(message.RequestID)
-		h.ctx.Log.AssertNoError(err)
-		requestID := requestIDIntf.(uint32)
->>>>>>> 1eb2be9c
+		requestIDIntf, err := msg.Get(message.RequestID)
+		h.ctx.Log.AssertNoError(err)
+		requestID := requestIDIntf.(uint32)
 
 		votes, err := getIDs(message.ContainerIDs, msg)
 		if err != nil {
@@ -993,17 +766,9 @@
 		return engine.Chits(nodeID, requestID, votes)
 
 	case message.ChitsV2:
-<<<<<<< HEAD
-		inf, err := msg.Get(message.RequestID)
-		if err != nil {
-			return err
-		}
-		reqID, _ := inf.(uint32)
-=======
-		requestIDIntf, err := msg.Get(message.RequestID)
-		h.ctx.Log.AssertNoError(err)
-		requestID := requestIDIntf.(uint32)
->>>>>>> 1eb2be9c
+		requestIDIntf, err := msg.Get(message.RequestID)
+		h.ctx.Log.AssertNoError(err)
+		requestID := requestIDIntf.(uint32)
 
 		votes, err := getIDs(message.ContainerIDs, msg)
 		if err != nil {
@@ -1041,33 +806,6 @@
 			return engine.QueryFailed(nodeID, requestID)
 		}
 
-<<<<<<< HEAD
-		inf, err = msg.Get(message.ContainerID)
-		if err != nil {
-			return err
-		}
-		containerIDBytes, _ := inf.([]byte)
-
-		vote, err := ids.ToID(containerIDBytes)
-		h.ctx.Log.AssertNoError(err)
-		return engine.ChitsV2(nodeID, reqID, votes, vote)
-
-	case message.QueryFailed:
-		inf, err := msg.Get(message.RequestID)
-		if err != nil {
-			return err
-		}
-		reqID, _ := inf.(uint32)
-
-		return engine.QueryFailed(nodeID, reqID)
-
-	case message.Connected:
-		inf, err := msg.Get(message.VersionStruct)
-		if err != nil {
-			return err
-		}
-		peerVersion, _ := inf.(*version.Application)
-=======
 		return engine.ChitsV2(nodeID, requestID, votes, vote)
 
 	case message.QueryFailed:
@@ -1081,7 +819,6 @@
 		peerVersionIntf, err := msg.Get(message.VersionStruct)
 		h.ctx.Log.AssertNoError(err)
 		peerVersion := peerVersionIntf.(*version.Application)
->>>>>>> 1eb2be9c
 
 		return engine.Connected(nodeID, peerVersion)
 
@@ -1140,52 +877,6 @@
 
 	switch op {
 	case message.AppRequest:
-<<<<<<< HEAD
-		inf, err := msg.Get(message.RequestID)
-		if err != nil {
-			return err
-		}
-		reqID, _ := inf.(uint32)
-
-		inf, err = msg.Get(message.AppBytes)
-		if err != nil {
-			return err
-		}
-		appBytes, _ := inf.([]byte)
-
-		return engine.AppRequest(nodeID, reqID, msg.ExpirationTime(), appBytes)
-
-	case message.AppResponse:
-		inf, err := msg.Get(message.RequestID)
-		if err != nil {
-			return err
-		}
-		reqID, _ := inf.(uint32)
-
-		inf, err = msg.Get(message.AppBytes)
-		if err != nil {
-			return err
-		}
-		appBytes, _ := inf.([]byte)
-
-		return engine.AppResponse(nodeID, reqID, appBytes)
-
-	case message.AppRequestFailed:
-		inf, err := msg.Get(message.RequestID)
-		if err != nil {
-			return err
-		}
-		reqID, _ := inf.(uint32)
-
-		return engine.AppRequestFailed(nodeID, reqID)
-
-	case message.AppGossip:
-		inf, err := msg.Get(message.AppBytes)
-		if err != nil {
-			return err
-		}
-		appBytes, _ := inf.([]byte)
-=======
 		requestIDIntf, err := msg.Get(message.RequestID)
 		h.ctx.Log.AssertNoError(err)
 		requestID := requestIDIntf.(uint32)
@@ -1244,7 +935,6 @@
 			return nil
 		}
 		appBytes := appBytesIntf.([]byte)
->>>>>>> 1eb2be9c
 
 		return engine.AppGossip(nodeID, appBytes)
 
@@ -1288,17 +978,9 @@
 
 	switch op := msg.Op(); op {
 	case message.Notify:
-<<<<<<< HEAD
-		inf, err := msg.Get(message.VMMessage)
-		if err != nil {
-			return err
-		}
-		vmMsg, _ := inf.(uint32)
-=======
 		vmMsgIntf, err := msg.Get(message.VMMessage)
 		h.ctx.Log.AssertNoError(err)
 		vmMsg := vmMsgIntf.(uint32)
->>>>>>> 1eb2be9c
 
 		return engine.Notify(common.Message(vmMsg))
 
