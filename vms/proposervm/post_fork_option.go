--- conflicted
+++ resolved
@@ -47,10 +47,6 @@
 	if err := b.vm.State.SetLastAccepted(blkID); err != nil {
 		return err
 	}
-<<<<<<< HEAD
-
-=======
->>>>>>> 0eb86386
 	return b.vm.storePostForkBlock(b)
 }
 
