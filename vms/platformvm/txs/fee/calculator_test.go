--- conflicted
+++ resolved
@@ -19,10 +19,6 @@
 	"github.com/ava-labs/avalanchego/utils/units"
 	"github.com/ava-labs/avalanchego/vms/components/avax"
 	"github.com/ava-labs/avalanchego/vms/components/fee"
-<<<<<<< HEAD
-	"github.com/ava-labs/avalanchego/vms/components/verify"
-=======
->>>>>>> de921162
 	"github.com/ava-labs/avalanchego/vms/platformvm/reward"
 	"github.com/ava-labs/avalanchego/vms/platformvm/signer"
 	"github.com/ava-labs/avalanchego/vms/platformvm/stakeable"
@@ -32,13 +28,8 @@
 )
 
 var (
-<<<<<<< HEAD
-	testGasPrice = fee.GasPrice(10 * units.NanoAvax)
-
-=======
 	testFeeWeights  = fee.Dimensions{1, 1, 1, 1}
 	testGasPrice    = fee.GasPrice(10 * units.NanoAvax)
->>>>>>> de921162
 	testBlockMaxGas = fee.Gas(100_000)
 
 	preFundedKeys             = secp256k1.TestKeys()
@@ -51,57 +42,36 @@
 func TestAddAndRemoveFees(t *testing.T) {
 	r := require.New(t)
 
-<<<<<<< HEAD
-	fc := NewDynamicCalculator(testGasPrice, testBlockMaxGas)
-
-	var (
-		units     = fee.Dimensions{1, 2, 3, 4}
-		gas       = fee.Gas(10)
-		doubleGas = fee.Gas(20)
-=======
 	fc := NewDynamicCalculator(fee.NewCalculator(testFeeWeights, testGasPrice, testBlockMaxGas))
 
 	var (
 		units     = fee.Dimensions{1, 2, 3, 4}
 		gas       = fee.Gas(1)
 		doubleGas = fee.Gas(2)
->>>>>>> de921162
 	)
 
 	feeDelta, err := fc.AddFeesFor(units)
 	r.NoError(err)
-<<<<<<< HEAD
-	r.Equal(gas, fc.GetBlockGas())
-=======
 
 	haveGas, err := fc.GetBlockGas()
 	r.NoError(err)
 	r.Equal(gas, haveGas)
->>>>>>> de921162
 	r.NotZero(feeDelta)
 	r.Equal(feeDelta, fc.GetFee())
 
 	feeDelta2, err := fc.AddFeesFor(units)
 	r.NoError(err)
-<<<<<<< HEAD
-	r.Equal(doubleGas, fc.GetBlockGas())
-=======
 	haveGas, err = fc.GetBlockGas()
 	r.NoError(err)
 	r.Equal(doubleGas, haveGas)
->>>>>>> de921162
 	r.Equal(feeDelta, feeDelta2)
 	r.Equal(feeDelta+feeDelta2, fc.GetFee())
 
 	feeDelta3, err := fc.RemoveFeesFor(units)
 	r.NoError(err)
-<<<<<<< HEAD
-	r.Equal(gas, fc.GetBlockGas())
-=======
 	haveGas, err = fc.GetBlockGas()
 	r.NoError(err)
 	r.Equal(gas, haveGas)
->>>>>>> de921162
 	r.Equal(feeDelta, feeDelta3)
 	r.Equal(feeDelta, fc.GetFee())
 
@@ -141,50 +111,6 @@
 	preApricotPhase3Time := upgrades.ApricotPhase3Time.Add(-1 * time.Second)
 
 	tests := []struct {
-<<<<<<< HEAD
-		name                string
-		chainTime           time.Time
-		unsignedAndSignedTx func(t *testing.T) (txs.UnsignedTx, *txs.Tx)
-		gasCapF             func() fee.Gas
-		expectedError       error
-		checksF             func(*testing.T, Calculator)
-	}{
-		{
-			name:                "AddValidatorTx pre EUpgrade",
-			chainTime:           preEUpgradeTime,
-			unsignedAndSignedTx: addValidatorTx,
-			checksF: func(t *testing.T, c Calculator) {
-				require.Equal(t, feeTestsDefaultCfg.AddPrimaryNetworkValidatorFee, c.GetFee())
-			},
-		},
-		{
-			name:                "AddValidatorTx post EUpgrade",
-			chainTime:           postEUpgradeTime,
-			expectedError:       errFailedFeeCalculation,
-			unsignedAndSignedTx: addValidatorTx,
-			checksF:             func(*testing.T, Calculator) {},
-		},
-		{
-			name:                "AddSubnetValidatorTx pre EUpgrade",
-			chainTime:           preEUpgradeTime,
-			unsignedAndSignedTx: addSubnetValidatorTx,
-			checksF: func(t *testing.T, c Calculator) {
-				require.Equal(t, feeTestsDefaultCfg.AddSubnetValidatorFee, c.GetFee())
-			},
-		},
-		{
-			name:                "AddSubnetValidatorTx post EUpgrade, success",
-			chainTime:           postEUpgradeTime,
-			expectedError:       nil,
-			unsignedAndSignedTx: addSubnetValidatorTx,
-			checksF: func(t *testing.T, c Calculator) {
-				require.Equal(t, 29_110*units.NanoAvax, c.GetFee())
-				require.Equal(t, fee.Gas(2_911), c.GetBlockGas())
-			},
-		},
-		{
-			name:      "AddSubnetValidatorTx post EUpgrade, utxos read cap breached",
-=======
 		name          string
 		chainTime     time.Time
 		signedTxF     func(t *testing.T) *txs.Tx
@@ -350,179 +276,10 @@
 		},
 		{
 			name:      "RemoveSubnetValidatorTx post EUpgrade, utxos read cap breached",
->>>>>>> de921162
 			chainTime: postEUpgradeTime,
 			gasCapF: func() fee.Gas {
 				return testBlockMaxGas - 1
 			},
-<<<<<<< HEAD
-			unsignedAndSignedTx: addSubnetValidatorTx,
-			expectedError:       errFailedComplexityCumulation,
-			checksF:             func(*testing.T, Calculator) {},
-		},
-		{
-			name:                "AddDelegatorTx pre EUpgrade",
-			chainTime:           preEUpgradeTime,
-			unsignedAndSignedTx: addDelegatorTx,
-			checksF: func(t *testing.T, c Calculator) {
-				require.Equal(t, feeTestsDefaultCfg.AddPrimaryNetworkDelegatorFee, c.GetFee())
-			},
-		},
-		{
-			name:                "AddDelegatorTx post EUpgrade",
-			chainTime:           postEUpgradeTime,
-			expectedError:       errFailedFeeCalculation,
-			unsignedAndSignedTx: addDelegatorTx,
-			checksF:             func(*testing.T, Calculator) {},
-		},
-		{
-			name:                "CreateChainTx pre ApricotPhase3",
-			chainTime:           preApricotPhase3Time,
-			unsignedAndSignedTx: createChainTx,
-			checksF: func(t *testing.T, c Calculator) {
-				require.Equal(t, feeTestsDefaultCfg.CreateAssetTxFee, c.GetFee())
-			},
-		},
-		{
-			name:                "CreateChainTx pre EUpgrade",
-			chainTime:           preEUpgradeTime,
-			unsignedAndSignedTx: createChainTx,
-			checksF: func(t *testing.T, c Calculator) {
-				require.Equal(t, feeTestsDefaultCfg.CreateBlockchainTxFee, c.GetFee())
-			},
-		},
-		{
-			name:                "CreateChainTx post EUpgrade, success",
-			chainTime:           postEUpgradeTime,
-			unsignedAndSignedTx: createChainTx,
-			expectedError:       nil,
-			checksF: func(t *testing.T, c Calculator) {
-				require.Equal(t, 19_540*units.NanoAvax, c.GetFee())
-				require.Equal(t, fee.Gas(1_954), c.GetBlockGas())
-			},
-		},
-		{
-			name:                "CreateChainTx post EUpgrade, utxos read cap breached",
-			chainTime:           postEUpgradeTime,
-			unsignedAndSignedTx: createChainTx,
-			gasCapF: func() fee.Gas {
-				return testBlockMaxGas - 1
-			},
-			expectedError: errFailedComplexityCumulation,
-			checksF:       func(*testing.T, Calculator) {},
-		},
-		{
-			name:                "CreateSubnetTx pre ApricotPhase3",
-			chainTime:           preApricotPhase3Time,
-			unsignedAndSignedTx: createSubnetTx,
-			checksF: func(t *testing.T, c Calculator) {
-				require.Equal(t, feeTestsDefaultCfg.CreateAssetTxFee, c.GetFee())
-			},
-		},
-		{
-			name:                "CreateSubnetTx pre EUpgrade",
-			chainTime:           preEUpgradeTime,
-			unsignedAndSignedTx: createSubnetTx,
-			checksF: func(t *testing.T, c Calculator) {
-				require.Equal(t, feeTestsDefaultCfg.CreateSubnetTxFee, c.GetFee())
-			},
-		},
-		{
-			name:                "CreateSubnetTx post EUpgrade, success",
-			chainTime:           postEUpgradeTime,
-			unsignedAndSignedTx: createSubnetTx,
-			expectedError:       nil,
-			checksF: func(t *testing.T, c Calculator) {
-				require.Equal(t, 18_590*units.NanoAvax, c.GetFee())
-				require.Equal(t, fee.Gas(1_859), c.GetBlockGas())
-			},
-		},
-		{
-			name:                "CreateSubnetTx post EUpgrade, utxos read cap breached",
-			chainTime:           postEUpgradeTime,
-			unsignedAndSignedTx: createSubnetTx,
-			gasCapF: func() fee.Gas {
-				return testBlockMaxGas - 1
-			},
-			expectedError: errFailedComplexityCumulation,
-			checksF:       func(*testing.T, Calculator) {},
-		},
-		{
-			name:                "RemoveSubnetValidatorTx pre EUpgrade",
-			chainTime:           preEUpgradeTime,
-			unsignedAndSignedTx: removeSubnetValidatorTx,
-			checksF: func(t *testing.T, c Calculator) {
-				require.Equal(t, feeTestsDefaultCfg.TxFee, c.GetFee())
-			},
-		},
-		{
-			name:                "RemoveSubnetValidatorTx post EUpgrade, success",
-			chainTime:           postEUpgradeTime,
-			unsignedAndSignedTx: removeSubnetValidatorTx,
-			expectedError:       nil,
-			checksF: func(t *testing.T, c Calculator) {
-				require.Equal(t, 28_870*units.NanoAvax, c.GetFee())
-				require.Equal(t, fee.Gas(2_887), c.GetBlockGas())
-			},
-		},
-		{
-			name:      "RemoveSubnetValidatorTx post EUpgrade, utxos read cap breached",
-			chainTime: postEUpgradeTime,
-			gasCapF: func() fee.Gas {
-				return testBlockMaxGas - 1
-			},
-			unsignedAndSignedTx: removeSubnetValidatorTx,
-			expectedError:       errFailedComplexityCumulation,
-			checksF:             func(*testing.T, Calculator) {},
-		},
-		{
-			name:                "TransformSubnetTx pre EUpgrade",
-			chainTime:           preEUpgradeTime,
-			unsignedAndSignedTx: transformSubnetTx,
-			checksF: func(t *testing.T, c Calculator) {
-				require.Equal(t, feeTestsDefaultCfg.TransformSubnetTxFee, c.GetFee())
-			},
-		},
-		{
-			name:                "TransformSubnetTx post EUpgrade, success",
-			chainTime:           postEUpgradeTime,
-			unsignedAndSignedTx: transformSubnetTx,
-			expectedError:       nil,
-			checksF: func(t *testing.T, c Calculator) {
-				require.Equal(t, 19_720*units.NanoAvax, c.GetFee())
-				require.Equal(t, fee.Gas(1_972), c.GetBlockGas())
-			},
-		},
-		{
-			name:      "TransformSubnetTx post EUpgrade, utxos read cap breached",
-			chainTime: postEUpgradeTime,
-			gasCapF: func() fee.Gas {
-				return testBlockMaxGas - 1
-			},
-			unsignedAndSignedTx: transformSubnetTx,
-			expectedError:       errFailedComplexityCumulation,
-			checksF:             func(*testing.T, Calculator) {},
-		},
-		{
-			name:                "TransferSubnetOwnershipTx pre EUpgrade",
-			chainTime:           preEUpgradeTime,
-			unsignedAndSignedTx: transferSubnetOwnershipTx,
-			checksF: func(t *testing.T, c Calculator) {
-				require.Equal(t, feeTestsDefaultCfg.TxFee, c.GetFee())
-			},
-		},
-		{
-			name:                "TransferSubnetOwnershipTx post EUpgrade, success",
-			chainTime:           postEUpgradeTime,
-			unsignedAndSignedTx: transferSubnetOwnershipTx,
-			expectedError:       nil,
-			checksF: func(t *testing.T, c Calculator) {
-				require.Equal(t, 19_030*units.NanoAvax, c.GetFee())
-				require.Equal(t, fee.Gas(1_903), c.GetBlockGas())
-			},
-		},
-		{
-=======
 			signedTxF:     removeSubnetValidatorTx,
 			expectedError: errFailedComplexityCumulation,
 			checksF:       func(*testing.T, Calculator) {},
@@ -578,30 +335,19 @@
 			},
 		},
 		{
->>>>>>> de921162
 			name:      "TransferSubnetOwnershipTx post EUpgrade, utxos read cap breached",
 			chainTime: postEUpgradeTime,
 			gasCapF: func() fee.Gas {
 				return testBlockMaxGas - 1
 			},
-<<<<<<< HEAD
-			unsignedAndSignedTx: transferSubnetOwnershipTx,
-			expectedError:       errFailedComplexityCumulation,
-			checksF:             func(*testing.T, Calculator) {},
-=======
 			signedTxF:     transferSubnetOwnershipTx,
 			expectedError: errFailedComplexityCumulation,
 			checksF:       func(*testing.T, Calculator) {},
->>>>>>> de921162
 		},
 		{
 			name:      "AddPermissionlessValidatorTx Primary Network pre EUpgrade",
 			chainTime: preEUpgradeTime,
-<<<<<<< HEAD
-			unsignedAndSignedTx: func(t *testing.T) (txs.UnsignedTx, *txs.Tx) {
-=======
 			signedTxF: func(t *testing.T) *txs.Tx {
->>>>>>> de921162
 				return addPermissionlessValidatorTx(t, constants.PrimaryNetworkID)
 			},
 			checksF: func(t *testing.T, c Calculator) {
@@ -611,9 +357,6 @@
 		{
 			name:      "AddPermissionlessValidatorTx Subnet pre EUpgrade",
 			chainTime: preEUpgradeTime,
-<<<<<<< HEAD
-			unsignedAndSignedTx: func(t *testing.T) (txs.UnsignedTx, *txs.Tx) {
-=======
 			signedTxF: func(t *testing.T) *txs.Tx {
 				subnetID := ids.GenerateTestID()
 				require.NotEqual(t, constants.PrimaryNetworkID, subnetID)
@@ -641,53 +384,10 @@
 			name:      "AddPermissionlessValidatorTx Subnet post EUpgrade, success",
 			chainTime: postEUpgradeTime,
 			signedTxF: func(t *testing.T) *txs.Tx {
->>>>>>> de921162
 				subnetID := ids.GenerateTestID()
 				require.NotEqual(t, constants.PrimaryNetworkID, subnetID)
 				return addPermissionlessValidatorTx(t, subnetID)
 			},
-<<<<<<< HEAD
-			checksF: func(t *testing.T, c Calculator) {
-				require.Equal(t, feeTestsDefaultCfg.AddSubnetValidatorFee, c.GetFee())
-			},
-		},
-		{
-			name:      "AddPermissionlessValidatorTx Primary Network post EUpgrade, success",
-			chainTime: postEUpgradeTime,
-			unsignedAndSignedTx: func(t *testing.T) (txs.UnsignedTx, *txs.Tx) {
-				return addPermissionlessValidatorTx(t, constants.PrimaryNetworkID)
-			},
-			expectedError: nil,
-			checksF: func(t *testing.T, c Calculator) {
-				require.Equal(t, 33_170*units.NanoAvax, c.GetFee())
-				require.Equal(t, fee.Gas(3_317), c.GetBlockGas())
-			},
-		},
-		{
-			name:      "AddPermissionlessValidatorTx Subnet post EUpgrade, success",
-			chainTime: postEUpgradeTime,
-			unsignedAndSignedTx: func(t *testing.T) (txs.UnsignedTx, *txs.Tx) {
-				subnetID := ids.GenerateTestID()
-				require.NotEqual(t, constants.PrimaryNetworkID, subnetID)
-				return addPermissionlessValidatorTx(t, subnetID)
-			},
-			expectedError: nil,
-			checksF: func(t *testing.T, c Calculator) {
-				require.Equal(t, 33_170*units.NanoAvax, c.GetFee())
-				require.Equal(t, fee.Gas(3_317), c.GetBlockGas())
-			},
-		},
-		{
-			name:      "AddPermissionlessValidatorTx post EUpgrade, utxos read cap breached",
-			chainTime: postEUpgradeTime,
-			gasCapF: func() fee.Gas {
-				return testBlockMaxGas - 1
-			},
-			unsignedAndSignedTx: func(t *testing.T) (txs.UnsignedTx, *txs.Tx) {
-				subnetID := ids.GenerateTestID()
-				return addPermissionlessValidatorTx(t, subnetID)
-			},
-=======
 			expectedError: nil,
 			checksF: func(t *testing.T, c Calculator) {
 				require.Equal(t, 3_310*units.NanoAvax, c.GetFee())
@@ -706,18 +406,13 @@
 				subnetID := ids.GenerateTestID()
 				return addPermissionlessValidatorTx(t, subnetID)
 			},
->>>>>>> de921162
 			expectedError: errFailedComplexityCumulation,
 			checksF:       func(*testing.T, Calculator) {},
 		},
 		{
 			name:      "AddPermissionlessDelegatorTx Primary Network pre EUpgrade",
 			chainTime: preEUpgradeTime,
-<<<<<<< HEAD
-			unsignedAndSignedTx: func(t *testing.T) (txs.UnsignedTx, *txs.Tx) {
-=======
 			signedTxF: func(t *testing.T) *txs.Tx {
->>>>>>> de921162
 				return addPermissionlessDelegatorTx(t, constants.PrimaryNetworkID)
 			},
 			checksF: func(t *testing.T, c Calculator) {
@@ -727,134 +422,13 @@
 		{
 			name:      "AddPermissionlessDelegatorTx pre EUpgrade",
 			chainTime: preEUpgradeTime,
-<<<<<<< HEAD
-			unsignedAndSignedTx: func(t *testing.T) (txs.UnsignedTx, *txs.Tx) {
-=======
 			signedTxF: func(t *testing.T) *txs.Tx {
->>>>>>> de921162
 				subnetID := ids.GenerateTestID()
 				require.NotEqual(t, constants.PrimaryNetworkID, subnetID)
 				return addPermissionlessDelegatorTx(t, subnetID)
 			},
 			checksF: func(t *testing.T, c Calculator) {
 				require.Equal(t, feeTestsDefaultCfg.AddSubnetDelegatorFee, c.GetFee())
-<<<<<<< HEAD
-			},
-		},
-		{
-			name:      "AddPermissionlessDelegatorTx Primary Network post EUpgrade, success",
-			chainTime: postEUpgradeTime,
-			unsignedAndSignedTx: func(t *testing.T) (txs.UnsignedTx, *txs.Tx) {
-				return addPermissionlessDelegatorTx(t, constants.PrimaryNetworkID)
-			},
-			expectedError: nil,
-			checksF: func(t *testing.T, c Calculator) {
-				require.Equal(t, 31_250*units.NanoAvax, c.GetFee())
-				require.Equal(t, fee.Gas(3_125), c.GetBlockGas())
-			},
-		},
-		{
-			name:      "AddPermissionlessDelegatorTx Subnet post EUpgrade, success",
-			chainTime: postEUpgradeTime,
-			unsignedAndSignedTx: func(t *testing.T) (txs.UnsignedTx, *txs.Tx) {
-				return addPermissionlessDelegatorTx(t, constants.PrimaryNetworkID)
-			},
-			expectedError: nil,
-			checksF: func(t *testing.T, c Calculator) {
-				require.Equal(t, 31_250*units.NanoAvax, c.GetFee())
-				require.Equal(t, fee.Gas(3_125), c.GetBlockGas())
-			},
-		},
-		{
-			name:      "AddPermissionlessDelegatorTx Subnet post EUpgrade, utxos read cap breached",
-			chainTime: postEUpgradeTime,
-			gasCapF: func() fee.Gas {
-				return testBlockMaxGas - 1
-			},
-			unsignedAndSignedTx: func(t *testing.T) (txs.UnsignedTx, *txs.Tx) {
-				subnetID := ids.GenerateTestID()
-				require.NotEqual(t, constants.PrimaryNetworkID, subnetID)
-				return addPermissionlessValidatorTx(t, subnetID)
-			},
-			expectedError: errFailedComplexityCumulation,
-			checksF:       func(*testing.T, Calculator) {},
-		},
-		{
-			name:                "BaseTx pre EUpgrade",
-			chainTime:           preEUpgradeTime,
-			unsignedAndSignedTx: baseTx,
-			checksF: func(t *testing.T, c Calculator) {
-				require.Equal(t, feeTestsDefaultCfg.TxFee, c.GetFee())
-			},
-		},
-		{
-			name:                "BaseTx post EUpgrade, success",
-			chainTime:           postEUpgradeTime,
-			unsignedAndSignedTx: baseTx,
-			expectedError:       nil,
-			checksF: func(t *testing.T, c Calculator) {
-				require.Equal(t, 18_190*units.NanoAvax, c.GetFee())
-				require.Equal(t, fee.Gas(1_819), c.GetBlockGas())
-			},
-		},
-		{
-			name:      "BaseTx post EUpgrade, utxos read cap breached",
-			chainTime: postEUpgradeTime,
-			gasCapF: func() fee.Gas {
-				return testBlockMaxGas - 1
-			},
-			unsignedAndSignedTx: baseTx,
-			expectedError:       errFailedComplexityCumulation,
-			checksF:             func(*testing.T, Calculator) {},
-		},
-		{
-			name:                "ImportTx pre EUpgrade",
-			chainTime:           preEUpgradeTime,
-			unsignedAndSignedTx: importTx,
-			checksF: func(t *testing.T, c Calculator) {
-				require.Equal(t, feeTestsDefaultCfg.TxFee, c.GetFee())
-			},
-		},
-		{
-			name:                "ImportTx post EUpgrade, success",
-			chainTime:           postEUpgradeTime,
-			unsignedAndSignedTx: importTx,
-			expectedError:       nil,
-			checksF: func(t *testing.T, c Calculator) {
-				require.Equal(t, 31_230*units.NanoAvax, c.GetFee())
-				require.Equal(t, fee.Gas(3_123), c.GetBlockGas())
-			},
-		},
-		{
-			name:      "ImportTx post EUpgrade, utxos read cap breached",
-			chainTime: postEUpgradeTime,
-			gasCapF: func() fee.Gas {
-				return testBlockMaxGas - 1
-			},
-			unsignedAndSignedTx: importTx,
-			expectedError:       errFailedComplexityCumulation,
-			checksF:             func(*testing.T, Calculator) {},
-		},
-		{
-			name:                "ExportTx pre EUpgrade",
-			chainTime:           preEUpgradeTime,
-			unsignedAndSignedTx: exportTx,
-			checksF: func(t *testing.T, c Calculator) {
-				require.Equal(t, feeTestsDefaultCfg.TxFee, c.GetFee())
-			},
-		},
-		{
-			name:                "ExportTx post EUpgrade, success",
-			chainTime:           postEUpgradeTime,
-			unsignedAndSignedTx: exportTx,
-			expectedError:       nil,
-			checksF: func(t *testing.T, c Calculator) {
-				require.Equal(t, 20_410*units.NanoAvax, c.GetFee())
-				require.Equal(t, fee.Gas(2_041), c.GetBlockGas())
-			},
-		},
-		{
-=======
 			},
 		},
 		{
@@ -980,38 +554,24 @@
 			},
 		},
 		{
->>>>>>> de921162
 			name:      "ExportTx post EUpgrade, utxos read cap breached",
 			chainTime: postEUpgradeTime,
 			gasCapF: func() fee.Gas {
 				return testBlockMaxGas - 1
 			},
-<<<<<<< HEAD
-			unsignedAndSignedTx: exportTx,
-			expectedError:       errFailedComplexityCumulation,
-			checksF:             func(*testing.T, Calculator) {},
-=======
 			signedTxF:     exportTx,
 			expectedError: errFailedComplexityCumulation,
 			checksF:       func(*testing.T, Calculator) {},
->>>>>>> de921162
 		},
 		{
 			name:      "RewardValidatorTx pre EUpgrade",
 			chainTime: preEUpgradeTime,
-<<<<<<< HEAD
-			unsignedAndSignedTx: func(_ *testing.T) (txs.UnsignedTx, *txs.Tx) {
-				return &txs.RewardValidatorTx{
-					TxID: ids.GenerateTestID(),
-				}, nil
-=======
 			signedTxF: func(_ *testing.T) *txs.Tx {
 				return &txs.Tx{
 					Unsigned: &txs.RewardValidatorTx{
 						TxID: ids.GenerateTestID(),
 					},
 				}
->>>>>>> de921162
 			},
 			checksF: func(t *testing.T, c Calculator) {
 				require.Equal(t, uint64(0), c.GetFee())
@@ -1020,16 +580,6 @@
 		{
 			name:      "RewardValidatorTx post EUpgrade",
 			chainTime: postEUpgradeTime,
-<<<<<<< HEAD
-			unsignedAndSignedTx: func(_ *testing.T) (txs.UnsignedTx, *txs.Tx) {
-				return &txs.RewardValidatorTx{
-					TxID: ids.GenerateTestID(),
-				}, nil
-			},
-			checksF: func(t *testing.T, c Calculator) {
-				require.Equal(t, uint64(0), c.GetFee())
-			},
-=======
 			signedTxF: func(_ *testing.T) *txs.Tx {
 				return &txs.Tx{
 					Unsigned: &txs.RewardValidatorTx{
@@ -1040,24 +590,16 @@
 			checksF: func(t *testing.T, c Calculator) {
 				require.Equal(t, uint64(0), c.GetFee())
 			},
->>>>>>> de921162
 		},
 		{
 			name:      "AdvanceTimeTx pre EUpgrade",
 			chainTime: preEUpgradeTime,
-<<<<<<< HEAD
-			unsignedAndSignedTx: func(_ *testing.T) (txs.UnsignedTx, *txs.Tx) {
-				return &txs.AdvanceTimeTx{
-					Time: uint64(time.Now().Unix()),
-				}, nil
-=======
 			signedTxF: func(_ *testing.T) *txs.Tx {
 				return &txs.Tx{
 					Unsigned: &txs.AdvanceTimeTx{
 						Time: uint64(time.Now().Unix()),
 					},
 				}
->>>>>>> de921162
 			},
 			checksF: func(t *testing.T, c Calculator) {
 				require.Equal(t, uint64(0), c.GetFee())
@@ -1066,16 +608,6 @@
 		{
 			name:      "AdvanceTimeTx post EUpgrade",
 			chainTime: postEUpgradeTime,
-<<<<<<< HEAD
-			unsignedAndSignedTx: func(_ *testing.T) (txs.UnsignedTx, *txs.Tx) {
-				return &txs.AdvanceTimeTx{
-					Time: uint64(time.Now().Unix()),
-				}, nil
-			},
-			checksF: func(t *testing.T, c Calculator) {
-				require.Equal(t, uint64(0), c.GetFee())
-			},
-=======
 			signedTxF: func(_ *testing.T) *txs.Tx {
 				return &txs.Tx{
 					Unsigned: &txs.AdvanceTimeTx{
@@ -1086,7 +618,6 @@
 			checksF: func(t *testing.T, c Calculator) {
 				require.Equal(t, uint64(0), c.GetFee())
 			},
->>>>>>> de921162
 		},
 	}
 
@@ -1097,42 +628,21 @@
 				gasCap = tt.gasCapF()
 			}
 
-<<<<<<< HEAD
-			uTx, sTx := tt.unsignedAndSignedTx(t)
-
-=======
->>>>>>> de921162
 			var c Calculator
 			if !upgrades.IsEActivated(tt.chainTime) {
 				c = NewStaticCalculator(feeTestsDefaultCfg, upgrades, tt.chainTime)
 			} else {
-<<<<<<< HEAD
-				c = NewDynamicCalculator(testGasPrice, gasCap)
-			}
-
-			var creds []verify.Verifiable
-			if sTx != nil {
-				// txs like RewardValidatorTx are not signed
-				creds = sTx.Creds
-			}
-			_, _ = c.CalculateFee(&txs.Tx{Unsigned: uTx, Creds: creds})
-=======
 				c = NewDynamicCalculator(fee.NewCalculator(testFeeWeights, testGasPrice, gasCap))
 			}
 
 			sTx := tt.signedTxF(t)
 			_, _ = c.CalculateFee(sTx)
->>>>>>> de921162
 			tt.checksF(t, c)
 		})
 	}
 }
 
-<<<<<<< HEAD
-func addValidatorTx(t *testing.T) (txs.UnsignedTx, *txs.Tx) {
-=======
 func addValidatorTx(t *testing.T) *txs.Tx {
->>>>>>> de921162
 	r := require.New(t)
 
 	defaultCtx := snowtest.Context(t, snowtest.PChainID)
@@ -1157,17 +667,10 @@
 	sTx, err := txs.NewSigned(uTx, txs.Codec, feeTestSigners)
 	r.NoError(err)
 
-<<<<<<< HEAD
-	return uTx, sTx
-}
-
-func addSubnetValidatorTx(t *testing.T) (txs.UnsignedTx, *txs.Tx) {
-=======
 	return sTx
 }
 
 func addSubnetValidatorTx(t *testing.T) *txs.Tx {
->>>>>>> de921162
 	r := require.New(t)
 
 	defaultCtx := snowtest.Context(t, snowtest.PChainID)
@@ -1189,17 +692,10 @@
 	}
 	sTx, err := txs.NewSigned(uTx, txs.Codec, feeTestSigners)
 	r.NoError(err)
-<<<<<<< HEAD
-	return uTx, sTx
-}
-
-func addDelegatorTx(t *testing.T) (txs.UnsignedTx, *txs.Tx) {
-=======
 	return sTx
 }
 
 func addDelegatorTx(t *testing.T) *txs.Tx {
->>>>>>> de921162
 	r := require.New(t)
 
 	defaultCtx := snowtest.Context(t, snowtest.PChainID)
@@ -1222,17 +718,10 @@
 	}
 	sTx, err := txs.NewSigned(uTx, txs.Codec, feeTestSigners)
 	r.NoError(err)
-<<<<<<< HEAD
-	return uTx, sTx
-}
-
-func createChainTx(t *testing.T) (txs.UnsignedTx, *txs.Tx) {
-=======
 	return sTx
 }
 
 func createChainTx(t *testing.T) *txs.Tx {
->>>>>>> de921162
 	r := require.New(t)
 
 	defaultCtx := snowtest.Context(t, snowtest.PChainID)
@@ -1249,17 +738,10 @@
 	}
 	sTx, err := txs.NewSigned(uTx, txs.Codec, feeTestSigners)
 	r.NoError(err)
-<<<<<<< HEAD
-	return uTx, sTx
-}
-
-func createSubnetTx(t *testing.T) (txs.UnsignedTx, *txs.Tx) {
-=======
 	return sTx
 }
 
 func createSubnetTx(t *testing.T) *txs.Tx {
->>>>>>> de921162
 	r := require.New(t)
 
 	defaultCtx := snowtest.Context(t, snowtest.PChainID)
@@ -1274,17 +756,10 @@
 	}
 	sTx, err := txs.NewSigned(uTx, txs.Codec, feeTestSigners)
 	r.NoError(err)
-<<<<<<< HEAD
-	return uTx, sTx
-}
-
-func removeSubnetValidatorTx(t *testing.T) (txs.UnsignedTx, *txs.Tx) {
-=======
 	return sTx
 }
 
 func removeSubnetValidatorTx(t *testing.T) *txs.Tx {
->>>>>>> de921162
 	r := require.New(t)
 
 	defaultCtx := snowtest.Context(t, snowtest.PChainID)
@@ -1298,17 +773,10 @@
 	}
 	sTx, err := txs.NewSigned(uTx, txs.Codec, feeTestSigners)
 	r.NoError(err)
-<<<<<<< HEAD
-	return uTx, sTx
-}
-
-func transformSubnetTx(t *testing.T) (txs.UnsignedTx, *txs.Tx) {
-=======
 	return sTx
 }
 
 func transformSubnetTx(t *testing.T) *txs.Tx {
->>>>>>> de921162
 	r := require.New(t)
 
 	defaultCtx := snowtest.Context(t, snowtest.PChainID)
@@ -1334,17 +802,10 @@
 	}
 	sTx, err := txs.NewSigned(uTx, txs.Codec, feeTestSigners)
 	r.NoError(err)
-<<<<<<< HEAD
-	return uTx, sTx
-}
-
-func transferSubnetOwnershipTx(t *testing.T) (txs.UnsignedTx, *txs.Tx) {
-=======
 	return sTx
 }
 
 func transferSubnetOwnershipTx(t *testing.T) *txs.Tx {
->>>>>>> de921162
 	r := require.New(t)
 
 	defaultCtx := snowtest.Context(t, snowtest.PChainID)
@@ -1366,17 +827,10 @@
 	}
 	sTx, err := txs.NewSigned(uTx, txs.Codec, feeTestSigners)
 	r.NoError(err)
-<<<<<<< HEAD
-	return uTx, sTx
-}
-
-func addPermissionlessValidatorTx(t *testing.T, subnetID ids.ID) (txs.UnsignedTx, *txs.Tx) {
-=======
 	return sTx
 }
 
 func addPermissionlessValidatorTx(t *testing.T, subnetID ids.ID) *txs.Tx {
->>>>>>> de921162
 	r := require.New(t)
 
 	defaultCtx := snowtest.Context(t, snowtest.PChainID)
@@ -1407,17 +861,10 @@
 	}
 	sTx, err := txs.NewSigned(uTx, txs.Codec, feeTestSigners)
 	r.NoError(err)
-<<<<<<< HEAD
-	return uTx, sTx
-}
-
-func addPermissionlessDelegatorTx(t *testing.T, subnetID ids.ID) (txs.UnsignedTx, *txs.Tx) {
-=======
 	return sTx
 }
 
 func addPermissionlessDelegatorTx(t *testing.T, subnetID ids.ID) *txs.Tx {
->>>>>>> de921162
 	r := require.New(t)
 
 	defaultCtx := snowtest.Context(t, snowtest.PChainID)
@@ -1443,12 +890,6 @@
 	}
 	sTx, err := txs.NewSigned(uTx, txs.Codec, feeTestSigners)
 	r.NoError(err)
-<<<<<<< HEAD
-	return uTx, sTx
-}
-
-func baseTx(t *testing.T) (txs.UnsignedTx, *txs.Tx) {
-=======
 	return sTx
 }
 
@@ -1465,48 +906,10 @@
 }
 
 func importTx(t *testing.T) *txs.Tx {
->>>>>>> de921162
-	r := require.New(t)
-
-	defaultCtx := snowtest.Context(t, snowtest.PChainID)
-
-	baseTx, _, _ := txsCreationHelpers(defaultCtx)
-<<<<<<< HEAD
-	uTx := &baseTx
-	sTx, err := txs.NewSigned(uTx, txs.Codec, feeTestSigners)
-	r.NoError(err)
-	return uTx, sTx
-}
-
-func importTx(t *testing.T) (txs.UnsignedTx, *txs.Tx) {
-=======
-	uTx := &txs.ImportTx{
-		BaseTx:      baseTx,
-		SourceChain: ids.GenerateTestID(),
-		ImportedInputs: []*avax.TransferableInput{{
-			UTXOID: avax.UTXOID{
-				TxID:        ids.Empty.Prefix(1),
-				OutputIndex: 1,
-			},
-			Asset: avax.Asset{ID: ids.ID{'a', 's', 's', 'e', 'r', 't'}},
-			In: &secp256k1fx.TransferInput{
-				Amt:   50000,
-				Input: secp256k1fx.Input{SigIndices: []uint32{0}},
-			},
-		}},
-	}
-	sTx, err := txs.NewSigned(uTx, txs.Codec, feeTestSigners)
-	r.NoError(err)
-	return sTx
-}
-
-func exportTx(t *testing.T) *txs.Tx {
->>>>>>> de921162
-	r := require.New(t)
-
-	defaultCtx := snowtest.Context(t, snowtest.PChainID)
-
-<<<<<<< HEAD
+	r := require.New(t)
+
+	defaultCtx := snowtest.Context(t, snowtest.PChainID)
+
 	baseTx, _, _ := txsCreationHelpers(defaultCtx)
 	uTx := &txs.ImportTx{
 		BaseTx:      baseTx,
@@ -1525,10 +928,10 @@
 	}
 	sTx, err := txs.NewSigned(uTx, txs.Codec, feeTestSigners)
 	r.NoError(err)
-	return uTx, sTx
-}
-
-func exportTx(t *testing.T) (txs.UnsignedTx, *txs.Tx) {
+	return sTx
+}
+
+func exportTx(t *testing.T) *txs.Tx {
 	r := require.New(t)
 
 	defaultCtx := snowtest.Context(t, snowtest.PChainID)
@@ -1541,22 +944,9 @@
 	}
 	sTx, err := txs.NewSigned(uTx, txs.Codec, feeTestSigners)
 	r.NoError(err)
-	return uTx, sTx
-}
-
-=======
-	baseTx, outputs, _ := txsCreationHelpers(defaultCtx)
-	uTx := &txs.ExportTx{
-		BaseTx:           baseTx,
-		DestinationChain: ids.GenerateTestID(),
-		ExportedOutputs:  outputs,
-	}
-	sTx, err := txs.NewSigned(uTx, txs.Codec, feeTestSigners)
-	r.NoError(err)
-	return sTx
-}
-
->>>>>>> de921162
+	return sTx
+}
+
 func txsCreationHelpers(defaultCtx *snow.Context) (
 	baseTx txs.BaseTx,
 	stakes []*avax.TransferableOutput,
