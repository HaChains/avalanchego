--- conflicted
+++ resolved
@@ -17,38 +17,20 @@
 	timestamp time.Time,
 ) *builder.Context {
 	var (
-<<<<<<< HEAD
-		staticFeesCfg  = cfg.StaticConfig
-		upgrades       = cfg.Times
-		staticFeeCalc  = fee.NewStaticCalculator(staticFeesCfg, upgrades, timestamp)
-		createSubnetTx = &txs.CreateSubnetTx{}
-		createChainTx  = &txs.CreateChainTx{}
-=======
 		staticFeesCfg = cfg.StaticConfig
 		upgrades      = cfg.Times
->>>>>>> a1d127d0
 	)
 
 	return &builder.Context{
 		NetworkID:                     ctx.NetworkID,
 		AVAXAssetID:                   ctx.AVAXAssetID,
 		BaseTxFee:                     staticFeesCfg.TxFee,
-<<<<<<< HEAD
-		CreateSubnetTxFee:             createSubnetFee,
-		TransformSubnetTxFee:          staticFeesCfg.TransformSubnetTxFee,
-		CreateBlockchainTxFee:         createChainFee,
-=======
 		CreateSubnetTxFee:             staticFeesCfg.GetCreateSubnetTxFee(upgrades, timestamp),
 		TransformSubnetTxFee:          staticFeesCfg.TransformSubnetTxFee,
 		CreateBlockchainTxFee:         staticFeesCfg.GetCreateBlockchainTxFee(upgrades, timestamp),
->>>>>>> a1d127d0
 		AddPrimaryNetworkValidatorFee: staticFeesCfg.AddPrimaryNetworkValidatorFee,
 		AddPrimaryNetworkDelegatorFee: staticFeesCfg.AddPrimaryNetworkDelegatorFee,
 		AddSubnetValidatorFee:         staticFeesCfg.AddSubnetValidatorFee,
 		AddSubnetDelegatorFee:         staticFeesCfg.AddSubnetDelegatorFee,
-<<<<<<< HEAD
-	}, nil
-=======
 	}
->>>>>>> a1d127d0
 }