// Copyright (C) 2019-2021, Ava Labs, Inc. All rights reserved.
// See the file LICENSE for licensing terms.

package avm

import (
	"testing"

	"github.com/ava-labs/avalanchego/ids"
	"github.com/ava-labs/avalanchego/utils/constants"
	"github.com/ava-labs/avalanchego/utils/formatting"
	"github.com/ava-labs/avalanchego/utils/formatting/address"
	"github.com/ava-labs/avalanchego/utils/json"
)

var addrStrArray = []string{
	"A9bTQjfYGBFK3JPRJqF2eh3JYL7cHocvy",
	"6mxBGnjGDCKgkVe7yfrmvMA7xE7qCv3vv",
	"6ncQ19Q2U4MamkCYzshhD8XFjfwAWFzTa",
	"Jz9ayEDt7dx9hDx45aXALujWmL9ZUuqe7",
}

var testHRP = constants.NetworkIDToHRP[networkID]

func TestBuildGenesis(t *testing.T) {
	ss := CreateStaticService()
	addrMap := map[string]string{}
	for _, addrStr := range addrStrArray {
		addr, err := ids.ShortFromString(addrStr)
		if err != nil {
			t.Fatal(err)
		}
<<<<<<< HEAD
		addrMap[addrStr], err = formatting.FormatBech32(testHRP, addr[:])
=======
		addrMap[addrStr], err = address.FormatBech32(testHRP, b)
>>>>>>> d2bb1fe0
		if err != nil {
			t.Fatal(err)
		}
	}
	args := BuildGenesisArgs{
		Encoding: formatting.Hex,
		GenesisData: map[string]AssetDefinition{
			"asset1": {
				Name:         "myFixedCapAsset",
				Symbol:       "MFCA",
				Denomination: 8,
				InitialState: map[string][]interface{}{
					"fixedCap": {
						Holder{
							Amount:  100000,
							Address: addrMap["A9bTQjfYGBFK3JPRJqF2eh3JYL7cHocvy"],
						},
						Holder{
							Amount:  100000,
							Address: addrMap["6mxBGnjGDCKgkVe7yfrmvMA7xE7qCv3vv"],
						},
						Holder{
							Amount:  json.Uint64(startBalance),
							Address: addrMap["6ncQ19Q2U4MamkCYzshhD8XFjfwAWFzTa"],
						},
						Holder{
							Amount:  json.Uint64(startBalance),
							Address: addrMap["Jz9ayEDt7dx9hDx45aXALujWmL9ZUuqe7"],
						},
					},
				},
			},
			"asset2": {
				Name:   "myVarCapAsset",
				Symbol: "MVCA",
				InitialState: map[string][]interface{}{
					"variableCap": {
						Owners{
							Threshold: 1,
							Minters: []string{
								addrMap["A9bTQjfYGBFK3JPRJqF2eh3JYL7cHocvy"],
								addrMap["6mxBGnjGDCKgkVe7yfrmvMA7xE7qCv3vv"],
							},
						},
						Owners{
							Threshold: 2,
							Minters: []string{
								addrMap["6ncQ19Q2U4MamkCYzshhD8XFjfwAWFzTa"],
								addrMap["Jz9ayEDt7dx9hDx45aXALujWmL9ZUuqe7"],
							},
						},
					},
				},
			},
			"asset3": {
				Name: "myOtherVarCapAsset",
				InitialState: map[string][]interface{}{
					"variableCap": {
						Owners{
							Threshold: 1,
							Minters: []string{
								addrMap["A9bTQjfYGBFK3JPRJqF2eh3JYL7cHocvy"],
							},
						},
					},
				},
			},
		},
	}
	reply := BuildGenesisReply{}
	err := ss.BuildGenesis(nil, &args, &reply)
	if err != nil {
		t.Fatal(err)
	}
}<|MERGE_RESOLUTION|>--- conflicted
+++ resolved
@@ -30,11 +30,7 @@
 		if err != nil {
 			t.Fatal(err)
 		}
-<<<<<<< HEAD
-		addrMap[addrStr], err = formatting.FormatBech32(testHRP, addr[:])
-=======
-		addrMap[addrStr], err = address.FormatBech32(testHRP, b)
->>>>>>> d2bb1fe0
+		addrMap[addrStr], err = address.FormatBech32(testHRP, addr[:])
 		if err != nil {
 			t.Fatal(err)
 		}
