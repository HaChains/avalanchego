--- conflicted
+++ resolved
@@ -342,15 +342,9 @@
 
 	require.NoError(s.Add(nodeID1, nil, ids.Empty, math.MaxInt64-1))
 
-<<<<<<< HEAD
-	expected := "Validator Set: (Size = 2, Weight = 9223372036854775807)\n" +
-		"    Validator[0]:                     NodeID-45PJLL, 1\n" +
-		"    Validator[1]: NodeID-2wkBET2rRgE8pahuaczxKbmv7cieAEP7gKhf4PTzpGJkRGMm9t, 9223372036854775806"
-=======
 	expected := `Validator Set: (Size = 2, Weight = 9223372036854775807)
-    Validator[0]: NodeID-111111111111111111116DBWJs, 1
-    Validator[1]: NodeID-QLbz7JHiBTspS962RLKV8GndWFwdYhk6V, 9223372036854775806`
->>>>>>> e26d9c9f
+    Validator[0]:                     NodeID-45PJLL, 1
+    Validator[1]: NodeID-2wkBET2rRgE8pahuaczxKbmv7cieAEP7gKhf4PTzpGJkRGMm9t, 9223372036854775806`
 	result := s.String()
 	require.Equal(expected, result)
 }
