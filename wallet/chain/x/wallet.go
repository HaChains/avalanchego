// Copyright (C) 2019-2024, Ava Labs, Inc. All rights reserved.
// See the file LICENSE for licensing terms.

package x

import (
	"errors"

	"github.com/ava-labs/avalanchego/ids"
	"github.com/ava-labs/avalanchego/snow/choices"
	"github.com/ava-labs/avalanchego/utils/timer/mockable"
	"github.com/ava-labs/avalanchego/version"
	"github.com/ava-labs/avalanchego/vms/avm"
	"github.com/ava-labs/avalanchego/vms/avm/config"
	"github.com/ava-labs/avalanchego/vms/avm/txs"
	"github.com/ava-labs/avalanchego/vms/avm/txs/fees"
	"github.com/ava-labs/avalanchego/vms/components/avax"
	"github.com/ava-labs/avalanchego/vms/components/verify"
	"github.com/ava-labs/avalanchego/vms/secp256k1fx"
	"github.com/ava-labs/avalanchego/wallet/chain/x/builder"
	"github.com/ava-labs/avalanchego/wallet/chain/x/signer"
	"github.com/ava-labs/avalanchego/wallet/subnet/primary/common"

	commonfees "github.com/ava-labs/avalanchego/vms/components/fees"
)

var (
	ErrNotAccepted = errors.New("not accepted")

	_ Wallet = (*wallet)(nil)
)

type Wallet interface {
	// Builder returns the builder that will be used to create the transactions.
	Builder() builder.Builder

	// Signer returns the signer that will be used to sign the transactions.
	Signer() signer.Signer

	// IssueBaseTx creates, signs, and issues a new simple value transfer.
	//
	// - [outputs] specifies all the recipients and amounts that should be sent
	//   from this transaction.
	IssueBaseTx(
		outputs []*avax.TransferableOutput,
		options ...common.Option,
	) (*txs.Tx, error)

	// IssueCreateAssetTx creates, signs, and issues a new asset.
	//
	// - [name] specifies a human readable name for this asset.
	// - [symbol] specifies a human readable abbreviation for this asset.
	// - [denomination] specifies how many times the asset can be split. For
	//   example, a denomination of [4] would mean that the smallest unit of the
	//   asset would be 0.001 units.
	// - [initialState] specifies the supported feature extensions for this
	//   asset as well as the initial outputs for the asset.
	IssueCreateAssetTx(
		name string,
		symbol string,
		denomination byte,
		initialState map[uint32][]verify.State,
		options ...common.Option,
	) (*txs.Tx, error)

	// IssueOperationTx creates, signs, and issues state changes on the UTXO
	// set. These state changes may be more complex than simple value transfers.
	//
	// - [operations] specifies the state changes to perform.
	IssueOperationTx(
		operations []*txs.Operation,
		options ...common.Option,
	) (*txs.Tx, error)

	// IssueOperationTxMintFT creates, signs, and issues a set of state changes
	// that mint new tokens for the requested assets.
	//
	// - [outputs] maps the assetID to the output that should be created for the
	//   asset.
	IssueOperationTxMintFT(
		outputs map[ids.ID]*secp256k1fx.TransferOutput,
		options ...common.Option,
	) (*txs.Tx, error)

	// IssueOperationTxMintNFT creates, signs, and issues a state change that
	// mints new NFTs for the requested asset.
	//
	// - [assetID] specifies the asset to mint the NFTs under.
	// - [payload] specifies the payload to provide each new NFT.
	// - [owners] specifies the new owners of each NFT.
	IssueOperationTxMintNFT(
		assetID ids.ID,
		payload []byte,
		owners []*secp256k1fx.OutputOwners,
		options ...common.Option,
	) (*txs.Tx, error)

	// IssueOperationTxMintProperty creates, signs, and issues a state change
	// that mints a new property for the requested asset.
	//
	// - [assetID] specifies the asset to mint the property under.
	// - [owner] specifies the new owner of the property.
	IssueOperationTxMintProperty(
		assetID ids.ID,
		owner *secp256k1fx.OutputOwners,
		options ...common.Option,
	) (*txs.Tx, error)

	// IssueOperationTxBurnProperty creates, signs, and issues state changes
	// that burns all the properties of the requested asset.
	//
	// - [assetID] specifies the asset to burn the property of.
	IssueOperationTxBurnProperty(
		assetID ids.ID,
		options ...common.Option,
	) (*txs.Tx, error)

	// IssueImportTx creates, signs, and issues an import transaction that
	// attempts to consume all the available UTXOs and import the funds to [to].
	//
	// - [chainID] specifies the chain to be importing funds from.
	// - [to] specifies where to send the imported funds to.
	IssueImportTx(
		chainID ids.ID,
		to *secp256k1fx.OutputOwners,
		options ...common.Option,
	) (*txs.Tx, error)

	// IssueExportTx creates, signs, and issues an export transaction that
	// attempts to send all the provided [outputs] to the requested [chainID].
	//
	// - [chainID] specifies the chain to be exporting the funds to.
	// - [outputs] specifies the outputs to send to the [chainID].
	IssueExportTx(
		chainID ids.ID,
		outputs []*avax.TransferableOutput,
		options ...common.Option,
	) (*txs.Tx, error)

	// IssueUnsignedTx signs and issues the unsigned tx.
	IssueUnsignedTx(
		utx txs.UnsignedTx,
		options ...common.Option,
	) (*txs.Tx, error)

	// IssueTx issues the signed tx.
	IssueTx(
		tx *txs.Tx,
		options ...common.Option,
	) error
}

func NewWallet(
	builder builder.Builder,
	signer signer.Signer,
	client avm.Client,
	backend Backend,
) Wallet {
	return &wallet{
		backend: backend,
		builder: builder,
		signer:  signer,
		client:  client,
	}
}

type wallet struct {
	backend Backend
	builder builder.Builder
	signer  signer.Signer
	client  avm.Client

<<<<<<< HEAD
	isEForkActive      bool
	feeRates, unitCaps commonfees.Dimensions
=======
	isEForkActive                bool
	feeRates, blockMaxComplexity commonfees.Dimensions
>>>>>>> 9245da36
}

func (w *wallet) Builder() builder.Builder {
	return w.builder
}

func (w *wallet) Signer() signer.Signer {
	return w.signer
}

func (w *wallet) IssueBaseTx(
	outputs []*avax.TransferableOutput,
	options ...common.Option,
) (*txs.Tx, error) {
	if err := w.refreshFork(options...); err != nil {
		return nil, err
	}

	var (
		feesMan = commonfees.NewManager(w.feeRates)
		feeCalc = &fees.Calculator{
			IsEUpgradeActive: w.isEForkActive,
			Config: &config.Config{
				TxFee: w.builder.Context().BaseTxFee,
			},
			FeeManager:       feesMan,
			ConsumedUnitsCap: w.blockMaxComplexity,
			Codec:            builder.Parser.Codec(),
		}
	)

	utx, err := w.builder.NewBaseTx(outputs, feeCalc, options...)
	if err != nil {
		return nil, err
	}
	return w.IssueUnsignedTx(utx, options...)
}

func (w *wallet) IssueCreateAssetTx(
	name string,
	symbol string,
	denomination byte,
	initialState map[uint32][]verify.State,
	options ...common.Option,
) (*txs.Tx, error) {
	if err := w.refreshFork(options...); err != nil {
		return nil, err
	}

	var (
		feesMan = commonfees.NewManager(w.feeRates)
		feeCalc = &fees.Calculator{
			IsEUpgradeActive: w.isEForkActive,
			Config: &config.Config{
				TxFee: w.builder.Context().BaseTxFee,
			},
			FeeManager:       feesMan,
			ConsumedUnitsCap: w.blockMaxComplexity,
			Codec:            builder.Parser.Codec(),
		}
	)

	utx, err := w.builder.NewCreateAssetTx(name, symbol, denomination, initialState, feeCalc, options...)
	if err != nil {
		return nil, err
	}
	return w.IssueUnsignedTx(utx, options...)
}

func (w *wallet) IssueOperationTx(
	operations []*txs.Operation,
	options ...common.Option,
) (*txs.Tx, error) {
	if err := w.refreshFork(options...); err != nil {
		return nil, err
	}

	var (
		feesMan = commonfees.NewManager(w.feeRates)
		feeCalc = &fees.Calculator{
			IsEUpgradeActive: w.isEForkActive,
			Config: &config.Config{
				TxFee: w.builder.Context().BaseTxFee,
			},
			FeeManager:       feesMan,
			ConsumedUnitsCap: w.blockMaxComplexity,
			Codec:            builder.Parser.Codec(),
		}
	)

	utx, err := w.builder.NewOperationTx(operations, feeCalc, options...)
	if err != nil {
		return nil, err
	}
	return w.IssueUnsignedTx(utx, options...)
}

func (w *wallet) IssueOperationTxMintFT(
	outputs map[ids.ID]*secp256k1fx.TransferOutput,
	options ...common.Option,
) (*txs.Tx, error) {
	if err := w.refreshFork(options...); err != nil {
		return nil, err
	}

	var (
		feesMan = commonfees.NewManager(w.feeRates)
		feeCalc = &fees.Calculator{
			IsEUpgradeActive: w.isEForkActive,
			Config: &config.Config{
				TxFee: w.builder.Context().BaseTxFee,
			},
			FeeManager:       feesMan,
			ConsumedUnitsCap: w.blockMaxComplexity,
			Codec:            builder.Parser.Codec(),
		}
	)

	utx, err := w.builder.NewOperationTxMintFT(outputs, feeCalc, options...)
	if err != nil {
		return nil, err
	}
	return w.IssueUnsignedTx(utx, options...)
}

func (w *wallet) IssueOperationTxMintNFT(
	assetID ids.ID,
	payload []byte,
	owners []*secp256k1fx.OutputOwners,
	options ...common.Option,
) (*txs.Tx, error) {
	if err := w.refreshFork(options...); err != nil {
		return nil, err
	}

	var (
		feesMan = commonfees.NewManager(w.feeRates)
		feeCalc = &fees.Calculator{
			IsEUpgradeActive: w.isEForkActive,
			Config: &config.Config{
				TxFee: w.builder.Context().BaseTxFee,
			},
			FeeManager:       feesMan,
			ConsumedUnitsCap: w.blockMaxComplexity,
			Codec:            builder.Parser.Codec(),
		}
	)

	utx, err := w.builder.NewOperationTxMintNFT(assetID, payload, owners, feeCalc, options...)
	if err != nil {
		return nil, err
	}
	return w.IssueUnsignedTx(utx, options...)
}

func (w *wallet) IssueOperationTxMintProperty(
	assetID ids.ID,
	owner *secp256k1fx.OutputOwners,
	options ...common.Option,
) (*txs.Tx, error) {
	if err := w.refreshFork(options...); err != nil {
		return nil, err
	}

	var (
		feesMan = commonfees.NewManager(w.feeRates)
		feeCalc = &fees.Calculator{
			IsEUpgradeActive: w.isEForkActive,
			Config: &config.Config{
				TxFee: w.builder.Context().BaseTxFee,
			},
			FeeManager:       feesMan,
			ConsumedUnitsCap: w.blockMaxComplexity,
			Codec:            builder.Parser.Codec(),
		}
	)

	utx, err := w.builder.NewOperationTxMintProperty(assetID, owner, feeCalc, options...)
	if err != nil {
		return nil, err
	}
	return w.IssueUnsignedTx(utx, options...)
}

func (w *wallet) IssueOperationTxBurnProperty(
	assetID ids.ID,
	options ...common.Option,
) (*txs.Tx, error) {
	if err := w.refreshFork(options...); err != nil {
		return nil, err
	}

	var (
		feesMan = commonfees.NewManager(w.feeRates)
		feeCalc = &fees.Calculator{
			IsEUpgradeActive: w.isEForkActive,
			Config: &config.Config{
				TxFee: w.builder.Context().BaseTxFee,
			},
			FeeManager:       feesMan,
			ConsumedUnitsCap: w.blockMaxComplexity,
			Codec:            builder.Parser.Codec(),
		}
	)

	utx, err := w.builder.NewOperationTxBurnProperty(assetID, feeCalc, options...)
	if err != nil {
		return nil, err
	}
	return w.IssueUnsignedTx(utx, options...)
}

func (w *wallet) IssueImportTx(
	chainID ids.ID,
	to *secp256k1fx.OutputOwners,
	options ...common.Option,
) (*txs.Tx, error) {
	if err := w.refreshFork(options...); err != nil {
		return nil, err
	}

	var (
		feesMan = commonfees.NewManager(w.feeRates)
		feeCalc = &fees.Calculator{
			IsEUpgradeActive: w.isEForkActive,
			Config: &config.Config{
				TxFee: w.builder.Context().BaseTxFee,
			},
			FeeManager:       feesMan,
			ConsumedUnitsCap: w.blockMaxComplexity,
			Codec:            builder.Parser.Codec(),
		}
	)

	utx, err := w.builder.NewImportTx(chainID, to, feeCalc, options...)
	if err != nil {
		return nil, err
	}
	return w.IssueUnsignedTx(utx, options...)
}

func (w *wallet) IssueExportTx(
	chainID ids.ID,
	outputs []*avax.TransferableOutput,
	options ...common.Option,
) (*txs.Tx, error) {
	if err := w.refreshFork(options...); err != nil {
		return nil, err
	}

	var (
		feesMan = commonfees.NewManager(w.feeRates)
		feeCalc = &fees.Calculator{
			IsEUpgradeActive: w.isEForkActive,
			Config: &config.Config{
				TxFee: w.builder.Context().BaseTxFee,
			},
			FeeManager:       feesMan,
			ConsumedUnitsCap: w.blockMaxComplexity,
			Codec:            builder.Parser.Codec(),
		}
	)

	utx, err := w.builder.NewExportTx(chainID, outputs, feeCalc, options...)
	if err != nil {
		return nil, err
	}
	return w.IssueUnsignedTx(utx, options...)
}

func (w *wallet) IssueUnsignedTx(
	utx txs.UnsignedTx,
	options ...common.Option,
) (*txs.Tx, error) {
	ops := common.NewOptions(options)
	ctx := ops.Context()
	tx, err := signer.SignUnsigned(ctx, w.signer, utx)
	if err != nil {
		return nil, err
	}

	return tx, w.IssueTx(tx, options...)
}

func (w *wallet) IssueTx(
	tx *txs.Tx,
	options ...common.Option,
) error {
	ops := common.NewOptions(options)
	ctx := ops.Context()
	txID, err := w.client.IssueTx(ctx, tx.Bytes())
	if err != nil {
		return err
	}

	if f := ops.PostIssuanceFunc(); f != nil {
		f(txID)
	}

	if ops.AssumeDecided() {
		return w.backend.AcceptTx(ctx, tx)
	}

	txStatus, err := w.client.ConfirmTx(ctx, txID, ops.PollFrequency())
	if err != nil {
		return err
	}

	if err := w.backend.AcceptTx(ctx, tx); err != nil {
		return err
	}

	if txStatus != choices.Accepted {
		return ErrNotAccepted
	}
	return nil
}

func (w *wallet) refreshFork(options ...common.Option) error {
	if w.isEForkActive {
		// E fork enables dinamic fees and it is active
		// not need to recheck
		return nil
	}

	var (
		ops = common.NewOptions(options)
		ctx = ops.Context()
		err error
	)

	_, w.feeRates, err = w.client.GetFeeRates(ctx)
	if err != nil {
		return err
	}

	eUpgradeTime := version.GetEUpgradeTime(w.builder.Context().NetworkID)

	// TODO ABENEGIA: consider introducing this method in X-chain as well
	// chainTime, err := w.client.GetTimestamp(ctx)
	// if err != nil {
	// 	return err
	// }
	chainTime := mockable.MaxTime // assume fork is already active
	w.isEForkActive = !chainTime.Before(eUpgradeTime)
<<<<<<< HEAD
	w.unitCaps = config.GetDynamicFeesConfig(w.isEForkActive).BlockMaxComplexity
	return nil
=======
	feeCfg := config.GetDynamicFeesConfig(w.isEForkActive)
	w.feeRates = feeCfg.FeeRate
	w.blockMaxComplexity = feeCfg.BlockMaxComplexity
>>>>>>> 9245da36
}<|MERGE_RESOLUTION|>--- conflicted
+++ resolved
@@ -170,13 +170,8 @@
 	signer  signer.Signer
 	client  avm.Client
 
-<<<<<<< HEAD
-	isEForkActive      bool
-	feeRates, unitCaps commonfees.Dimensions
-=======
 	isEForkActive                bool
 	feeRates, blockMaxComplexity commonfees.Dimensions
->>>>>>> 9245da36
 }
 
 func (w *wallet) Builder() builder.Builder {
@@ -202,9 +197,9 @@
 			Config: &config.Config{
 				TxFee: w.builder.Context().BaseTxFee,
 			},
-			FeeManager:       feesMan,
-			ConsumedUnitsCap: w.blockMaxComplexity,
-			Codec:            builder.Parser.Codec(),
+			FeeManager:         feesMan,
+			BlockMaxComplexity: w.blockMaxComplexity,
+			Codec:              builder.Parser.Codec(),
 		}
 	)
 
@@ -233,9 +228,9 @@
 			Config: &config.Config{
 				TxFee: w.builder.Context().BaseTxFee,
 			},
-			FeeManager:       feesMan,
-			ConsumedUnitsCap: w.blockMaxComplexity,
-			Codec:            builder.Parser.Codec(),
+			FeeManager:         feesMan,
+			BlockMaxComplexity: w.blockMaxComplexity,
+			Codec:              builder.Parser.Codec(),
 		}
 	)
 
@@ -261,9 +256,9 @@
 			Config: &config.Config{
 				TxFee: w.builder.Context().BaseTxFee,
 			},
-			FeeManager:       feesMan,
-			ConsumedUnitsCap: w.blockMaxComplexity,
-			Codec:            builder.Parser.Codec(),
+			FeeManager:         feesMan,
+			BlockMaxComplexity: w.blockMaxComplexity,
+			Codec:              builder.Parser.Codec(),
 		}
 	)
 
@@ -289,9 +284,9 @@
 			Config: &config.Config{
 				TxFee: w.builder.Context().BaseTxFee,
 			},
-			FeeManager:       feesMan,
-			ConsumedUnitsCap: w.blockMaxComplexity,
-			Codec:            builder.Parser.Codec(),
+			FeeManager:         feesMan,
+			BlockMaxComplexity: w.blockMaxComplexity,
+			Codec:              builder.Parser.Codec(),
 		}
 	)
 
@@ -319,9 +314,9 @@
 			Config: &config.Config{
 				TxFee: w.builder.Context().BaseTxFee,
 			},
-			FeeManager:       feesMan,
-			ConsumedUnitsCap: w.blockMaxComplexity,
-			Codec:            builder.Parser.Codec(),
+			FeeManager:         feesMan,
+			BlockMaxComplexity: w.blockMaxComplexity,
+			Codec:              builder.Parser.Codec(),
 		}
 	)
 
@@ -348,9 +343,9 @@
 			Config: &config.Config{
 				TxFee: w.builder.Context().BaseTxFee,
 			},
-			FeeManager:       feesMan,
-			ConsumedUnitsCap: w.blockMaxComplexity,
-			Codec:            builder.Parser.Codec(),
+			FeeManager:         feesMan,
+			BlockMaxComplexity: w.blockMaxComplexity,
+			Codec:              builder.Parser.Codec(),
 		}
 	)
 
@@ -376,9 +371,9 @@
 			Config: &config.Config{
 				TxFee: w.builder.Context().BaseTxFee,
 			},
-			FeeManager:       feesMan,
-			ConsumedUnitsCap: w.blockMaxComplexity,
-			Codec:            builder.Parser.Codec(),
+			FeeManager:         feesMan,
+			BlockMaxComplexity: w.blockMaxComplexity,
+			Codec:              builder.Parser.Codec(),
 		}
 	)
 
@@ -405,9 +400,9 @@
 			Config: &config.Config{
 				TxFee: w.builder.Context().BaseTxFee,
 			},
-			FeeManager:       feesMan,
-			ConsumedUnitsCap: w.blockMaxComplexity,
-			Codec:            builder.Parser.Codec(),
+			FeeManager:         feesMan,
+			BlockMaxComplexity: w.blockMaxComplexity,
+			Codec:              builder.Parser.Codec(),
 		}
 	)
 
@@ -434,9 +429,9 @@
 			Config: &config.Config{
 				TxFee: w.builder.Context().BaseTxFee,
 			},
-			FeeManager:       feesMan,
-			ConsumedUnitsCap: w.blockMaxComplexity,
-			Codec:            builder.Parser.Codec(),
+			FeeManager:         feesMan,
+			BlockMaxComplexity: w.blockMaxComplexity,
+			Codec:              builder.Parser.Codec(),
 		}
 	)
 
@@ -522,12 +517,6 @@
 	// }
 	chainTime := mockable.MaxTime // assume fork is already active
 	w.isEForkActive = !chainTime.Before(eUpgradeTime)
-<<<<<<< HEAD
-	w.unitCaps = config.GetDynamicFeesConfig(w.isEForkActive).BlockMaxComplexity
+	w.blockMaxComplexity = config.GetDynamicFeesConfig(w.isEForkActive).BlockMaxComplexity
 	return nil
-=======
-	feeCfg := config.GetDynamicFeesConfig(w.isEForkActive)
-	w.feeRates = feeCfg.FeeRate
-	w.blockMaxComplexity = feeCfg.BlockMaxComplexity
->>>>>>> 9245da36
 }