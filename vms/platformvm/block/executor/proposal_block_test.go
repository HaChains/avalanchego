// Copyright (C) 2019-2024, Ava Labs, Inc. All rights reserved.
// See the file LICENSE for licensing terms.

package executor

import (
	"context"
	"fmt"
	"testing"
	"time"

	"github.com/stretchr/testify/require"

	"go.uber.org/mock/gomock"

	"github.com/ava-labs/avalanchego/database"
	"github.com/ava-labs/avalanchego/ids"
	"github.com/ava-labs/avalanchego/snow/consensus/snowman"
	"github.com/ava-labs/avalanchego/utils/constants"
	"github.com/ava-labs/avalanchego/utils/crypto/secp256k1"
	"github.com/ava-labs/avalanchego/utils/timer/mockable"
	"github.com/ava-labs/avalanchego/vms/components/avax"
	"github.com/ava-labs/avalanchego/vms/platformvm/block"
	"github.com/ava-labs/avalanchego/vms/platformvm/config/configtest"
	"github.com/ava-labs/avalanchego/vms/platformvm/genesis/genesistest"
	"github.com/ava-labs/avalanchego/vms/platformvm/reward"
	"github.com/ava-labs/avalanchego/vms/platformvm/state"
	"github.com/ava-labs/avalanchego/vms/platformvm/status"
	"github.com/ava-labs/avalanchego/vms/platformvm/txs"
	"github.com/ava-labs/avalanchego/vms/platformvm/txs/executor"
	"github.com/ava-labs/avalanchego/vms/secp256k1fx"
)

func TestApricotProposalBlockTimeVerification(t *testing.T) {
	require := require.New(t)
	ctrl := gomock.NewController(t)

<<<<<<< HEAD
	env := newEnvironment(t, configtest.ApricotPhase5Fork, ctrl)
	defer func() {
		require.NoError(shutdownEnvironment(env))
	}()
=======
	env := newEnvironment(t, ctrl)
>>>>>>> 824cecba

	// create apricotParentBlk. It's a standard one for simplicity
	parentHeight := uint64(2022)

	apricotParentBlk, err := block.NewApricotStandardBlock(
		ids.Empty, // does not matter
		parentHeight,
		nil, // txs do not matter in this test
	)
	require.NoError(err)
	parentID := apricotParentBlk.ID()

	// store parent block, with relevant quantities
	onParentAccept := state.NewMockDiff(ctrl)
	env.blkManager.(*manager).blkIDToState[parentID] = &blockState{
		statelessBlock: apricotParentBlk,
		onAcceptState:  onParentAccept,
	}
	env.blkManager.(*manager).lastAccepted = parentID
	chainTime := env.clk.Time().Truncate(time.Second)
	env.mockedState.EXPECT().GetTimestamp().Return(chainTime).AnyTimes()
	env.mockedState.EXPECT().GetLastAccepted().Return(parentID).AnyTimes()

	// create a proposal transaction to be included into proposal block
	utx := &txs.AddValidatorTx{
		BaseTx:    txs.BaseTx{},
		Validator: txs.Validator{End: uint64(chainTime.Unix())},
		StakeOuts: []*avax.TransferableOutput{
			{
				Asset: avax.Asset{
					ID: env.ctx.AVAXAssetID,
				},
				Out: &secp256k1fx.TransferOutput{
					Amt: 1,
				},
			},
		},
		RewardsOwner:     &secp256k1fx.OutputOwners{},
		DelegationShares: uint32(defaultTxFee),
	}
	addValTx := &txs.Tx{Unsigned: utx}
	require.NoError(addValTx.Initialize(txs.Codec))
	blkTx := &txs.Tx{
		Unsigned: &txs.RewardValidatorTx{
			TxID: addValTx.ID(),
		},
	}

	// setup state to validate proposal block transaction
	onParentAccept.EXPECT().GetTimestamp().Return(chainTime).AnyTimes()

	currentStakersIt := state.NewMockStakerIterator(ctrl)
	currentStakersIt.EXPECT().Next().Return(true)
	currentStakersIt.EXPECT().Value().Return(&state.Staker{
		TxID:      addValTx.ID(),
		NodeID:    utx.NodeID(),
		SubnetID:  utx.SubnetID(),
		StartTime: utx.StartTime(),
		NextTime:  chainTime,
		EndTime:   chainTime,
	}).Times(2)
	currentStakersIt.EXPECT().Release()
	onParentAccept.EXPECT().GetCurrentStakerIterator().Return(currentStakersIt, nil)
	onParentAccept.EXPECT().GetTx(addValTx.ID()).Return(addValTx, status.Committed, nil)
	onParentAccept.EXPECT().GetCurrentSupply(constants.PrimaryNetworkID).Return(uint64(1000), nil).AnyTimes()
	onParentAccept.EXPECT().GetDelegateeReward(constants.PrimaryNetworkID, utx.NodeID()).Return(uint64(0), nil).AnyTimes()

	env.mockedState.EXPECT().GetUptime(gomock.Any(), constants.PrimaryNetworkID).Return(
		time.Microsecond, /*upDuration*/
		time.Time{},      /*lastUpdated*/
		nil,              /*err*/
	).AnyTimes()

	// wrong height
	statelessProposalBlock, err := block.NewApricotProposalBlock(
		parentID,
		parentHeight,
		blkTx,
	)
	require.NoError(err)

	proposalBlock := env.blkManager.NewBlock(statelessProposalBlock)

	err = proposalBlock.Verify(context.Background())
	require.ErrorIs(err, errIncorrectBlockHeight)

	// valid
	statelessProposalBlock, err = block.NewApricotProposalBlock(
		parentID,
		parentHeight+1,
		blkTx,
	)
	require.NoError(err)

	proposalBlock = env.blkManager.NewBlock(statelessProposalBlock)
	require.NoError(proposalBlock.Verify(context.Background()))
}

func TestBanffProposalBlockTimeVerification(t *testing.T) {
	require := require.New(t)
	ctrl := gomock.NewController(t)

<<<<<<< HEAD
	env := newEnvironment(t, configtest.BanffFork, ctrl)
	defer func() {
		require.NoError(shutdownEnvironment(env))
	}()
=======
	env := newEnvironment(t, ctrl)
>>>>>>> 824cecba
	env.clk.Set(genesistest.GenesisTime)
	env.config.BanffTime = time.Time{}        // activate Banff
	env.config.DurangoTime = mockable.MaxTime // deactivate Durango

	// create parentBlock. It's a standard one for simplicity
	parentTime := genesistest.GenesisTime
	parentHeight := uint64(2022)

	banffParentBlk, err := block.NewApricotStandardBlock(
		genesisBlkID, // does not matter
		parentHeight,
		nil, // txs do not matter in this test
	)
	require.NoError(err)
	parentID := banffParentBlk.ID()

	// store parent block, with relevant quantities
	chainTime := parentTime
	env.mockedState.EXPECT().GetTimestamp().Return(chainTime).AnyTimes()

	onParentAccept := state.NewMockDiff(ctrl)
	onParentAccept.EXPECT().GetTimestamp().Return(parentTime).AnyTimes()
	onParentAccept.EXPECT().GetCurrentSupply(constants.PrimaryNetworkID).Return(uint64(1000), nil).AnyTimes()

	env.blkManager.(*manager).blkIDToState[parentID] = &blockState{
		statelessBlock: banffParentBlk,
		onAcceptState:  onParentAccept,
		timestamp:      parentTime,
	}
	env.blkManager.(*manager).lastAccepted = parentID
	env.mockedState.EXPECT().GetLastAccepted().Return(parentID).AnyTimes()
	env.mockedState.EXPECT().GetStatelessBlock(gomock.Any()).DoAndReturn(
		func(blockID ids.ID) (block.Block, error) {
			if blockID == parentID {
				return banffParentBlk, nil
			}
			return nil, database.ErrNotFound
		}).AnyTimes()

	// setup state to validate proposal block transaction
	nextStakerTime := chainTime.Add(executor.SyncBound).Add(-1 * time.Second)
	unsignedNextStakerTx := &txs.AddValidatorTx{
		BaseTx:    txs.BaseTx{},
		Validator: txs.Validator{End: uint64(nextStakerTime.Unix())},
		StakeOuts: []*avax.TransferableOutput{
			{
				Asset: avax.Asset{
					ID: env.ctx.AVAXAssetID,
				},
				Out: &secp256k1fx.TransferOutput{
					Amt: 1,
				},
			},
		},
		RewardsOwner:     &secp256k1fx.OutputOwners{},
		DelegationShares: uint32(defaultTxFee),
	}
	nextStakerTx := &txs.Tx{Unsigned: unsignedNextStakerTx}
	require.NoError(nextStakerTx.Initialize(txs.Codec))

	nextStakerTxID := nextStakerTx.ID()
	onParentAccept.EXPECT().GetTx(nextStakerTxID).Return(nextStakerTx, status.Processing, nil)

	currentStakersIt := state.NewMockStakerIterator(ctrl)
	currentStakersIt.EXPECT().Next().Return(true).AnyTimes()
	currentStakersIt.EXPECT().Value().Return(&state.Staker{
		TxID:     nextStakerTxID,
		EndTime:  nextStakerTime,
		NextTime: nextStakerTime,
		Priority: txs.PrimaryNetworkValidatorCurrentPriority,
	}).AnyTimes()
	currentStakersIt.EXPECT().Release().AnyTimes()
	onParentAccept.EXPECT().GetCurrentStakerIterator().Return(currentStakersIt, nil).AnyTimes()

	onParentAccept.EXPECT().GetDelegateeReward(constants.PrimaryNetworkID, unsignedNextStakerTx.NodeID()).Return(uint64(0), nil).AnyTimes()

	pendingStakersIt := state.NewMockStakerIterator(ctrl)
	pendingStakersIt.EXPECT().Next().Return(false).AnyTimes() // no pending stakers
	pendingStakersIt.EXPECT().Release().AnyTimes()
	onParentAccept.EXPECT().GetPendingStakerIterator().Return(pendingStakersIt, nil).AnyTimes()

	env.mockedState.EXPECT().GetUptime(gomock.Any(), gomock.Any()).Return(
		time.Microsecond, /*upDuration*/
		time.Time{},      /*lastUpdated*/
		nil,              /*err*/
	).AnyTimes()

	// create proposal tx to be included in the proposal block
	blkTx := &txs.Tx{
		Unsigned: &txs.RewardValidatorTx{
			TxID: nextStakerTxID,
		},
	}
	require.NoError(blkTx.Initialize(txs.Codec))

	{
		// wrong height
		statelessProposalBlock, err := block.NewBanffProposalBlock(
			parentTime.Add(time.Second),
			parentID,
			banffParentBlk.Height(),
			blkTx,
			[]*txs.Tx{},
		)
		require.NoError(err)

		block := env.blkManager.NewBlock(statelessProposalBlock)
		err = block.Verify(context.Background())
		require.ErrorIs(err, errIncorrectBlockHeight)
	}

	{
		// wrong block version
		statelessProposalBlock, err := block.NewApricotProposalBlock(
			parentID,
			banffParentBlk.Height()+1,
			blkTx,
		)
		require.NoError(err)

		block := env.blkManager.NewBlock(statelessProposalBlock)
		err = block.Verify(context.Background())
		require.ErrorIs(err, errApricotBlockIssuedAfterFork)
	}

	{
		// wrong timestamp, earlier than parent
		statelessProposalBlock, err := block.NewBanffProposalBlock(
			parentTime.Add(-1*time.Second),
			parentID,
			banffParentBlk.Height()+1,
			blkTx,
			[]*txs.Tx{},
		)
		require.NoError(err)

		block := env.blkManager.NewBlock(statelessProposalBlock)
		err = block.Verify(context.Background())
		require.ErrorIs(err, errChildBlockEarlierThanParent)
	}

	{
		// wrong timestamp, violated synchrony bound
		initClkTime := env.clk.Time()
		env.clk.Set(parentTime.Add(-executor.SyncBound))
		statelessProposalBlock, err := block.NewBanffProposalBlock(
			parentTime.Add(time.Second),
			parentID,
			banffParentBlk.Height()+1,
			blkTx,
			[]*txs.Tx{},
		)
		require.NoError(err)

		block := env.blkManager.NewBlock(statelessProposalBlock)
		err = block.Verify(context.Background())
		require.ErrorIs(err, executor.ErrChildBlockBeyondSyncBound)
		env.clk.Set(initClkTime)
	}

	{
		// wrong timestamp, skipped staker set change event
		skippedStakerEventTimeStamp := nextStakerTime.Add(time.Second)
		statelessProposalBlock, err := block.NewBanffProposalBlock(
			skippedStakerEventTimeStamp,
			parentID,
			banffParentBlk.Height()+1,
			blkTx,
			[]*txs.Tx{},
		)
		require.NoError(err)

		block := env.blkManager.NewBlock(statelessProposalBlock)
		err = block.Verify(context.Background())
		require.ErrorIs(err, executor.ErrChildBlockAfterStakerChangeTime)
	}

	{
		// wrong tx content (no advance time txs)
		invalidTx := &txs.Tx{
			Unsigned: &txs.AdvanceTimeTx{
				Time: uint64(nextStakerTime.Unix()),
			},
		}
		require.NoError(invalidTx.Initialize(txs.Codec))
		statelessProposalBlock, err := block.NewBanffProposalBlock(
			parentTime.Add(time.Second),
			parentID,
			banffParentBlk.Height()+1,
			invalidTx,
			[]*txs.Tx{},
		)
		require.NoError(err)

		block := env.blkManager.NewBlock(statelessProposalBlock)
		err = block.Verify(context.Background())
		require.ErrorIs(err, executor.ErrAdvanceTimeTxIssuedAfterBanff)
	}

	{
		// include too many transactions
		statelessProposalBlock, err := block.NewBanffProposalBlock(
			nextStakerTime,
			parentID,
			banffParentBlk.Height()+1,
			blkTx,
			[]*txs.Tx{},
		)
		require.NoError(err)

		statelessProposalBlock.Transactions = []*txs.Tx{blkTx}
		block := env.blkManager.NewBlock(statelessProposalBlock)
		err = block.Verify(context.Background())
		require.ErrorIs(err, errBanffProposalBlockWithMultipleTransactions)
	}

	{
		// valid
		statelessProposalBlock, err := block.NewBanffProposalBlock(
			nextStakerTime,
			parentID,
			banffParentBlk.Height()+1,
			blkTx,
			[]*txs.Tx{},
		)
		require.NoError(err)

		block := env.blkManager.NewBlock(statelessProposalBlock)
		require.NoError(block.Verify(context.Background()))
	}
}

func TestBanffProposalBlockUpdateStakers(t *testing.T) {
	// Chronological order (not in scale):
	// Staker0:    |--- ??? // Staker0 end time depends on the test
	// Staker1:        |------------------------------------------------------|
	// Staker2:            |------------------------|
	// Staker3:                |------------------------|
	// Staker3sub:                 |----------------|
	// Staker4:                |------------------------|
	// Staker5:                                     |--------------------|

	// Staker0 it's here just to allow to issue a proposal block with the chosen endTime.

	// In this test multiple stakers may join and leave the staker set at the same time.
	// The order in which they do it is asserted; the order may depend on the staker.TxID,
	// which in turns depend on every feature of the transaction creating the staker.
	// So in this test we avoid ids.GenerateTestNodeID, in favour of ids.BuildTestNodeID
	// so that TxID does not depend on the order we run tests.
	staker0 := staker{
		nodeID:        ids.BuildTestNodeID([]byte{0xfb}),
		rewardAddress: ids.ShortID{0xf0},
		startTime:     genesistest.GenesisTime,
		endTime:       time.Time{}, // actual endTime depends on specific test
	}

	staker1 := staker{
		nodeID:        ids.BuildTestNodeID([]byte{0xf1}),
		rewardAddress: ids.ShortID{0xf1},
		startTime:     genesistest.GenesisTime.Add(1 * time.Minute),
		endTime:       genesistest.GenesisTime.Add(10 * configtest.MinStakingDuration).Add(1 * time.Minute),
	}
	staker2 := staker{
		nodeID:        ids.BuildTestNodeID([]byte{0xf2}),
		rewardAddress: ids.ShortID{0xf2},
		startTime:     staker1.startTime.Add(1 * time.Minute),
		endTime:       staker1.startTime.Add(1 * time.Minute).Add(configtest.MinStakingDuration),
	}
	staker3 := staker{
		nodeID:        ids.BuildTestNodeID([]byte{0xf3}),
		rewardAddress: ids.ShortID{0xf3},
		startTime:     staker2.startTime.Add(1 * time.Minute),
		endTime:       staker2.endTime.Add(1 * time.Minute),
	}
	staker3Sub := staker{
		nodeID:        ids.BuildTestNodeID([]byte{0xf3}),
		rewardAddress: ids.ShortID{0xff},
		startTime:     staker3.startTime.Add(1 * time.Minute),
		endTime:       staker3.endTime.Add(-1 * time.Minute),
	}
	staker4 := staker{
		nodeID:        ids.BuildTestNodeID([]byte{0xf4}),
		rewardAddress: ids.ShortID{0xf4},
		startTime:     staker3.startTime,
		endTime:       staker3.endTime,
	}
	staker5 := staker{
		nodeID:        ids.BuildTestNodeID([]byte{0xf5}),
		rewardAddress: ids.ShortID{0xf5},
		startTime:     staker2.endTime,
		endTime:       staker2.endTime.Add(configtest.MinStakingDuration),
	}

	tests := []test{
		{
			description:   "advance time to before staker1 start with subnet",
			stakers:       []staker{staker1, staker2, staker3, staker4, staker5},
			subnetStakers: []staker{staker1, staker2, staker3, staker4, staker5},
			advanceTimeTo: []time.Time{staker1.startTime.Add(-1 * time.Second)},
			expectedStakers: map[ids.NodeID]stakerStatus{
				staker1.nodeID: pending,
				staker2.nodeID: pending,
				staker3.nodeID: pending,
				staker4.nodeID: pending,
				staker5.nodeID: pending,
			},
			expectedSubnetStakers: map[ids.NodeID]stakerStatus{
				staker1.nodeID: pending,
				staker2.nodeID: pending,
				staker3.nodeID: pending,
				staker4.nodeID: pending,
				staker5.nodeID: pending,
			},
		},
		{
			description:   "advance time to staker 1 start with subnet",
			stakers:       []staker{staker1, staker2, staker3, staker4, staker5},
			subnetStakers: []staker{staker1},
			advanceTimeTo: []time.Time{staker1.startTime},
			expectedStakers: map[ids.NodeID]stakerStatus{
				staker1.nodeID: current,
				staker2.nodeID: pending,
				staker3.nodeID: pending,
				staker4.nodeID: pending,
				staker5.nodeID: pending,
			},
			expectedSubnetStakers: map[ids.NodeID]stakerStatus{
				staker1.nodeID: current,
				staker2.nodeID: pending,
				staker3.nodeID: pending,
				staker4.nodeID: pending,
				staker5.nodeID: pending,
			},
		},
		{
			description:   "advance time to the staker2 start",
			stakers:       []staker{staker1, staker2, staker3, staker4, staker5},
			advanceTimeTo: []time.Time{staker1.startTime, staker2.startTime},
			expectedStakers: map[ids.NodeID]stakerStatus{
				staker1.nodeID: current,
				staker2.nodeID: current,
				staker3.nodeID: pending,
				staker4.nodeID: pending,
				staker5.nodeID: pending,
			},
		},
		{
			description:   "staker3 should validate only primary network",
			stakers:       []staker{staker1, staker2, staker3, staker4, staker5},
			subnetStakers: []staker{staker1, staker2, staker3Sub, staker4, staker5},
			advanceTimeTo: []time.Time{staker1.startTime, staker2.startTime, staker3.startTime},
			expectedStakers: map[ids.NodeID]stakerStatus{
				staker1.nodeID: current,
				staker2.nodeID: current,
				staker3.nodeID: current,
				staker4.nodeID: current,
				staker5.nodeID: pending,
			},
			expectedSubnetStakers: map[ids.NodeID]stakerStatus{
				staker1.nodeID:    current,
				staker2.nodeID:    current,
				staker3Sub.nodeID: pending,
				staker4.nodeID:    current,
				staker5.nodeID:    pending,
			},
		},
		{
			description:   "advance time to staker3 start with subnet",
			stakers:       []staker{staker1, staker2, staker3, staker4, staker5},
			subnetStakers: []staker{staker1, staker2, staker3Sub, staker4, staker5},
			advanceTimeTo: []time.Time{staker1.startTime, staker2.startTime, staker3.startTime, staker3Sub.startTime},
			expectedStakers: map[ids.NodeID]stakerStatus{
				staker1.nodeID: current,
				staker2.nodeID: current,
				staker3.nodeID: current,
				staker4.nodeID: current,
				staker5.nodeID: pending,
			},
			expectedSubnetStakers: map[ids.NodeID]stakerStatus{
				staker1.nodeID: current,
				staker2.nodeID: current,
				staker3.nodeID: current,
				staker4.nodeID: current,
				staker5.nodeID: pending,
			},
		},
		{
			description:   "advance time to staker5 start",
			stakers:       []staker{staker1, staker2, staker3, staker4, staker5},
			advanceTimeTo: []time.Time{staker1.startTime, staker2.startTime, staker3.startTime, staker5.startTime},
			expectedStakers: map[ids.NodeID]stakerStatus{
				staker1.nodeID: current,

				// Staker2's end time matches staker5's start time, so typically
				// the block builder would produce a ProposalBlock to remove
				// staker2 when advancing the time. However, this test injects
				// staker0 into the staker set artificially to advance the time.
				// This means that staker2 is not removed by the ProposalBlock
				// when advancing the time.
				staker2.nodeID: current,
				staker3.nodeID: current,
				staker4.nodeID: current,
				staker5.nodeID: current,
			},
		},
	}

	for _, test := range tests {
		t.Run(test.description, func(t *testing.T) {
			require := require.New(t)
<<<<<<< HEAD
			env := newEnvironment(t, configtest.BanffFork, nil)
			defer func() {
				require.NoError(shutdownEnvironment(env))
			}()
=======
			env := newEnvironment(t, nil)
>>>>>>> 824cecba
			env.config.BanffTime = time.Time{} // activate Banff

			subnetID := testSubnet1.ID()
			env.config.TrackedSubnets.Add(subnetID)

			for _, staker := range test.stakers {
				tx, err := env.txBuilder.NewAddValidatorTx(
					env.config.MinValidatorStake,
					uint64(staker.startTime.Unix()),
					uint64(staker.endTime.Unix()),
					staker.nodeID,
					staker.rewardAddress,
					reward.PercentDenominator,
					[]*secp256k1.PrivateKey{genesistest.Keys[0]},
					ids.ShortEmpty,
				)
				require.NoError(err)

				staker, err := state.NewPendingStaker(
					tx.ID(),
					tx.Unsigned.(*txs.AddValidatorTx),
				)
				require.NoError(err)

				env.state.PutPendingValidator(staker)
				env.state.AddTx(tx, status.Committed)
				require.NoError(env.state.Commit())
			}

			for _, subStaker := range test.subnetStakers {
				tx, err := env.txBuilder.NewAddSubnetValidatorTx(
					10, // Weight
					uint64(subStaker.startTime.Unix()),
					uint64(subStaker.endTime.Unix()),
					subStaker.nodeID, // validator ID
					subnetID,         // Subnet ID
					[]*secp256k1.PrivateKey{genesistest.Keys[0], genesistest.Keys[1]},
					ids.ShortEmpty,
				)
				require.NoError(err)

				subnetStaker, err := state.NewPendingStaker(
					tx.ID(),
					tx.Unsigned.(*txs.AddSubnetValidatorTx),
				)
				require.NoError(err)

				env.state.PutPendingValidator(subnetStaker)
				env.state.AddTx(tx, status.Committed)
				require.NoError(env.state.Commit())
			}

			for _, newTime := range test.advanceTimeTo {
				env.clk.Set(newTime)

				// add Staker0 (with the right end time) to state
				// so to allow proposalBlk issuance
				staker0.endTime = newTime
				addStaker0, err := env.txBuilder.NewAddValidatorTx(
					10,
					uint64(staker0.startTime.Unix()),
					uint64(staker0.endTime.Unix()),
					staker0.nodeID,
					staker0.rewardAddress,
					reward.PercentDenominator,
					[]*secp256k1.PrivateKey{genesistest.Keys[0], genesistest.Keys[1]},
					ids.ShortEmpty,
				)
				require.NoError(err)

				// store Staker0 to state
				addValTx := addStaker0.Unsigned.(*txs.AddValidatorTx)
				staker0, err := state.NewCurrentStaker(
					addStaker0.ID(),
					addValTx,
					addValTx.StartTime(),
					0,
				)
				require.NoError(err)

				env.state.PutCurrentValidator(staker0)
				env.state.AddTx(addStaker0, status.Committed)
				require.NoError(env.state.Commit())

				s0RewardTx := &txs.Tx{
					Unsigned: &txs.RewardValidatorTx{
						TxID: staker0.TxID,
					},
				}
				require.NoError(s0RewardTx.Initialize(txs.Codec))

				// build proposal block moving ahead chain time
				// as well as rewarding staker0
				preferredID := env.state.GetLastAccepted()
				parentBlk, err := env.state.GetStatelessBlock(preferredID)
				require.NoError(err)
				statelessProposalBlock, err := block.NewBanffProposalBlock(
					newTime,
					parentBlk.ID(),
					parentBlk.Height()+1,
					s0RewardTx,
					[]*txs.Tx{},
				)
				require.NoError(err)

				// verify and accept the block
				block := env.blkManager.NewBlock(statelessProposalBlock)
				require.NoError(block.Verify(context.Background()))
				options, err := block.(snowman.OracleBlock).Options(context.Background())
				require.NoError(err)

				require.NoError(options[0].Verify(context.Background()))

				require.NoError(block.Accept(context.Background()))
				require.NoError(options[0].Accept(context.Background()))
			}
			require.NoError(env.state.Commit())

			for stakerNodeID, status := range test.expectedStakers {
				switch status {
				case pending:
					_, err := env.state.GetPendingValidator(constants.PrimaryNetworkID, stakerNodeID)
					require.NoError(err)
					_, ok := env.config.Validators.GetValidator(constants.PrimaryNetworkID, stakerNodeID)
					require.False(ok)
				case current:
					_, err := env.state.GetCurrentValidator(constants.PrimaryNetworkID, stakerNodeID)
					require.NoError(err)
					_, ok := env.config.Validators.GetValidator(constants.PrimaryNetworkID, stakerNodeID)
					require.True(ok)
				}
			}

			for stakerNodeID, status := range test.expectedSubnetStakers {
				switch status {
				case pending:
					_, ok := env.config.Validators.GetValidator(subnetID, stakerNodeID)
					require.False(ok)
				case current:
					_, ok := env.config.Validators.GetValidator(subnetID, stakerNodeID)
					require.True(ok)
				}
			}
		})
	}
}

func TestBanffProposalBlockRemoveSubnetValidator(t *testing.T) {
	require := require.New(t)
<<<<<<< HEAD
	env := newEnvironment(t, configtest.BanffFork, nil)
	defer func() {
		require.NoError(shutdownEnvironment(env))
	}()
=======
	env := newEnvironment(t, nil)
>>>>>>> 824cecba
	env.config.BanffTime = time.Time{} // activate Banff

	subnetID := testSubnet1.ID()
	env.config.TrackedSubnets.Add(subnetID)

	// Add a subnet validator to the staker set
	subnetValidatorNodeID := genesistest.GenesisNodeIDs[0]
	subnetVdr1StartTime := genesistest.ValidateStartTime
	subnetVdr1EndTime := genesistest.ValidateStartTime.Add(configtest.MinStakingDuration)
	tx, err := env.txBuilder.NewAddSubnetValidatorTx(
		1,                                  // Weight
		uint64(subnetVdr1StartTime.Unix()), // Start time
		uint64(subnetVdr1EndTime.Unix()),   // end time
		subnetValidatorNodeID,              // Node ID
		subnetID,                           // Subnet ID
		[]*secp256k1.PrivateKey{genesistest.Keys[0], genesistest.Keys[1]},
		ids.ShortEmpty,
	)
	require.NoError(err)

	addSubnetValTx := tx.Unsigned.(*txs.AddSubnetValidatorTx)
	staker, err := state.NewCurrentStaker(
		tx.ID(),
		addSubnetValTx,
		addSubnetValTx.StartTime(),
		0,
	)
	require.NoError(err)

	env.state.PutCurrentValidator(staker)
	env.state.AddTx(tx, status.Committed)
	require.NoError(env.state.Commit())

	// The above validator is now part of the staking set

	// Queue a staker that joins the staker set after the above validator leaves
	subnetVdr2NodeID := genesistest.GenesisNodeIDs[1]
	tx, err = env.txBuilder.NewAddSubnetValidatorTx(
		1, // Weight
		uint64(subnetVdr1EndTime.Add(time.Second).Unix()),                                    // Start time
		uint64(subnetVdr1EndTime.Add(time.Second).Add(configtest.MinStakingDuration).Unix()), // end time
		subnetVdr2NodeID, // Node ID
		subnetID,         // Subnet ID
		[]*secp256k1.PrivateKey{genesistest.Keys[0], genesistest.Keys[1]},
		ids.ShortEmpty,
	)
	require.NoError(err)

	staker, err = state.NewPendingStaker(
		tx.ID(),
		tx.Unsigned.(*txs.AddSubnetValidatorTx),
	)
	require.NoError(err)

	env.state.PutPendingValidator(staker)
	env.state.AddTx(tx, status.Committed)
	require.NoError(env.state.Commit())

	// The above validator is now in the pending staker set

	// Advance time to the first staker's end time.
	env.clk.Set(subnetVdr1EndTime)

	// add Staker0 (with the right end time) to state
	// so to allow proposalBlk issuance
	staker0StartTime := genesistest.ValidateStartTime
	staker0EndTime := subnetVdr1EndTime
	addStaker0, err := env.txBuilder.NewAddValidatorTx(
		10,
		uint64(staker0StartTime.Unix()),
		uint64(staker0EndTime.Unix()),
		ids.GenerateTestNodeID(),
		ids.GenerateTestShortID(),
		reward.PercentDenominator,
		[]*secp256k1.PrivateKey{genesistest.Keys[0], genesistest.Keys[1]},
		ids.ShortEmpty,
	)
	require.NoError(err)

	// store Staker0 to state
	addValTx := addStaker0.Unsigned.(*txs.AddValidatorTx)
	staker, err = state.NewCurrentStaker(
		addStaker0.ID(),
		addValTx,
		addValTx.StartTime(),
		0,
	)
	require.NoError(err)

	env.state.PutCurrentValidator(staker)
	env.state.AddTx(addStaker0, status.Committed)
	require.NoError(env.state.Commit())

	// create rewardTx for staker0
	s0RewardTx := &txs.Tx{
		Unsigned: &txs.RewardValidatorTx{
			TxID: addStaker0.ID(),
		},
	}
	require.NoError(s0RewardTx.Initialize(txs.Codec))

	// build proposal block moving ahead chain time
	preferredID := env.state.GetLastAccepted()
	parentBlk, err := env.state.GetStatelessBlock(preferredID)
	require.NoError(err)
	statelessProposalBlock, err := block.NewBanffProposalBlock(
		subnetVdr1EndTime,
		parentBlk.ID(),
		parentBlk.Height()+1,
		s0RewardTx,
		[]*txs.Tx{},
	)
	require.NoError(err)
	propBlk := env.blkManager.NewBlock(statelessProposalBlock)
	require.NoError(propBlk.Verify(context.Background())) // verify and update staker set

	options, err := propBlk.(snowman.OracleBlock).Options(context.Background())
	require.NoError(err)
	commitBlk := options[0]
	require.NoError(commitBlk.Verify(context.Background()))

	blkStateMap := env.blkManager.(*manager).blkIDToState
	updatedState := blkStateMap[commitBlk.ID()].onAcceptState
	_, err = updatedState.GetCurrentValidator(subnetID, subnetValidatorNodeID)
	require.ErrorIs(err, database.ErrNotFound)

	// Check VM Validators are removed successfully
	require.NoError(propBlk.Accept(context.Background()))
	require.NoError(commitBlk.Accept(context.Background()))
	_, ok := env.config.Validators.GetValidator(subnetID, subnetVdr2NodeID)
	require.False(ok)
	_, ok = env.config.Validators.GetValidator(subnetID, subnetValidatorNodeID)
	require.False(ok)
}

func TestBanffProposalBlockTrackedSubnet(t *testing.T) {
	for _, tracked := range []bool{true, false} {
		t.Run(fmt.Sprintf("tracked %t", tracked), func(t *testing.T) {
			require := require.New(t)
<<<<<<< HEAD
			env := newEnvironment(t, configtest.BanffFork, nil)
			defer func() {
				require.NoError(shutdownEnvironment(env))
			}()
=======
			env := newEnvironment(t, nil)
>>>>>>> 824cecba
			env.config.BanffTime = time.Time{} // activate Banff

			subnetID := testSubnet1.ID()
			if tracked {
				env.config.TrackedSubnets.Add(subnetID)
			}

			// Add a subnet validator to the staker set
			subnetValidatorNodeID := genesistest.GenesisNodeIDs[0]
			subnetVdr1StartTime := genesistest.GenesisTime.Add(1 * time.Minute)
			subnetVdr1EndTime := genesistest.GenesisTime.Add(10 * configtest.MinStakingDuration).Add(1 * time.Minute)
			tx, err := env.txBuilder.NewAddSubnetValidatorTx(
				1,                                  // Weight
				uint64(subnetVdr1StartTime.Unix()), // Start time
				uint64(subnetVdr1EndTime.Unix()),   // end time
				subnetValidatorNodeID,              // Node ID
				subnetID,                           // Subnet ID
				[]*secp256k1.PrivateKey{genesistest.Keys[0], genesistest.Keys[1]},
				ids.ShortEmpty,
			)
			require.NoError(err)

			staker, err := state.NewPendingStaker(
				tx.ID(),
				tx.Unsigned.(*txs.AddSubnetValidatorTx),
			)
			require.NoError(err)

			env.state.PutPendingValidator(staker)
			env.state.AddTx(tx, status.Committed)
			require.NoError(env.state.Commit())

			// Advance time to the staker's start time.
			env.clk.Set(subnetVdr1StartTime)

			// add Staker0 (with the right end time) to state
			// so to allow proposalBlk issuance
			staker0StartTime := genesistest.GenesisTime
			staker0EndTime := subnetVdr1StartTime
			addStaker0, err := env.txBuilder.NewAddValidatorTx(
				10,
				uint64(staker0StartTime.Unix()),
				uint64(staker0EndTime.Unix()),
				ids.GenerateTestNodeID(),
				ids.GenerateTestShortID(),
				reward.PercentDenominator,
				[]*secp256k1.PrivateKey{genesistest.Keys[0], genesistest.Keys[1]},
				ids.ShortEmpty,
			)
			require.NoError(err)

			// store Staker0 to state
			addValTx := addStaker0.Unsigned.(*txs.AddValidatorTx)
			staker, err = state.NewCurrentStaker(
				addStaker0.ID(),
				addValTx,
				addValTx.StartTime(),
				0,
			)
			require.NoError(err)

			env.state.PutCurrentValidator(staker)
			env.state.AddTx(addStaker0, status.Committed)
			require.NoError(env.state.Commit())

			// create rewardTx for staker0
			s0RewardTx := &txs.Tx{
				Unsigned: &txs.RewardValidatorTx{
					TxID: addStaker0.ID(),
				},
			}
			require.NoError(s0RewardTx.Initialize(txs.Codec))

			// build proposal block moving ahead chain time
			preferredID := env.state.GetLastAccepted()
			parentBlk, err := env.state.GetStatelessBlock(preferredID)
			require.NoError(err)
			statelessProposalBlock, err := block.NewBanffProposalBlock(
				subnetVdr1StartTime,
				parentBlk.ID(),
				parentBlk.Height()+1,
				s0RewardTx,
				[]*txs.Tx{},
			)
			require.NoError(err)
			propBlk := env.blkManager.NewBlock(statelessProposalBlock)
			require.NoError(propBlk.Verify(context.Background())) // verify update staker set
			options, err := propBlk.(snowman.OracleBlock).Options(context.Background())
			require.NoError(err)
			commitBlk := options[0]
			require.NoError(commitBlk.Verify(context.Background()))

			require.NoError(propBlk.Accept(context.Background()))
			require.NoError(commitBlk.Accept(context.Background()))
			_, ok := env.config.Validators.GetValidator(subnetID, subnetValidatorNodeID)
			require.True(ok)
		})
	}
}

func TestBanffProposalBlockDelegatorStakerWeight(t *testing.T) {
	require := require.New(t)
<<<<<<< HEAD
	env := newEnvironment(t, configtest.BanffFork, nil)
	defer func() {
		require.NoError(shutdownEnvironment(env))
	}()
=======
	env := newEnvironment(t, nil)
>>>>>>> 824cecba
	env.config.BanffTime = time.Time{} // activate Banff

	// Case: Timestamp is after next validator start time
	// Add a pending validator
	pendingValidatorStartTime := genesistest.GenesisTime.Add(1 * time.Second)
	pendingValidatorEndTime := pendingValidatorStartTime.Add(configtest.MaxStakingDuration)
	nodeID := ids.GenerateTestNodeID()
	rewardAddress := ids.GenerateTestShortID()
	_, err := addPendingValidator(
		env,
		pendingValidatorStartTime,
		pendingValidatorEndTime,
		nodeID,
		rewardAddress,
		[]*secp256k1.PrivateKey{genesistest.Keys[0]},
	)
	require.NoError(err)

	// add Staker0 (with the right end time) to state
	// just to allow proposalBlk issuance (with a reward Tx)
	staker0StartTime := genesistest.GenesisTime
	staker0EndTime := pendingValidatorStartTime
	addStaker0, err := env.txBuilder.NewAddValidatorTx(
		10,
		uint64(staker0StartTime.Unix()),
		uint64(staker0EndTime.Unix()),
		ids.GenerateTestNodeID(),
		ids.GenerateTestShortID(),
		reward.PercentDenominator,
		[]*secp256k1.PrivateKey{genesistest.Keys[0], genesistest.Keys[1]},
		ids.ShortEmpty,
	)
	require.NoError(err)

	// store Staker0 to state
	addValTx := addStaker0.Unsigned.(*txs.AddValidatorTx)
	staker, err := state.NewCurrentStaker(
		addStaker0.ID(),
		addValTx,
		addValTx.StartTime(),
		0,
	)
	require.NoError(err)

	env.state.PutCurrentValidator(staker)
	env.state.AddTx(addStaker0, status.Committed)
	require.NoError(env.state.Commit())

	// create rewardTx for staker0
	s0RewardTx := &txs.Tx{
		Unsigned: &txs.RewardValidatorTx{
			TxID: addStaker0.ID(),
		},
	}
	require.NoError(s0RewardTx.Initialize(txs.Codec))

	// build proposal block moving ahead chain time
	preferredID := env.state.GetLastAccepted()
	parentBlk, err := env.state.GetStatelessBlock(preferredID)
	require.NoError(err)
	statelessProposalBlock, err := block.NewBanffProposalBlock(
		pendingValidatorStartTime,
		parentBlk.ID(),
		parentBlk.Height()+1,
		s0RewardTx,
		[]*txs.Tx{},
	)
	require.NoError(err)
	propBlk := env.blkManager.NewBlock(statelessProposalBlock)
	require.NoError(propBlk.Verify(context.Background()))

	options, err := propBlk.(snowman.OracleBlock).Options(context.Background())
	require.NoError(err)
	commitBlk := options[0]
	require.NoError(commitBlk.Verify(context.Background()))

	require.NoError(propBlk.Accept(context.Background()))
	require.NoError(commitBlk.Accept(context.Background()))

	// Test validator weight before delegation
	vdrWeight := env.config.Validators.GetWeight(constants.PrimaryNetworkID, nodeID)
	require.Equal(env.config.MinValidatorStake, vdrWeight)

	// Add delegator
	pendingDelegatorStartTime := pendingValidatorStartTime.Add(1 * time.Second)
	pendingDelegatorEndTime := pendingDelegatorStartTime.Add(1 * time.Second)

	addDelegatorTx, err := env.txBuilder.NewAddDelegatorTx(
		env.config.MinDelegatorStake,
		uint64(pendingDelegatorStartTime.Unix()),
		uint64(pendingDelegatorEndTime.Unix()),
		nodeID,
		genesistest.Keys[0].PublicKey().Address(),
		[]*secp256k1.PrivateKey{
			genesistest.Keys[0],
			genesistest.Keys[1],
			genesistest.Keys[4],
		},
		ids.ShortEmpty,
	)
	require.NoError(err)

	staker, err = state.NewPendingStaker(
		addDelegatorTx.ID(),
		addDelegatorTx.Unsigned.(*txs.AddDelegatorTx),
	)
	require.NoError(err)

	env.state.PutPendingDelegator(staker)
	env.state.AddTx(addDelegatorTx, status.Committed)
	env.state.SetHeight( /*dummyHeight*/ uint64(1))
	require.NoError(env.state.Commit())

	// add Staker0 (with the right end time) to state
	// so to allow proposalBlk issuance
	staker0EndTime = pendingDelegatorStartTime
	addStaker0, err = env.txBuilder.NewAddValidatorTx(
		10,
		uint64(staker0StartTime.Unix()),
		uint64(staker0EndTime.Unix()),
		ids.GenerateTestNodeID(),
		ids.GenerateTestShortID(),
		reward.PercentDenominator,
		[]*secp256k1.PrivateKey{genesistest.Keys[0], genesistest.Keys[1]},
		ids.ShortEmpty,
	)
	require.NoError(err)

	// store Staker0 to state
	addValTx = addStaker0.Unsigned.(*txs.AddValidatorTx)
	staker, err = state.NewCurrentStaker(
		addStaker0.ID(),
		addValTx,
		addValTx.StartTime(),
		0,
	)
	require.NoError(err)

	env.state.PutCurrentValidator(staker)
	env.state.AddTx(addStaker0, status.Committed)
	require.NoError(env.state.Commit())

	// create rewardTx for staker0
	s0RewardTx = &txs.Tx{
		Unsigned: &txs.RewardValidatorTx{
			TxID: addStaker0.ID(),
		},
	}
	require.NoError(s0RewardTx.Initialize(txs.Codec))

	// Advance Time
	preferredID = env.state.GetLastAccepted()
	parentBlk, err = env.state.GetStatelessBlock(preferredID)
	require.NoError(err)
	statelessProposalBlock, err = block.NewBanffProposalBlock(
		pendingDelegatorStartTime,
		parentBlk.ID(),
		parentBlk.Height()+1,
		s0RewardTx,
		[]*txs.Tx{},
	)
	require.NoError(err)

	propBlk = env.blkManager.NewBlock(statelessProposalBlock)
	require.NoError(propBlk.Verify(context.Background()))

	options, err = propBlk.(snowman.OracleBlock).Options(context.Background())
	require.NoError(err)
	commitBlk = options[0]
	require.NoError(commitBlk.Verify(context.Background()))

	require.NoError(propBlk.Accept(context.Background()))
	require.NoError(commitBlk.Accept(context.Background()))

	// Test validator weight after delegation
	vdrWeight = env.config.Validators.GetWeight(constants.PrimaryNetworkID, nodeID)
	require.Equal(env.config.MinDelegatorStake+env.config.MinValidatorStake, vdrWeight)
}

func TestBanffProposalBlockDelegatorStakers(t *testing.T) {
	require := require.New(t)
<<<<<<< HEAD
	env := newEnvironment(t, configtest.BanffFork, nil)
	defer func() {
		require.NoError(shutdownEnvironment(env))
	}()
=======
	env := newEnvironment(t, nil)
>>>>>>> 824cecba
	env.config.BanffTime = time.Time{} // activate Banff

	// Case: Timestamp is after next validator start time
	// Add a pending validator
	pendingValidatorStartTime := genesistest.GenesisTime.Add(1 * time.Second)
	pendingValidatorEndTime := pendingValidatorStartTime.Add(configtest.MinStakingDuration)
	nodeIDKey, _ := secp256k1.NewPrivateKey()
	rewardAddress := nodeIDKey.PublicKey().Address()
	nodeID := ids.BuildTestNodeID(rewardAddress[:])

	_, err := addPendingValidator(
		env,
		pendingValidatorStartTime,
		pendingValidatorEndTime,
		nodeID,
		rewardAddress,
		[]*secp256k1.PrivateKey{genesistest.Keys[0]},
	)
	require.NoError(err)

	// add Staker0 (with the right end time) to state
	// so to allow proposalBlk issuance
	staker0StartTime := genesistest.GenesisTime
	staker0EndTime := pendingValidatorStartTime
	addStaker0, err := env.txBuilder.NewAddValidatorTx(
		10,
		uint64(staker0StartTime.Unix()),
		uint64(staker0EndTime.Unix()),
		ids.GenerateTestNodeID(),
		ids.GenerateTestShortID(),
		reward.PercentDenominator,
		[]*secp256k1.PrivateKey{genesistest.Keys[0], genesistest.Keys[1]},
		ids.ShortEmpty,
	)
	require.NoError(err)

	// store Staker0 to state
	addValTx := addStaker0.Unsigned.(*txs.AddValidatorTx)
	staker, err := state.NewCurrentStaker(
		addStaker0.ID(),
		addValTx,
		addValTx.StartTime(),
		0,
	)
	require.NoError(err)

	env.state.PutCurrentValidator(staker)
	env.state.AddTx(addStaker0, status.Committed)
	require.NoError(env.state.Commit())

	// create rewardTx for staker0
	s0RewardTx := &txs.Tx{
		Unsigned: &txs.RewardValidatorTx{
			TxID: addStaker0.ID(),
		},
	}
	require.NoError(s0RewardTx.Initialize(txs.Codec))

	// build proposal block moving ahead chain time
	preferredID := env.state.GetLastAccepted()
	parentBlk, err := env.state.GetStatelessBlock(preferredID)
	require.NoError(err)
	statelessProposalBlock, err := block.NewBanffProposalBlock(
		pendingValidatorStartTime,
		parentBlk.ID(),
		parentBlk.Height()+1,
		s0RewardTx,
		[]*txs.Tx{},
	)
	require.NoError(err)
	propBlk := env.blkManager.NewBlock(statelessProposalBlock)
	require.NoError(propBlk.Verify(context.Background()))

	options, err := propBlk.(snowman.OracleBlock).Options(context.Background())
	require.NoError(err)
	commitBlk := options[0]
	require.NoError(commitBlk.Verify(context.Background()))

	require.NoError(propBlk.Accept(context.Background()))
	require.NoError(commitBlk.Accept(context.Background()))

	// Test validator weight before delegation
	vdrWeight := env.config.Validators.GetWeight(constants.PrimaryNetworkID, nodeID)
	require.Equal(env.config.MinValidatorStake, vdrWeight)

	// Add delegator
	pendingDelegatorStartTime := pendingValidatorStartTime.Add(1 * time.Second)
	pendingDelegatorEndTime := pendingDelegatorStartTime.Add(configtest.MinStakingDuration)
	addDelegatorTx, err := env.txBuilder.NewAddDelegatorTx(
		env.config.MinDelegatorStake,
		uint64(pendingDelegatorStartTime.Unix()),
		uint64(pendingDelegatorEndTime.Unix()),
		nodeID,
		genesistest.Keys[0].PublicKey().Address(),
		[]*secp256k1.PrivateKey{
			genesistest.Keys[0],
			genesistest.Keys[1],
			genesistest.Keys[4],
		},
		ids.ShortEmpty,
	)
	require.NoError(err)

	staker, err = state.NewPendingStaker(
		addDelegatorTx.ID(),
		addDelegatorTx.Unsigned.(*txs.AddDelegatorTx),
	)
	require.NoError(err)

	env.state.PutPendingDelegator(staker)
	env.state.AddTx(addDelegatorTx, status.Committed)
	env.state.SetHeight( /*dummyHeight*/ uint64(1))
	require.NoError(env.state.Commit())

	// add Staker0 (with the right end time) to state
	// so to allow proposalBlk issuance
	staker0EndTime = pendingDelegatorStartTime
	addStaker0, err = env.txBuilder.NewAddValidatorTx(
		10,
		uint64(staker0StartTime.Unix()),
		uint64(staker0EndTime.Unix()),
		ids.GenerateTestNodeID(),
		ids.GenerateTestShortID(),
		reward.PercentDenominator,
		[]*secp256k1.PrivateKey{genesistest.Keys[0], genesistest.Keys[1]},
		ids.ShortEmpty,
	)
	require.NoError(err)

	// store Staker0 to state
	addValTx = addStaker0.Unsigned.(*txs.AddValidatorTx)
	staker, err = state.NewCurrentStaker(
		addStaker0.ID(),
		addValTx,
		addValTx.StartTime(),
		0,
	)
	require.NoError(err)

	env.state.PutCurrentValidator(staker)
	env.state.AddTx(addStaker0, status.Committed)
	require.NoError(env.state.Commit())

	// create rewardTx for staker0
	s0RewardTx = &txs.Tx{
		Unsigned: &txs.RewardValidatorTx{
			TxID: addStaker0.ID(),
		},
	}
	require.NoError(s0RewardTx.Initialize(txs.Codec))

	// Advance Time
	preferredID = env.state.GetLastAccepted()
	parentBlk, err = env.state.GetStatelessBlock(preferredID)
	require.NoError(err)
	statelessProposalBlock, err = block.NewBanffProposalBlock(
		pendingDelegatorStartTime,
		parentBlk.ID(),
		parentBlk.Height()+1,
		s0RewardTx,
		[]*txs.Tx{},
	)
	require.NoError(err)
	propBlk = env.blkManager.NewBlock(statelessProposalBlock)
	require.NoError(propBlk.Verify(context.Background()))

	options, err = propBlk.(snowman.OracleBlock).Options(context.Background())
	require.NoError(err)
	commitBlk = options[0]
	require.NoError(commitBlk.Verify(context.Background()))

	require.NoError(propBlk.Accept(context.Background()))
	require.NoError(commitBlk.Accept(context.Background()))

	// Test validator weight after delegation
	vdrWeight = env.config.Validators.GetWeight(constants.PrimaryNetworkID, nodeID)
	require.Equal(env.config.MinDelegatorStake+env.config.MinValidatorStake, vdrWeight)
}

func TestAddValidatorProposalBlock(t *testing.T) {
	require := require.New(t)
<<<<<<< HEAD
	env := newEnvironment(t, configtest.LatestFork, nil)
	defer func() {
		require.NoError(shutdownEnvironment(env))
	}()
=======
	env := newEnvironment(t, nil)
	env.config.BanffTime = time.Time{}   // activate Banff
	env.config.DurangoTime = time.Time{} // activate Durango
>>>>>>> 824cecba

	now := env.clk.Time()

	// Create validator tx
	var (
		validatorStartTime = now.Add(2 * executor.SyncBound)
		validatorEndTime   = validatorStartTime.Add(env.config.MinStakeDuration)
		nodeID             = ids.GenerateTestNodeID()
	)

	addValidatorTx, err := env.txBuilder.NewAddValidatorTx(
		env.config.MinValidatorStake,
		uint64(validatorStartTime.Unix()),
		uint64(validatorEndTime.Unix()),
		nodeID,
		genesistest.Keys[0].PublicKey().Address(),
		10000,
		[]*secp256k1.PrivateKey{
			genesistest.Keys[0],
			genesistest.Keys[1],
			genesistest.Keys[4],
		},
		ids.ShortEmpty,
	)
	require.NoError(err)

	// Add validator through a [StandardBlock]
	preferredID := env.blkManager.Preferred()
	preferred, err := env.blkManager.GetStatelessBlock(preferredID)
	require.NoError(err)

	statelessBlk, err := block.NewBanffStandardBlock(
		now.Add(executor.SyncBound),
		preferredID,
		preferred.Height()+1,
		[]*txs.Tx{addValidatorTx},
	)
	require.NoError(err)
	blk := env.blkManager.NewBlock(statelessBlk)
	require.NoError(blk.Verify(context.Background()))
	require.NoError(blk.Accept(context.Background()))
	require.True(env.blkManager.SetPreference(statelessBlk.ID()))

	// Should be current
	staker, err := env.state.GetCurrentValidator(constants.PrimaryNetworkID, nodeID)
	require.NoError(err)
	require.NotNil(staker)

	// Advance time until next staker change time is [validatorEndTime]
	for {
		nextStakerChangeTime, err := executor.GetNextStakerChangeTime(env.state)
		require.NoError(err)
		if nextStakerChangeTime.Equal(validatorEndTime) {
			break
		}

		preferredID = env.blkManager.Preferred()
		preferred, err = env.blkManager.GetStatelessBlock(preferredID)
		require.NoError(err)

		statelessBlk, err = block.NewBanffStandardBlock(
			nextStakerChangeTime,
			preferredID,
			preferred.Height()+1,
			nil,
		)
		require.NoError(err)
		blk = env.blkManager.NewBlock(statelessBlk)
		require.NoError(blk.Verify(context.Background()))
		require.NoError(blk.Accept(context.Background()))
		require.True(env.blkManager.SetPreference(statelessBlk.ID()))
	}

	env.clk.Set(validatorEndTime)
	now = env.clk.Time()

	// Create another validator tx
	validatorStartTime = now.Add(2 * executor.SyncBound)
	validatorEndTime = validatorStartTime.Add(env.config.MinStakeDuration)
	nodeID = ids.GenerateTestNodeID()

	addValidatorTx2, err := env.txBuilder.NewAddValidatorTx(
		env.config.MinValidatorStake,
		uint64(validatorStartTime.Unix()),
		uint64(validatorEndTime.Unix()),
		nodeID,
		genesistest.Keys[0].PublicKey().Address(),
		10000,
		[]*secp256k1.PrivateKey{
			genesistest.Keys[0],
			genesistest.Keys[1],
			genesistest.Keys[4],
		},
		ids.ShortEmpty,
	)
	require.NoError(err)

	// Add validator through a [ProposalBlock] and reward the last one
	preferredID = env.blkManager.Preferred()
	preferred, err = env.blkManager.GetStatelessBlock(preferredID)
	require.NoError(err)

	rewardValidatorTx, err := env.txBuilder.NewRewardValidatorTx(addValidatorTx.ID())
	require.NoError(err)

	statelessProposalBlk, err := block.NewBanffProposalBlock(
		now,
		preferredID,
		preferred.Height()+1,
		rewardValidatorTx,
		[]*txs.Tx{addValidatorTx2},
	)
	require.NoError(err)
	blk = env.blkManager.NewBlock(statelessProposalBlk)
	require.NoError(blk.Verify(context.Background()))

	options, err := blk.(snowman.OracleBlock).Options(context.Background())
	require.NoError(err)
	commitBlk := options[0]
	require.NoError(commitBlk.Verify(context.Background()))

	require.NoError(blk.Accept(context.Background()))
	require.NoError(commitBlk.Accept(context.Background()))

	// Should be current
	staker, err = env.state.GetCurrentValidator(constants.PrimaryNetworkID, nodeID)
	require.NoError(err)
	require.NotNil(staker)

	rewardUTXOs, err := env.state.GetRewardUTXOs(addValidatorTx.ID())
	require.NoError(err)
	require.NotEmpty(rewardUTXOs)
}<|MERGE_RESOLUTION|>--- conflicted
+++ resolved
@@ -18,7 +18,6 @@
 	"github.com/ava-labs/avalanchego/snow/consensus/snowman"
 	"github.com/ava-labs/avalanchego/utils/constants"
 	"github.com/ava-labs/avalanchego/utils/crypto/secp256k1"
-	"github.com/ava-labs/avalanchego/utils/timer/mockable"
 	"github.com/ava-labs/avalanchego/vms/components/avax"
 	"github.com/ava-labs/avalanchego/vms/platformvm/block"
 	"github.com/ava-labs/avalanchego/vms/platformvm/config/configtest"
@@ -35,14 +34,7 @@
 	require := require.New(t)
 	ctrl := gomock.NewController(t)
 
-<<<<<<< HEAD
 	env := newEnvironment(t, configtest.ApricotPhase5Fork, ctrl)
-	defer func() {
-		require.NoError(shutdownEnvironment(env))
-	}()
-=======
-	env := newEnvironment(t, ctrl)
->>>>>>> 824cecba
 
 	// create apricotParentBlk. It's a standard one for simplicity
 	parentHeight := uint64(2022)
@@ -145,17 +137,8 @@
 	require := require.New(t)
 	ctrl := gomock.NewController(t)
 
-<<<<<<< HEAD
 	env := newEnvironment(t, configtest.BanffFork, ctrl)
-	defer func() {
-		require.NoError(shutdownEnvironment(env))
-	}()
-=======
-	env := newEnvironment(t, ctrl)
->>>>>>> 824cecba
 	env.clk.Set(genesistest.GenesisTime)
-	env.config.BanffTime = time.Time{}        // activate Banff
-	env.config.DurangoTime = mockable.MaxTime // deactivate Durango
 
 	// create parentBlock. It's a standard one for simplicity
 	parentTime := genesistest.GenesisTime
@@ -563,15 +546,7 @@
 	for _, test := range tests {
 		t.Run(test.description, func(t *testing.T) {
 			require := require.New(t)
-<<<<<<< HEAD
 			env := newEnvironment(t, configtest.BanffFork, nil)
-			defer func() {
-				require.NoError(shutdownEnvironment(env))
-			}()
-=======
-			env := newEnvironment(t, nil)
->>>>>>> 824cecba
-			env.config.BanffTime = time.Time{} // activate Banff
 
 			subnetID := testSubnet1.ID()
 			env.config.TrackedSubnets.Add(subnetID)
@@ -720,15 +695,7 @@
 
 func TestBanffProposalBlockRemoveSubnetValidator(t *testing.T) {
 	require := require.New(t)
-<<<<<<< HEAD
 	env := newEnvironment(t, configtest.BanffFork, nil)
-	defer func() {
-		require.NoError(shutdownEnvironment(env))
-	}()
-=======
-	env := newEnvironment(t, nil)
->>>>>>> 824cecba
-	env.config.BanffTime = time.Time{} // activate Banff
 
 	subnetID := testSubnet1.ID()
 	env.config.TrackedSubnets.Add(subnetID)
@@ -867,15 +834,7 @@
 	for _, tracked := range []bool{true, false} {
 		t.Run(fmt.Sprintf("tracked %t", tracked), func(t *testing.T) {
 			require := require.New(t)
-<<<<<<< HEAD
 			env := newEnvironment(t, configtest.BanffFork, nil)
-			defer func() {
-				require.NoError(shutdownEnvironment(env))
-			}()
-=======
-			env := newEnvironment(t, nil)
->>>>>>> 824cecba
-			env.config.BanffTime = time.Time{} // activate Banff
 
 			subnetID := testSubnet1.ID()
 			if tracked {
@@ -977,15 +936,7 @@
 
 func TestBanffProposalBlockDelegatorStakerWeight(t *testing.T) {
 	require := require.New(t)
-<<<<<<< HEAD
 	env := newEnvironment(t, configtest.BanffFork, nil)
-	defer func() {
-		require.NoError(shutdownEnvironment(env))
-	}()
-=======
-	env := newEnvironment(t, nil)
->>>>>>> 824cecba
-	env.config.BanffTime = time.Time{} // activate Banff
 
 	// Case: Timestamp is after next validator start time
 	// Add a pending validator
@@ -1166,15 +1117,7 @@
 
 func TestBanffProposalBlockDelegatorStakers(t *testing.T) {
 	require := require.New(t)
-<<<<<<< HEAD
 	env := newEnvironment(t, configtest.BanffFork, nil)
-	defer func() {
-		require.NoError(shutdownEnvironment(env))
-	}()
-=======
-	env := newEnvironment(t, nil)
->>>>>>> 824cecba
-	env.config.BanffTime = time.Time{} // activate Banff
 
 	// Case: Timestamp is after next validator start time
 	// Add a pending validator
@@ -1355,16 +1298,7 @@
 
 func TestAddValidatorProposalBlock(t *testing.T) {
 	require := require.New(t)
-<<<<<<< HEAD
 	env := newEnvironment(t, configtest.LatestFork, nil)
-	defer func() {
-		require.NoError(shutdownEnvironment(env))
-	}()
-=======
-	env := newEnvironment(t, nil)
-	env.config.BanffTime = time.Time{}   // activate Banff
-	env.config.DurangoTime = time.Time{} // activate Durango
->>>>>>> 824cecba
 
 	now := env.clk.Time()
 
