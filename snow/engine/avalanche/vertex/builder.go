// Copyright (C) 2019-2022, Ava Labs, Inc. All rights reserved.
// See the file LICENSE for licensing terms.

package vertex

import (
	"context"

	"github.com/ava-labs/avalanchego/ids"
	"github.com/ava-labs/avalanchego/snow/consensus/avalanche"
	"github.com/ava-labs/avalanchego/snow/consensus/snowstorm"
	"github.com/ava-labs/avalanchego/utils"
	"github.com/ava-labs/avalanchego/utils/hashing"
)

// Builder builds a vertex given a set of parentIDs and transactions.
type Builder interface {
	// Build a new vertex from the contents of a vertex
	BuildVtx(ctx context.Context, parentIDs []ids.ID, txs []snowstorm.Tx) (avalanche.Vertex, error)
	// Build a new stop vertex from the parents
	BuildStopVtx(ctx context.Context, parentIDs []ids.ID) (avalanche.Vertex, error)
}

// Build a new stateless vertex from the contents of a vertex
func Build(
	chainID ids.ID,
	height uint64,
	parentIDs []ids.ID,
	txs [][]byte,
) (StatelessVertex, error) {
	return buildVtx(
		chainID,
		height,
		parentIDs,
		txs,
		func(vtx innerStatelessVertex) error {
			return vtx.verify()
		},
		false,
	)
}

// Build a new stateless vertex from the contents of a vertex
func BuildStopVertex(chainID ids.ID, height uint64, parentIDs []ids.ID) (StatelessVertex, error) {
	return buildVtx(
		chainID,
		height,
		parentIDs,
		nil,
		func(vtx innerStatelessVertex) error {
			return vtx.verifyStopVertex()
		},
		true,
	)
}

func buildVtx(
	chainID ids.ID,
	height uint64,
	parentIDs []ids.ID,
	txs [][]byte,
	verifyFunc func(innerStatelessVertex) error,
	stopVertex bool,
) (StatelessVertex, error) {
<<<<<<< HEAD
	utils.SortSliceSortable(parentIDs)
=======
	utils.Sort(parentIDs)
>>>>>>> b958ed70
	utils.SortByHash(txs)

	codecVer := codecVersion
	if stopVertex {
		// use new codec version for the "StopVertex"
		codecVer = codecVersionWithStopVtx
	}

	innerVtx := innerStatelessVertex{
		Version:   codecVer,
		ChainID:   chainID,
		Height:    height,
		Epoch:     0,
		ParentIDs: parentIDs,
		Txs:       txs,
	}
	if err := verifyFunc(innerVtx); err != nil {
		return nil, err
	}

	vtxBytes, err := c.Marshal(innerVtx.Version, innerVtx)
	vtx := statelessVertex{
		innerStatelessVertex: innerVtx,
		id:                   hashing.ComputeHash256Array(vtxBytes),
		bytes:                vtxBytes,
	}
	return vtx, err
}<|MERGE_RESOLUTION|>--- conflicted
+++ resolved
@@ -62,11 +62,7 @@
 	verifyFunc func(innerStatelessVertex) error,
 	stopVertex bool,
 ) (StatelessVertex, error) {
-<<<<<<< HEAD
-	utils.SortSliceSortable(parentIDs)
-=======
 	utils.Sort(parentIDs)
->>>>>>> b958ed70
 	utils.SortByHash(txs)
 
 	codecVer := codecVersion
