// Copyright (C) 2019-2023, Ava Labs, Inc. All rights reserved.
// See the file LICENSE for licensing terms.

package state

import (
	"testing"
	"time"

	stdmath "math"

	"github.com/golang/mock/gomock"
	"github.com/prometheus/client_golang/prometheus"

	"github.com/stretchr/testify/require"

	"github.com/ava-labs/avalanchego/database"
	"github.com/ava-labs/avalanchego/database/memdb"
	"github.com/ava-labs/avalanchego/ids"
	"github.com/ava-labs/avalanchego/snow"
<<<<<<< HEAD
=======
	"github.com/ava-labs/avalanchego/snow/choices"
	"github.com/ava-labs/avalanchego/snow/validators"
>>>>>>> 2ef7a018
	"github.com/ava-labs/avalanchego/utils"
	"github.com/ava-labs/avalanchego/utils/constants"
	"github.com/ava-labs/avalanchego/utils/crypto/bls"
	"github.com/ava-labs/avalanchego/utils/crypto/secp256k1"
	"github.com/ava-labs/avalanchego/utils/math"
	"github.com/ava-labs/avalanchego/utils/timer/mockable"
	"github.com/ava-labs/avalanchego/utils/units"
	"github.com/ava-labs/avalanchego/utils/wrappers"
	"github.com/ava-labs/avalanchego/vms/components/avax"
	"github.com/ava-labs/avalanchego/vms/platformvm/blocks"
	"github.com/ava-labs/avalanchego/vms/platformvm/config"
	"github.com/ava-labs/avalanchego/vms/platformvm/genesis"
	"github.com/ava-labs/avalanchego/vms/platformvm/metrics"
	"github.com/ava-labs/avalanchego/vms/platformvm/reward"
	"github.com/ava-labs/avalanchego/vms/platformvm/signer"
	"github.com/ava-labs/avalanchego/vms/platformvm/status"
	"github.com/ava-labs/avalanchego/vms/platformvm/txs"
	"github.com/ava-labs/avalanchego/vms/secp256k1fx"
)

<<<<<<< HEAD
type activeFork uint8

const (
	trackChecksum = false

	apricotPhase3Fork     activeFork = 0
	apricotPhase5Fork     activeFork = 1
	banffFork             activeFork = 2
	cortinaFork           activeFork = 3
	continuousStakingFork activeFork = 4
	latestFork            activeFork = continuousStakingFork
)

=======
>>>>>>> 2ef7a018
var (
	initialTxID             = ids.GenerateTestID()
	initialNodeID           = ids.GenerateTestNodeID()
	initialTime             = time.Now().Round(time.Second)
	initialValidatorEndTime = initialTime.Add(28 * 24 * time.Hour)
)

func TestStateInitialization(t *testing.T) {
	require := require.New(t)
	cfg := defaultConfig(latestFork)
	s, db, err := newUninitializedState(cfg)
	require.NoError(err)
	require.NotNil(s)

	shouldInit, err := s.(*state).shouldInit()
	require.NoError(err)
	require.True(shouldInit)

	require.NoError(s.(*state).doneInit())
	require.NoError(s.Commit())

	s, err = newStateFromDB(db, cfg)
	require.NoError(err)

	shouldInit, err = s.(*state).shouldInit()
	require.NoError(err)
	require.False(shouldInit)
}

func TestStateSyncGenesis(t *testing.T) {
	require := require.New(t)
	cfg := defaultConfig(latestFork)
	state, _, err := newInitializedState(cfg)
	require.NoError(err)

	staker, err := state.GetCurrentValidator(constants.PrimaryNetworkID, initialNodeID)
	require.NoError(err)
	require.NotNil(staker)
	require.Equal(initialNodeID, staker.NodeID)

	delegatorIterator, err := state.GetCurrentDelegatorIterator(constants.PrimaryNetworkID, initialNodeID)
	require.NoError(err)
	assertIteratorsEqual(t, EmptyIterator, delegatorIterator)

	stakerIterator, err := state.GetCurrentStakerIterator()
	require.NoError(err)
	assertIteratorsEqual(t, NewSliceIterator(staker), stakerIterator)

	_, err = state.GetPendingValidator(constants.PrimaryNetworkID, initialNodeID)
	require.ErrorIs(err, database.ErrNotFound)

	delegatorIterator, err = state.GetPendingDelegatorIterator(constants.PrimaryNetworkID, initialNodeID)
	require.NoError(err)
	assertIteratorsEqual(t, EmptyIterator, delegatorIterator)
}

func TestVariablePeriodDelegatorPersistence(t *testing.T) {
	require := require.New(t)
	ctrl := gomock.NewController(t)
	defer ctrl.Finish()

	cfg := defaultConfig(latestFork)
	initialState, baseDB, err := newInitializedState(cfg)
	require.NoError(err)
	ctx := initialState.(*state).ctx

	var (
		nodeID        = ids.GenerateTestNodeID()
		preFundedKeys = secp256k1.TestKeys()
		addr          = preFundedKeys[0].PublicKey().Address()

		startTime       = time.Unix(0, 0)
		stakingPeriod   = defaultMaxStakingDuration
		potentialReward = uint64(1234)
	)

	sk, err := bls.NewSecretKey()
	require.NoError(err)
	blsPOP := signer.NewProofOfPossession(sk)

	// Add a continuous validator
	validatorData := txs.Validator{
		NodeID: nodeID,
		Start:  uint64(startTime.Unix()),
		End:    uint64(startTime.Add(stakingPeriod).Unix()),
		Wght:   cfg.MinValidatorStake,
	}
	uContinuousVal := &txs.AddContinuousValidatorTx{
		BaseTx: txs.BaseTx{BaseTx: avax.BaseTx{
			NetworkID:    ctx.NetworkID,
			BlockchainID: ctx.ChainID,
			Ins:          []*avax.TransferableInput{},
			Outs:         []*avax.TransferableOutput{},
		}},
		Validator: validatorData,
		Signer:    blsPOP,
		ValidatorAuthKey: &secp256k1fx.OutputOwners{
			Threshold: 1,
			Addrs:     []ids.ShortID{addr},
		},
		StakeOuts: []*avax.TransferableOutput{
			{
				Asset: avax.Asset{
					ID: ids.GenerateTestID(),
				},
				Out: &secp256k1fx.TransferOutput{
					Amt: validatorData.Weight(),
				},
			},
		},
		ValidatorRewardsOwner: &secp256k1fx.OutputOwners{
			Addrs:     []ids.ShortID{addr},
			Threshold: 1,
		},
		ValidatorRewardRestakeShares: 0,
		DelegatorRewardsOwner: &secp256k1fx.OutputOwners{
			Addrs:     []ids.ShortID{addr},
			Threshold: 1,
		},
		DelegationShares: 20_000,
	}
	valTx, err := txs.NewSigned(uContinuousVal, txs.Codec, nil)
	require.NoError(err)
	require.NoError(valTx.SyntacticVerify(ctx))

	validator, err := NewCurrentStaker(
		valTx.ID(),
		uContinuousVal,
		startTime,
		mockable.MaxTime,
		potentialReward,
	)
	require.NoError(err)

	initialState.PutCurrentValidator(validator)
	initialState.AddTx(valTx, status.Committed)
	require.NoError(initialState.Commit())

	// add a continuous delegator
	delegatorData := txs.Validator{
		NodeID: nodeID,
		Start:  uint64(startTime.Unix()),
		End:    uint64(startTime.Add(stakingPeriod).Unix()),
		Wght:   cfg.MinDelegatorStake,
	}
	uContinuousDel := &txs.AddContinuousDelegatorTx{
		BaseTx: txs.BaseTx{BaseTx: avax.BaseTx{
			NetworkID:    ctx.NetworkID,
			BlockchainID: ctx.ChainID,
			Ins:          []*avax.TransferableInput{},
			Outs:         []*avax.TransferableOutput{},
		}},
		Validator: delegatorData,
		DelegatorAuthKey: &secp256k1fx.OutputOwners{
			Threshold: 1,
			Addrs:     []ids.ShortID{addr},
		},
		StakeOuts: []*avax.TransferableOutput{
			{
				Asset: avax.Asset{
					ID: ids.GenerateTestID(),
				},
				Out: &secp256k1fx.TransferOutput{
					Amt: delegatorData.Weight(),
				},
			},
		},
		DelegationRewardsOwner: &secp256k1fx.OutputOwners{
			Addrs:     []ids.ShortID{addr},
			Threshold: 1,
		},
		DelegatorRewardRestakeShares: 0,
	}
	delTx, err := txs.NewSigned(uContinuousDel, txs.Codec, nil)
	require.NoError(err)
	require.NoError(delTx.SyntacticVerify(ctx))

	delegator, err := NewCurrentStaker(
		delTx.ID(),
		uContinuousDel,
		startTime,
		mockable.MaxTime,
		potentialReward,
	)
	require.NoError(err)

	initialState.PutCurrentDelegator(delegator)
	initialState.AddTx(delTx, status.Committed)
	require.NoError(initialState.Commit())

	// shift delegator, without shortening its period, and store it
	shiftedDelegator := *delegator
	ShiftStakerAheadInPlace(&shiftedDelegator, delegator.NextTime)
	require.NoError(initialState.UpdateCurrentDelegator(&shiftedDelegator))
	require.NoError(initialState.Commit())

	// rebuild state
	cfg = defaultConfig(latestFork)
	newState, err := newStateFromDB(baseDB, cfg)
	require.NoError(err)
	require.NoError(newState.(*state).load())

	// check rebuilt validator and delegator
	require.NoError(err)
	retrievedVal, err := newState.GetCurrentValidator(validator.SubnetID, validator.NodeID)
	require.NoError(err)
	require.Equal(validator, retrievedVal)

	delIt, err := newState.GetCurrentDelegatorIterator(delegator.SubnetID, delegator.NodeID)
	require.NoError(err)
	require.True(delIt.Next())
	retrievedDel := delIt.Value()
	require.Equal(&shiftedDelegator, retrievedDel)
}

func TestGetValidatorWeightDiffs(t *testing.T) {
	require := require.New(t)
	cfg := defaultConfig(latestFork)
	stateIntf, _, err := newInitializedState(cfg)
	require.NoError(err)
	state := stateIntf.(*state)

	txID0 := ids.GenerateTestID()
	txID1 := ids.GenerateTestID()
	txID2 := ids.GenerateTestID()
	txID3 := ids.GenerateTestID()

	nodeID0 := ids.GenerateTestNodeID()

	subnetID0 := ids.GenerateTestID()

	type stakerDiff struct {
		validatorsToAdd    []*Staker
		delegatorsToAdd    []*Staker
		validatorsToRemove []*Staker
		delegatorsToRemove []*Staker

		expectedValidatorWeightDiffs map[ids.ID]map[ids.NodeID]*ValidatorWeightDiff
	}
	stakerDiffs := []*stakerDiff{
		{
			validatorsToAdd: []*Staker{
				{
					TxID:     txID0,
					NodeID:   nodeID0,
					SubnetID: constants.PrimaryNetworkID,
					Weight:   1,
				},
			},
			expectedValidatorWeightDiffs: map[ids.ID]map[ids.NodeID]*ValidatorWeightDiff{
				constants.PrimaryNetworkID: {
					nodeID0: {
						Decrease: false,
						Amount:   1,
					},
				},
			},
		},
		{
			validatorsToAdd: []*Staker{
				{
					TxID:     txID3,
					NodeID:   nodeID0,
					SubnetID: subnetID0,
					Weight:   10,
				},
			},
			delegatorsToAdd: []*Staker{
				{
					TxID:     txID1,
					NodeID:   nodeID0,
					SubnetID: constants.PrimaryNetworkID,
					Weight:   5,
				},
			},
			expectedValidatorWeightDiffs: map[ids.ID]map[ids.NodeID]*ValidatorWeightDiff{
				constants.PrimaryNetworkID: {
					nodeID0: {
						Decrease: false,
						Amount:   5,
					},
				},
				subnetID0: {
					nodeID0: {
						Decrease: false,
						Amount:   10,
					},
				},
			},
		},
		{
			delegatorsToAdd: []*Staker{
				{
					TxID:     txID2,
					NodeID:   nodeID0,
					SubnetID: constants.PrimaryNetworkID,
					Weight:   15,
				},
			},
			delegatorsToRemove: []*Staker{
				{
					TxID:     txID1,
					NodeID:   nodeID0,
					SubnetID: constants.PrimaryNetworkID,
					Weight:   5,
				},
			},
			expectedValidatorWeightDiffs: map[ids.ID]map[ids.NodeID]*ValidatorWeightDiff{
				constants.PrimaryNetworkID: {
					nodeID0: {
						Decrease: false,
						Amount:   10,
					},
				},
			},
		},
		{
			validatorsToRemove: []*Staker{
				{
					TxID:     txID0,
					NodeID:   nodeID0,
					SubnetID: constants.PrimaryNetworkID,
					Weight:   1,
				},
				{
					TxID:     txID3,
					NodeID:   nodeID0,
					SubnetID: subnetID0,
					Weight:   10,
				},
			},
			delegatorsToRemove: []*Staker{
				{
					TxID:     txID2,
					NodeID:   nodeID0,
					SubnetID: constants.PrimaryNetworkID,
					Weight:   15,
				},
			},
			expectedValidatorWeightDiffs: map[ids.ID]map[ids.NodeID]*ValidatorWeightDiff{
				constants.PrimaryNetworkID: {
					nodeID0: {
						Decrease: true,
						Amount:   16,
					},
				},
				subnetID0: {
					nodeID0: {
						Decrease: true,
						Amount:   10,
					},
				},
			},
		},
		{},
	}

	for i, stakerDiff := range stakerDiffs {
		for _, validator := range stakerDiff.validatorsToAdd {
			state.PutCurrentValidator(validator)
		}
		for _, delegator := range stakerDiff.delegatorsToAdd {
			state.PutCurrentDelegator(delegator)
		}
		for _, validator := range stakerDiff.validatorsToRemove {
			state.DeleteCurrentValidator(validator)
		}
		for _, delegator := range stakerDiff.delegatorsToRemove {
			state.DeleteCurrentDelegator(delegator)
		}
		state.SetHeight(uint64(i + 1))
		require.NoError(state.Commit())

		// Calling write again should not change the state.
		state.SetHeight(uint64(i + 1))
		require.NoError(state.Commit())

		for j, stakerDiff := range stakerDiffs[:i+1] {
			for subnetID, expectedValidatorWeightDiffs := range stakerDiff.expectedValidatorWeightDiffs {
				validatorWeightDiffs, err := state.GetValidatorWeightDiffs(uint64(j+1), subnetID)
				require.NoError(err)
				require.Equal(expectedValidatorWeightDiffs, validatorWeightDiffs)
			}

			state.validatorWeightDiffsCache.Flush()
		}
	}
}

func TestGetValidatorPublicKeyDiffs(t *testing.T) {
	require := require.New(t)
	cfg := defaultConfig(latestFork)
	stateIntf, _, err := newInitializedState(cfg)
	require.NoError(err)
	state := stateIntf.(*state)

	var (
		numNodes = 6
		txIDs    = make([]ids.ID, numNodes)
		nodeIDs  = make([]ids.NodeID, numNodes)
		sks      = make([]*bls.SecretKey, numNodes)
		pks      = make([]*bls.PublicKey, numNodes)
		pkBytes  = make([][]byte, numNodes)
	)
	for i := 0; i < numNodes; i++ {
		txIDs[i] = ids.GenerateTestID()
		nodeIDs[i] = ids.GenerateTestNodeID()
		sks[i], err = bls.NewSecretKey()
		require.NoError(err)
		pks[i] = bls.PublicFromSecretKey(sks[i])
		pkBytes[i] = bls.PublicKeyToBytes(pks[i])
	}

	type stakerDiff struct {
		validatorsToAdd        []*Staker
		validatorsToRemove     []*Staker
		expectedPublicKeyDiffs map[ids.NodeID]*bls.PublicKey
	}
	stakerDiffs := []*stakerDiff{
		{
			// Add two validators
			validatorsToAdd: []*Staker{
				{
					TxID:      txIDs[0],
					NodeID:    nodeIDs[0],
					Weight:    1,
					PublicKey: pks[0],
				},
				{
					TxID:      txIDs[1],
					NodeID:    nodeIDs[1],
					Weight:    10,
					PublicKey: pks[1],
				},
			},
			expectedPublicKeyDiffs: map[ids.NodeID]*bls.PublicKey{},
		},
		{
			// Remove a validator
			validatorsToRemove: []*Staker{
				{
					TxID:      txIDs[0],
					NodeID:    nodeIDs[0],
					Weight:    1,
					PublicKey: pks[0],
				},
			},
			expectedPublicKeyDiffs: map[ids.NodeID]*bls.PublicKey{
				nodeIDs[0]: pks[0],
			},
		},
		{
			// Add 2 validators and remove a validator
			validatorsToAdd: []*Staker{
				{
					TxID:      txIDs[2],
					NodeID:    nodeIDs[2],
					Weight:    10,
					PublicKey: pks[2],
				},
				{
					TxID:      txIDs[3],
					NodeID:    nodeIDs[3],
					Weight:    10,
					PublicKey: pks[3],
				},
			},
			validatorsToRemove: []*Staker{
				{
					TxID:      txIDs[1],
					NodeID:    nodeIDs[1],
					Weight:    10,
					PublicKey: pks[1],
				},
			},
			expectedPublicKeyDiffs: map[ids.NodeID]*bls.PublicKey{
				nodeIDs[1]: pks[1],
			},
		},
		{
			// Remove 2 validators and add a validator
			validatorsToAdd: []*Staker{
				{
					TxID:      txIDs[4],
					NodeID:    nodeIDs[4],
					Weight:    10,
					PublicKey: pks[4],
				},
			},
			validatorsToRemove: []*Staker{
				{
					TxID:      txIDs[2],
					NodeID:    nodeIDs[2],
					Weight:    10,
					PublicKey: pks[2],
				},
				{
					TxID:      txIDs[3],
					NodeID:    nodeIDs[3],
					Weight:    10,
					PublicKey: pks[3],
				},
			},
			expectedPublicKeyDiffs: map[ids.NodeID]*bls.PublicKey{
				nodeIDs[2]: pks[2],
				nodeIDs[3]: pks[3],
			},
		},
		{
			// Add a validator with no pub key
			validatorsToAdd: []*Staker{
				{
					TxID:      txIDs[5],
					NodeID:    nodeIDs[5],
					Weight:    10,
					PublicKey: nil,
				},
			},
			expectedPublicKeyDiffs: map[ids.NodeID]*bls.PublicKey{},
		},
		{
			// Remove a validator with no pub key
			validatorsToRemove: []*Staker{
				{
					TxID:      txIDs[5],
					NodeID:    nodeIDs[5],
					Weight:    10,
					PublicKey: nil,
				},
			},
			expectedPublicKeyDiffs: map[ids.NodeID]*bls.PublicKey{},
		},
	}

	for i, stakerDiff := range stakerDiffs {
		for _, validator := range stakerDiff.validatorsToAdd {
			state.PutCurrentValidator(validator)
		}
		for _, validator := range stakerDiff.validatorsToRemove {
			state.DeleteCurrentValidator(validator)
		}
		state.SetHeight(uint64(i + 1))
		require.NoError(state.Commit())

		// Calling write again should not change the state.
		state.SetHeight(uint64(i + 1))
		require.NoError(state.Commit())

		for j, stakerDiff := range stakerDiffs[:i+1] {
			pkDiffs, err := state.GetValidatorPublicKeyDiffs(uint64(j + 1))
			require.NoError(err)
			require.Equal(stakerDiff.expectedPublicKeyDiffs, pkDiffs)
			state.validatorPublicKeyDiffsCache.Flush()
		}
	}
}

<<<<<<< HEAD
=======
func newInitializedState(require *require.Assertions) (State, database.Database) {
	s, db := newUninitializedState(require)

	initialValidator := &txs.AddValidatorTx{
		Validator: txs.Validator{
			NodeID: initialNodeID,
			Start:  uint64(initialTime.Unix()),
			End:    uint64(initialValidatorEndTime.Unix()),
			Wght:   units.Avax,
		},
		StakeOuts: []*avax.TransferableOutput{
			{
				Asset: avax.Asset{ID: initialTxID},
				Out: &secp256k1fx.TransferOutput{
					Amt: units.Avax,
				},
			},
		},
		RewardsOwner:     &secp256k1fx.OutputOwners{},
		DelegationShares: reward.PercentDenominator,
	}
	initialValidatorTx := &txs.Tx{Unsigned: initialValidator}
	require.NoError(initialValidatorTx.Initialize(txs.Codec))

	initialChain := &txs.CreateChainTx{
		SubnetID:   constants.PrimaryNetworkID,
		ChainName:  "x",
		VMID:       constants.AVMID,
		SubnetAuth: &secp256k1fx.Input{},
	}
	initialChainTx := &txs.Tx{Unsigned: initialChain}
	require.NoError(initialChainTx.Initialize(txs.Codec))

	genesisBlkID := ids.GenerateTestID()
	genesisState := &genesis.State{
		UTXOs: []*avax.UTXO{
			{
				UTXOID: avax.UTXOID{
					TxID:        initialTxID,
					OutputIndex: 0,
				},
				Asset: avax.Asset{ID: initialTxID},
				Out: &secp256k1fx.TransferOutput{
					Amt: units.Schmeckle,
				},
			},
		},
		Validators: []*txs.Tx{
			initialValidatorTx,
		},
		Chains: []*txs.Tx{
			initialChainTx,
		},
		Timestamp:     uint64(initialTime.Unix()),
		InitialSupply: units.Schmeckle + units.Avax,
	}

	genesisBlk, err := blocks.NewApricotCommitBlock(genesisBlkID, 0)
	require.NoError(err)
	require.NoError(s.(*state).syncGenesis(genesisBlk, genesisState))

	return s, db
}

func newUninitializedState(require *require.Assertions) (State, database.Database) {
	db := memdb.New()
	return newStateFromDB(require, db), db
}

func newStateFromDB(require *require.Assertions, db database.Database) State {
	vdrs := validators.NewManager()
	primaryVdrs := validators.NewSet()
	_ = vdrs.Add(constants.PrimaryNetworkID, primaryVdrs)
	execCfg, _ := config.GetExecutionConfig(nil)
	state, err := new(
		db,
		metrics.Noop,
		&config.Config{
			Validators: vdrs,
		},
		execCfg,
		&snow.Context{},
		prometheus.NewRegistry(),
		reward.NewCalculator(reward.Config{
			MaxConsumptionRate: .12 * reward.PercentDenominator,
			MinConsumptionRate: .1 * reward.PercentDenominator,
			MintingPeriod:      365 * 24 * time.Hour,
			SupplyCap:          720 * units.MegaAvax,
		}),
		&utils.Atomic[bool]{},
	)
	require.NoError(err)
	require.NotNil(state)
	return state
}

>>>>>>> 2ef7a018
func TestValidatorWeightDiff(t *testing.T) {
	type test struct {
		name        string
		ops         []func(*ValidatorWeightDiff) error
		expected    *ValidatorWeightDiff
		expectedErr error
	}

	tests := []test{
		{
			name:        "no ops",
			ops:         []func(*ValidatorWeightDiff) error{},
			expected:    &ValidatorWeightDiff{},
			expectedErr: nil,
		},
		{
			name: "simple decrease",
			ops: []func(*ValidatorWeightDiff) error{
				func(d *ValidatorWeightDiff) error {
					return d.Add(true, 1)
				},
				func(d *ValidatorWeightDiff) error {
					return d.Add(true, 1)
				},
			},
			expected: &ValidatorWeightDiff{
				Decrease: true,
				Amount:   2,
			},
			expectedErr: nil,
		},
		{
			name: "decrease overflow",
			ops: []func(*ValidatorWeightDiff) error{
				func(d *ValidatorWeightDiff) error {
					return d.Add(true, stdmath.MaxUint64)
				},
				func(d *ValidatorWeightDiff) error {
					return d.Add(true, 1)
				},
			},
			expected:    &ValidatorWeightDiff{},
			expectedErr: math.ErrOverflow,
		},
		{
			name: "simple increase",
			ops: []func(*ValidatorWeightDiff) error{
				func(d *ValidatorWeightDiff) error {
					return d.Add(false, 1)
				},
				func(d *ValidatorWeightDiff) error {
					return d.Add(false, 1)
				},
			},
			expected: &ValidatorWeightDiff{
				Decrease: false,
				Amount:   2,
			},
			expectedErr: nil,
		},
		{
			name: "increase overflow",
			ops: []func(*ValidatorWeightDiff) error{
				func(d *ValidatorWeightDiff) error {
					return d.Add(false, stdmath.MaxUint64)
				},
				func(d *ValidatorWeightDiff) error {
					return d.Add(false, 1)
				},
			},
			expected:    &ValidatorWeightDiff{},
			expectedErr: math.ErrOverflow,
		},
		{
			name: "varied use",
			ops: []func(*ValidatorWeightDiff) error{
				// Add to 0
				func(d *ValidatorWeightDiff) error {
					return d.Add(false, 2) // Value 2
				},
				// Subtract from positive number
				func(d *ValidatorWeightDiff) error {
					return d.Add(true, 1) // Value 1
				},
				// Subtract from positive number
				// to make it negative
				func(d *ValidatorWeightDiff) error {
					return d.Add(true, 3) // Value -2
				},
				// Subtract from a negative number
				func(d *ValidatorWeightDiff) error {
					return d.Add(true, 3) // Value -5
				},
				// Add to a negative number
				func(d *ValidatorWeightDiff) error {
					return d.Add(false, 1) // Value -4
				},
				// Add to a negative number
				// to make it positive
				func(d *ValidatorWeightDiff) error {
					return d.Add(false, 5) // Value 1
				},
				// Add to a positive number
				func(d *ValidatorWeightDiff) error {
					return d.Add(false, 1) // Value 2
				},
				// Get to zero
				func(d *ValidatorWeightDiff) error {
					return d.Add(true, 2) // Value 0
				},
				// Subtract from zero
				func(d *ValidatorWeightDiff) error {
					return d.Add(true, 2) // Value -2
				},
			},
			expected: &ValidatorWeightDiff{
				Decrease: true,
				Amount:   2,
			},
			expectedErr: nil,
		},
	}

	for _, tt := range tests {
		t.Run(tt.name, func(t *testing.T) {
			require := require.New(t)
			diff := &ValidatorWeightDiff{}
			errs := wrappers.Errs{}
			for _, op := range tt.ops {
				errs.Add(op(diff))
			}
			require.ErrorIs(errs.Err, tt.expectedErr)
			if tt.expectedErr != nil {
				return
			}
			require.Equal(tt.expected, diff)
		})
	}
}

// Tests PutCurrentValidator, DeleteCurrentValidator, GetCurrentValidator,
// GetValidatorWeightDiffs, GetValidatorPublicKeyDiffs
func TestStateAddRemoveValidator(t *testing.T) {
	require := require.New(t)

	cfg := defaultConfig(latestFork)
	state, _, err := newInitializedState(cfg)
	require.NoError(err)

	var (
		numNodes  = 3
		subnetID  = ids.GenerateTestID()
		startTime = time.Now()
		duration  = 24 * time.Hour
		endTime   = startTime.Add(duration)
		stakers   = make([]Staker, numNodes)
	)
	for i := 0; i < numNodes; i++ {
		stakers[i] = Staker{
			TxID:            ids.GenerateTestID(),
			NodeID:          ids.GenerateTestNodeID(),
			Weight:          uint64(i + 1),
			StartTime:       startTime.Add(time.Duration(i) * time.Second),
			StakingPeriod:   duration,
			EndTime:         endTime.Add(time.Duration(i) * time.Second),
			PotentialReward: uint64(i + 1),
		}
		if i%2 == 0 {
			stakers[i].SubnetID = subnetID
		} else {
			sk, err := bls.NewSecretKey()
			require.NoError(err)
			stakers[i].PublicKey = bls.PublicFromSecretKey(sk)
			stakers[i].SubnetID = constants.PrimaryNetworkID
		}
	}

	type diff struct {
		added                            []Staker
		removed                          []Staker
		expectedSubnetWeightDiff         map[ids.NodeID]*ValidatorWeightDiff
		expectedPrimaryNetworkWeightDiff map[ids.NodeID]*ValidatorWeightDiff
		expectedPublicKeyDiff            map[ids.NodeID]*bls.PublicKey
	}
	diffs := []diff{
		{
			// Add a subnet validator
			added:                            []Staker{stakers[0]},
			expectedPrimaryNetworkWeightDiff: map[ids.NodeID]*ValidatorWeightDiff{},
			expectedSubnetWeightDiff: map[ids.NodeID]*ValidatorWeightDiff{
				stakers[0].NodeID: {
					Decrease: false,
					Amount:   stakers[0].Weight,
				},
			},
			// No diff because this is a subnet validator
			expectedPublicKeyDiff: map[ids.NodeID]*bls.PublicKey{},
		},
		{
			// Remove a subnet validator
			removed:                          []Staker{stakers[0]},
			expectedPrimaryNetworkWeightDiff: map[ids.NodeID]*ValidatorWeightDiff{},
			expectedSubnetWeightDiff: map[ids.NodeID]*ValidatorWeightDiff{
				stakers[0].NodeID: {
					Decrease: true,
					Amount:   stakers[0].Weight,
				},
			},
			// No diff because this is a subnet validator
			expectedPublicKeyDiff: map[ids.NodeID]*bls.PublicKey{},
		},
		{ // Add a primary network validator
			added: []Staker{stakers[1]},
			expectedPrimaryNetworkWeightDiff: map[ids.NodeID]*ValidatorWeightDiff{
				stakers[1].NodeID: {
					Decrease: false,
					Amount:   stakers[1].Weight,
				},
			},
			expectedSubnetWeightDiff: map[ids.NodeID]*ValidatorWeightDiff{},
			expectedPublicKeyDiff:    map[ids.NodeID]*bls.PublicKey{},
		},
		{ // Remove a primary network validator
			removed: []Staker{stakers[1]},
			expectedPrimaryNetworkWeightDiff: map[ids.NodeID]*ValidatorWeightDiff{
				stakers[1].NodeID: {
					Decrease: true,
					Amount:   stakers[1].Weight,
				},
			},
			expectedSubnetWeightDiff: map[ids.NodeID]*ValidatorWeightDiff{},
			expectedPublicKeyDiff: map[ids.NodeID]*bls.PublicKey{
				stakers[1].NodeID: stakers[1].PublicKey,
			},
		},
		{
			// Add 2 subnet validators and a primary network validator
			added: []Staker{stakers[0], stakers[1], stakers[2]},
			expectedPrimaryNetworkWeightDiff: map[ids.NodeID]*ValidatorWeightDiff{
				stakers[1].NodeID: {
					Decrease: false,
					Amount:   stakers[1].Weight,
				},
			},
			expectedSubnetWeightDiff: map[ids.NodeID]*ValidatorWeightDiff{
				stakers[0].NodeID: {
					Decrease: false,
					Amount:   stakers[0].Weight,
				},
				stakers[2].NodeID: {
					Decrease: false,
					Amount:   stakers[2].Weight,
				},
			},
			expectedPublicKeyDiff: map[ids.NodeID]*bls.PublicKey{},
		},
		{
			// Remove 2 subnet validators and a primary network validator.
			removed: []Staker{stakers[0], stakers[1], stakers[2]},
			expectedPrimaryNetworkWeightDiff: map[ids.NodeID]*ValidatorWeightDiff{
				stakers[1].NodeID: {
					Decrease: true,
					Amount:   stakers[1].Weight,
				},
			},
			expectedSubnetWeightDiff: map[ids.NodeID]*ValidatorWeightDiff{
				stakers[0].NodeID: {
					Decrease: true,
					Amount:   stakers[0].Weight,
				},
				stakers[2].NodeID: {
					Decrease: true,
					Amount:   stakers[2].Weight,
				},
			},
			expectedPublicKeyDiff: map[ids.NodeID]*bls.PublicKey{
				stakers[1].NodeID: stakers[1].PublicKey,
			},
		},
	}

	for i, diff := range diffs {
		for _, added := range diff.added {
			added := added
			state.PutCurrentValidator(&added)
		}
		for _, removed := range diff.removed {
			removed := removed
			state.DeleteCurrentValidator(&removed)
		}

		newHeight := uint64(i + 1)
		state.SetHeight(newHeight)

		require.NoError(state.Commit())

		for _, added := range diff.added {
			gotValidator, err := state.GetCurrentValidator(added.SubnetID, added.NodeID)
			require.NoError(err)
			require.Equal(added, *gotValidator)
		}

		for _, removed := range diff.removed {
			_, err := state.GetCurrentValidator(removed.SubnetID, removed.NodeID)
			require.ErrorIs(err, database.ErrNotFound)
		}

		// Assert that we get the expected weight diffs
		gotSubnetWeightDiffs, err := state.GetValidatorWeightDiffs(newHeight, subnetID)
		require.NoError(err)
		require.Equal(diff.expectedSubnetWeightDiff, gotSubnetWeightDiffs)

		gotWeightDiffs, err := state.GetValidatorWeightDiffs(newHeight, constants.PrimaryNetworkID)
		require.NoError(err)
		require.Equal(diff.expectedPrimaryNetworkWeightDiff, gotWeightDiffs)

		// Assert that we get the expected public key diff
		gotPublicKeyDiffs, err := state.GetValidatorPublicKeyDiffs(newHeight)
		require.NoError(err)
		require.Equal(diff.expectedPublicKeyDiff, gotPublicKeyDiffs)
	}
}

<<<<<<< HEAD
func defaultGenesis(ctx *snow.Context) (*genesis.State, error) {
	initialValidator := &txs.AddValidatorTx{
		BaseTx: txs.BaseTx{BaseTx: avax.BaseTx{
			NetworkID:    ctx.NetworkID,
			BlockchainID: ctx.ChainID,
		}},
		Validator: txs.Validator{
			NodeID: initialNodeID,
			Start:  uint64(initialTime.Unix()),
			End:    uint64(initialValidatorEndTime.Unix()),
			Wght:   units.Avax,
		},
		StakeOuts: []*avax.TransferableOutput{
			{
				Asset: avax.Asset{ID: initialTxID},
				Out: &secp256k1fx.TransferOutput{
					Amt: units.Avax,
				},
			},
		},
		RewardsOwner:     &secp256k1fx.OutputOwners{},
		DelegationShares: reward.PercentDenominator,
	}
	initialValidatorTx := &txs.Tx{Unsigned: initialValidator}
	if err := initialValidatorTx.Initialize(txs.Codec); err != nil {
		return nil, err
	}

	initialChain := &txs.CreateChainTx{
		BaseTx: txs.BaseTx{BaseTx: avax.BaseTx{
			NetworkID:    ctx.NetworkID,
			BlockchainID: ctx.ChainID,
		}},
		SubnetID:   constants.PrimaryNetworkID,
		ChainName:  "x",
		VMID:       constants.AVMID,
		SubnetAuth: &secp256k1fx.Input{},
	}
	initialChainTx := &txs.Tx{Unsigned: initialChain}
	if err := initialChainTx.Initialize(txs.Codec); err != nil {
		return nil, err
	}

	return &genesis.State{
		UTXOs: []*avax.UTXO{
			{
				UTXOID: avax.UTXOID{
					TxID:        initialTxID,
					OutputIndex: 0,
				},
				Asset: avax.Asset{ID: initialTxID},
				Out: &secp256k1fx.TransferOutput{
					Amt: units.Schmeckle,
				},
			},
		},
		Validators: []*txs.Tx{
			initialValidatorTx,
		},
		Chains: []*txs.Tx{
			initialChainTx,
		},
		Timestamp:     uint64(initialTime.Unix()),
		InitialSupply: units.Schmeckle + units.Avax,
	}, nil
}

func defaultCtx() *snow.Context {
	ctx := snow.DefaultContextTest()
	ctx.NetworkID = 10
	ctx.XChainID = xChainID
	ctx.CChainID = cChainID
	ctx.AVAXAssetID = avaxAssetID
	return ctx
}

func newInitializedState(cfg *config.Config) (State, database.Database, error) {
	s, baseDB, err := newUninitializedState(cfg)
	if err != nil {
		return nil, nil, err
	}

	genesisState, err := defaultGenesis(s.(*state).ctx)
	if err != nil {
		return nil, nil, err
	}

	genesisBlkID := ids.GenerateTestID()
	genesisBlk, err := blocks.NewApricotCommitBlock(genesisBlkID, 0)
	if err != nil {
		return nil, nil, err
	}
	if err := s.(*state).syncGenesis(genesisBlk, genesisState); err != nil {
		return nil, nil, err
	}

	return s, baseDB, nil
}

func newUninitializedState(cfg *config.Config) (State, database.Database, error) {
	db := memdb.New()
	s, err := newStateFromDB(db, cfg)
	if err != nil {
		return nil, nil, err
	}
	return s, db, nil
}

func newStateFromDB(db database.Database, cfg *config.Config) (State, error) {
	return new(
		db,
		metrics.Noop,
		cfg,
		defaultCtx(),
		prometheus.NewRegistry(),
		reward.NewCalculator(reward.Config{
			MaxConsumptionRate: .12 * reward.PercentDenominator,
			MinConsumptionRate: .1 * reward.PercentDenominator,
			MintingPeriod:      365 * 24 * time.Hour,
			SupplyCap:          720 * units.MegaAvax,
		}),
		&utils.Atomic[bool]{},
		trackChecksum,
	)
=======
func TestParsedStateBlock(t *testing.T) {
	require := require.New(t)

	var blks []blocks.Block

	{
		blk, err := blocks.NewApricotAbortBlock(ids.GenerateTestID(), 1000)
		require.NoError(err)
		blks = append(blks, blk)
	}

	{
		blk, err := blocks.NewApricotAtomicBlock(ids.GenerateTestID(), 1000, &txs.Tx{
			Unsigned: &txs.AdvanceTimeTx{
				Time: 1000,
			},
		})
		require.NoError(err)
		blks = append(blks, blk)
	}

	{
		blk, err := blocks.NewApricotCommitBlock(ids.GenerateTestID(), 1000)
		require.NoError(err)
		blks = append(blks, blk)
	}

	{
		blk, err := blocks.NewApricotProposalBlock(ids.GenerateTestID(), 1000, &txs.Tx{
			Unsigned: &txs.RewardValidatorTx{
				TxID: ids.GenerateTestID(),
			},
		})
		require.NoError(err)
		blks = append(blks, blk)
	}

	{
		blk, err := blocks.NewApricotStandardBlock(ids.GenerateTestID(), 1000, []*txs.Tx{
			{
				Unsigned: &txs.RewardValidatorTx{
					TxID: ids.GenerateTestID(),
				},
			},
		})
		require.NoError(err)
		blks = append(blks, blk)
	}

	{
		blk, err := blocks.NewBanffAbortBlock(time.Now(), ids.GenerateTestID(), 1000)
		require.NoError(err)
		blks = append(blks, blk)
	}

	{
		blk, err := blocks.NewBanffCommitBlock(time.Now(), ids.GenerateTestID(), 1000)
		require.NoError(err)
		blks = append(blks, blk)
	}

	{
		blk, err := blocks.NewBanffProposalBlock(time.Now(), ids.GenerateTestID(), 1000, &txs.Tx{
			Unsigned: &txs.RewardValidatorTx{
				TxID: ids.GenerateTestID(),
			},
		})
		require.NoError(err)
		blks = append(blks, blk)
	}

	{
		blk, err := blocks.NewBanffStandardBlock(time.Now(), ids.GenerateTestID(), 1000, []*txs.Tx{
			{
				Unsigned: &txs.RewardValidatorTx{
					TxID: ids.GenerateTestID(),
				},
			},
		})
		require.NoError(err)
		blks = append(blks, blk)
	}

	for _, blk := range blks {
		stBlk := stateBlk{
			Blk:    blk,
			Bytes:  blk.Bytes(),
			Status: choices.Accepted,
		}

		stBlkBytes, err := blocks.GenesisCodec.Marshal(blocks.Version, &stBlk)
		require.NoError(err)

		gotBlk, _, isStateBlk, err := parseStoredBlock(stBlkBytes)
		require.NoError(err)
		require.True(isStateBlk)
		require.Equal(blk.ID(), gotBlk.ID())

		gotBlk, _, isStateBlk, err = parseStoredBlock(blk.Bytes())
		require.NoError(err)
		require.False(isStateBlk)
		require.Equal(blk.ID(), gotBlk.ID())
	}
>>>>>>> 2ef7a018
}<|MERGE_RESOLUTION|>--- conflicted
+++ resolved
@@ -18,11 +18,7 @@
 	"github.com/ava-labs/avalanchego/database/memdb"
 	"github.com/ava-labs/avalanchego/ids"
 	"github.com/ava-labs/avalanchego/snow"
-<<<<<<< HEAD
-=======
 	"github.com/ava-labs/avalanchego/snow/choices"
-	"github.com/ava-labs/avalanchego/snow/validators"
->>>>>>> 2ef7a018
 	"github.com/ava-labs/avalanchego/utils"
 	"github.com/ava-labs/avalanchego/utils/constants"
 	"github.com/ava-labs/avalanchego/utils/crypto/bls"
@@ -43,12 +39,9 @@
 	"github.com/ava-labs/avalanchego/vms/secp256k1fx"
 )
 
-<<<<<<< HEAD
 type activeFork uint8
 
 const (
-	trackChecksum = false
-
 	apricotPhase3Fork     activeFork = 0
 	apricotPhase5Fork     activeFork = 1
 	banffFork             activeFork = 2
@@ -57,8 +50,6 @@
 	latestFork            activeFork = continuousStakingFork
 )
 
-=======
->>>>>>> 2ef7a018
 var (
 	initialTxID             = ids.GenerateTestID()
 	initialNodeID           = ids.GenerateTestNodeID()
@@ -616,105 +607,6 @@
 	}
 }
 
-<<<<<<< HEAD
-=======
-func newInitializedState(require *require.Assertions) (State, database.Database) {
-	s, db := newUninitializedState(require)
-
-	initialValidator := &txs.AddValidatorTx{
-		Validator: txs.Validator{
-			NodeID: initialNodeID,
-			Start:  uint64(initialTime.Unix()),
-			End:    uint64(initialValidatorEndTime.Unix()),
-			Wght:   units.Avax,
-		},
-		StakeOuts: []*avax.TransferableOutput{
-			{
-				Asset: avax.Asset{ID: initialTxID},
-				Out: &secp256k1fx.TransferOutput{
-					Amt: units.Avax,
-				},
-			},
-		},
-		RewardsOwner:     &secp256k1fx.OutputOwners{},
-		DelegationShares: reward.PercentDenominator,
-	}
-	initialValidatorTx := &txs.Tx{Unsigned: initialValidator}
-	require.NoError(initialValidatorTx.Initialize(txs.Codec))
-
-	initialChain := &txs.CreateChainTx{
-		SubnetID:   constants.PrimaryNetworkID,
-		ChainName:  "x",
-		VMID:       constants.AVMID,
-		SubnetAuth: &secp256k1fx.Input{},
-	}
-	initialChainTx := &txs.Tx{Unsigned: initialChain}
-	require.NoError(initialChainTx.Initialize(txs.Codec))
-
-	genesisBlkID := ids.GenerateTestID()
-	genesisState := &genesis.State{
-		UTXOs: []*avax.UTXO{
-			{
-				UTXOID: avax.UTXOID{
-					TxID:        initialTxID,
-					OutputIndex: 0,
-				},
-				Asset: avax.Asset{ID: initialTxID},
-				Out: &secp256k1fx.TransferOutput{
-					Amt: units.Schmeckle,
-				},
-			},
-		},
-		Validators: []*txs.Tx{
-			initialValidatorTx,
-		},
-		Chains: []*txs.Tx{
-			initialChainTx,
-		},
-		Timestamp:     uint64(initialTime.Unix()),
-		InitialSupply: units.Schmeckle + units.Avax,
-	}
-
-	genesisBlk, err := blocks.NewApricotCommitBlock(genesisBlkID, 0)
-	require.NoError(err)
-	require.NoError(s.(*state).syncGenesis(genesisBlk, genesisState))
-
-	return s, db
-}
-
-func newUninitializedState(require *require.Assertions) (State, database.Database) {
-	db := memdb.New()
-	return newStateFromDB(require, db), db
-}
-
-func newStateFromDB(require *require.Assertions, db database.Database) State {
-	vdrs := validators.NewManager()
-	primaryVdrs := validators.NewSet()
-	_ = vdrs.Add(constants.PrimaryNetworkID, primaryVdrs)
-	execCfg, _ := config.GetExecutionConfig(nil)
-	state, err := new(
-		db,
-		metrics.Noop,
-		&config.Config{
-			Validators: vdrs,
-		},
-		execCfg,
-		&snow.Context{},
-		prometheus.NewRegistry(),
-		reward.NewCalculator(reward.Config{
-			MaxConsumptionRate: .12 * reward.PercentDenominator,
-			MinConsumptionRate: .1 * reward.PercentDenominator,
-			MintingPeriod:      365 * 24 * time.Hour,
-			SupplyCap:          720 * units.MegaAvax,
-		}),
-		&utils.Atomic[bool]{},
-	)
-	require.NoError(err)
-	require.NotNil(state)
-	return state
-}
-
->>>>>>> 2ef7a018
 func TestValidatorWeightDiff(t *testing.T) {
 	type test struct {
 		name        string
@@ -1038,7 +930,6 @@
 	}
 }
 
-<<<<<<< HEAD
 func defaultGenesis(ctx *snow.Context) (*genesis.State, error) {
 	initialValidator := &txs.AddValidatorTx{
 		BaseTx: txs.BaseTx{BaseTx: avax.BaseTx{
@@ -1148,10 +1039,12 @@
 }
 
 func newStateFromDB(db database.Database, cfg *config.Config) (State, error) {
+	execCfg, _ := config.GetExecutionConfig(nil)
 	return new(
 		db,
 		metrics.Noop,
 		cfg,
+		execCfg,
 		defaultCtx(),
 		prometheus.NewRegistry(),
 		reward.NewCalculator(reward.Config{
@@ -1161,9 +1054,9 @@
 			SupplyCap:          720 * units.MegaAvax,
 		}),
 		&utils.Atomic[bool]{},
-		trackChecksum,
 	)
-=======
+}
+
 func TestParsedStateBlock(t *testing.T) {
 	require := require.New(t)
 
@@ -1267,5 +1160,4 @@
 		require.False(isStateBlk)
 		require.Equal(blk.ID(), gotBlk.ID())
 	}
->>>>>>> 2ef7a018
 }