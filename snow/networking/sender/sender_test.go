// Copyright (C) 2019-2021, Ava Labs, Inc. All rights reserved.
// See the file LICENSE for licensing terms.

package sender

import (
	"math/rand"
	"reflect"
	"sync"
	"testing"
	"time"

	"github.com/prometheus/client_golang/prometheus"

	"github.com/stretchr/testify/assert"

	"github.com/ava-labs/avalanchego/ids"
	"github.com/ava-labs/avalanchego/message"
	"github.com/ava-labs/avalanchego/snow"
	"github.com/ava-labs/avalanchego/snow/engine/common"
	"github.com/ava-labs/avalanchego/snow/networking/benchlist"
	"github.com/ava-labs/avalanchego/snow/networking/handler"
	"github.com/ava-labs/avalanchego/snow/networking/router"
	"github.com/ava-labs/avalanchego/snow/networking/timeout"
	"github.com/ava-labs/avalanchego/snow/validators"
	"github.com/ava-labs/avalanchego/utils/logging"
	"github.com/ava-labs/avalanchego/utils/timer"
	"github.com/ava-labs/avalanchego/version"
)

var defaultGossipConfig = GossipConfig{
	AcceptedFrontierPeerSize:  2,
	OnAcceptPeerSize:          2,
	AppGossipValidatorSize:    2,
	AppGossipNonValidatorSize: 2,
}

func TestSenderContext(t *testing.T) {
	context := snow.DefaultConsensusContextTest()
	metrics := prometheus.NewRegistry()
	msgCreator, err := message.NewCreator(metrics, true, "dummyNamespace", 10*time.Second)
	assert.NoError(t, err)
	externalSender := &ExternalSenderTest{TB: t}
	externalSender.Default(true)
	senderIntf, err := New(
		context,
		msgCreator,
		externalSender,
		&router.ChainRouter{},
		nil,
		defaultGossipConfig,
	)
	assert.NoError(t, err)
	sender := senderIntf.(*sender)

	if res := sender.Context(); !reflect.DeepEqual(res, context) {
		t.Fatalf("Got %#v, expected %#v", res, context)
	}
}

func TestTimeout(t *testing.T) {
	vdrs := validators.NewSet()
	err := vdrs.AddWeight(ids.GenerateTestNodeID(), 1)
	assert.NoError(t, err)
	benchlist := benchlist.NewNoBenchlist()
	tm, err := timeout.NewManager(
		&timer.AdaptiveTimeoutConfig{
			InitialTimeout:     time.Millisecond,
			MinimumTimeout:     time.Millisecond,
			MaximumTimeout:     10 * time.Second,
			TimeoutHalflife:    5 * time.Minute,
			TimeoutCoefficient: 1.25,
		},
		benchlist,
		"",
		prometheus.NewRegistry(),
	)
	if err != nil {
		t.Fatal(err)
	}
	go tm.Dispatch()

	chainRouter := router.ChainRouter{}
	metrics := prometheus.NewRegistry()
	mc, err := message.NewCreator(metrics, true, "dummyNamespace", 10*time.Second)
	assert.NoError(t, err)
	err = chainRouter.Initialize(ids.EmptyNodeID, logging.NoLog{}, mc, tm, time.Second, ids.Set{}, nil, router.HealthConfig{}, "", prometheus.NewRegistry())
	assert.NoError(t, err)

	context := snow.DefaultConsensusContextTest()
	externalSender := &ExternalSenderTest{TB: t}
	externalSender.Default(false)

	sender, err := New(context, mc, externalSender, &chainRouter, tm, defaultGossipConfig)
	assert.NoError(t, err)

	wg := sync.WaitGroup{}
	wg.Add(2)
	failedVDRs := ids.NodeIDSet{}
	ctx := snow.DefaultConsensusContextTest()
	handler, err := handler.New(
		mc,
		ctx,
		vdrs,
		nil,
		nil,
		time.Hour,
	)
	assert.NoError(t, err)

	bootstrapper := &common.BootstrapperTest{
		BootstrapableTest: common.BootstrapableTest{
			T: t,
		},
		EngineTest: common.EngineTest{
			T: t,
		},
	}
	bootstrapper.Default(true)
	bootstrapper.CantGossip = false
	bootstrapper.ContextF = func() *snow.ConsensusContext { return ctx }
	bootstrapper.ConnectedF = func(nodeID ids.NodeID, nodeVersion version.Application) error { return nil }
	bootstrapper.QueryFailedF = func(nodeID ids.NodeID, _ uint32) error {
		failedVDRs.Add(nodeID)
		wg.Done()
		return nil
	}
	handler.SetBootstrapper(bootstrapper)
	ctx.SetState(snow.Bootstrapping) // assumed bootstrap is ongoing

	chainRouter.AddChain(handler)
<<<<<<< HEAD
=======

>>>>>>> 1c7a64b7
	bootstrapper.StartF = func(startReqID uint32) error { return nil }
	handler.Start(false)

	vdrIDs := ids.NodeIDSet{}
	vdrIDs.Add(ids.NodeID{255})
	vdrIDs.Add(ids.NodeID{254})

	sender.SendPullQuery(vdrIDs, 0, ids.Empty)

	wg.Wait()

	if !failedVDRs.Equals(vdrIDs) {
		t.Fatalf("Timeouts should have fired")
	}
}

func TestReliableMessages(t *testing.T) {
	vdrs := validators.NewSet()
	err := vdrs.AddWeight(ids.NodeID{1}, 1)
	assert.NoError(t, err)
	benchlist := benchlist.NewNoBenchlist()
	tm, err := timeout.NewManager(
		&timer.AdaptiveTimeoutConfig{
			InitialTimeout:     time.Millisecond,
			MinimumTimeout:     time.Millisecond,
			MaximumTimeout:     time.Millisecond,
			TimeoutHalflife:    5 * time.Minute,
			TimeoutCoefficient: 1.25,
		},
		benchlist,
		"",
		prometheus.NewRegistry(),
	)
	if err != nil {
		t.Fatal(err)
	}
	go tm.Dispatch()

	chainRouter := router.ChainRouter{}
	metrics := prometheus.NewRegistry()
	mc, err := message.NewCreator(metrics, true, "dummyNamespace", 10*time.Second)
	assert.NoError(t, err)
	err = chainRouter.Initialize(ids.EmptyNodeID, logging.NoLog{}, mc, tm, time.Second, ids.Set{}, nil, router.HealthConfig{}, "", prometheus.NewRegistry())
	assert.NoError(t, err)

	context := snow.DefaultConsensusContextTest()

	externalSender := &ExternalSenderTest{TB: t}
	externalSender.Default(false)

	sender, err := New(context, mc, externalSender, &chainRouter, tm, defaultGossipConfig)
	assert.NoError(t, err)

	ctx := snow.DefaultConsensusContextTest()

	handler, err := handler.New(
		mc,
		ctx,
		vdrs,
		nil,
		nil,
		1,
	)
	assert.NoError(t, err)

	bootstrapper := &common.BootstrapperTest{
		BootstrapableTest: common.BootstrapableTest{
			T: t,
		},
		EngineTest: common.EngineTest{
			T: t,
		},
	}
	bootstrapper.Default(true)
	bootstrapper.CantGossip = false
	bootstrapper.ContextF = func() *snow.ConsensusContext { return ctx }
	bootstrapper.ConnectedF = func(nodeID ids.NodeID, nodeVersion version.Application) error { return nil }
	queriesToSend := 1000
	awaiting := make([]chan struct{}, queriesToSend)
	for i := 0; i < queriesToSend; i++ {
		awaiting[i] = make(chan struct{}, 1)
	}
	bootstrapper.QueryFailedF = func(nodeID ids.NodeID, reqID uint32) error {
		close(awaiting[int(reqID)])
		return nil
	}
	bootstrapper.CantGossip = false
	handler.SetBootstrapper(bootstrapper)
	ctx.SetState(snow.Bootstrapping) // assumed bootstrap is ongoing

	chainRouter.AddChain(handler)
<<<<<<< HEAD
=======

>>>>>>> 1c7a64b7
	bootstrapper.StartF = func(startReqID uint32) error { return nil }
	handler.Start(false)

	go func() {
		for i := 0; i < queriesToSend; i++ {
			vdrIDs := ids.NodeIDSet{}
			vdrIDs.Add(ids.NodeID{1})

			sender.SendPullQuery(vdrIDs, uint32(i), ids.Empty)
			time.Sleep(time.Duration(rand.Float64() * float64(time.Microsecond))) // #nosec G404
		}
	}()

	for _, await := range awaiting {
		<-await
	}
}

func TestReliableMessagesToMyself(t *testing.T) {
	benchlist := benchlist.NewNoBenchlist()
	vdrs := validators.NewSet()
	err := vdrs.AddWeight(ids.GenerateTestNodeID(), 1)
	assert.NoError(t, err)
	tm, err := timeout.NewManager(
		&timer.AdaptiveTimeoutConfig{
			InitialTimeout:     10 * time.Millisecond,
			MinimumTimeout:     10 * time.Millisecond,
			MaximumTimeout:     10 * time.Millisecond, // Timeout fires immediately
			TimeoutHalflife:    5 * time.Minute,
			TimeoutCoefficient: 1.25,
		},
		benchlist,
		"",
		prometheus.NewRegistry(),
	)
	if err != nil {
		t.Fatal(err)
	}
	go tm.Dispatch()

	chainRouter := router.ChainRouter{}
	metrics := prometheus.NewRegistry()
	mc, err := message.NewCreator(metrics, true, "dummyNamespace", 10*time.Second)
	assert.NoError(t, err)
	err = chainRouter.Initialize(ids.EmptyNodeID, logging.NoLog{}, mc, tm, time.Second, ids.Set{}, nil, router.HealthConfig{}, "", prometheus.NewRegistry())
	assert.NoError(t, err)

	context := snow.DefaultConsensusContextTest()

	externalSender := &ExternalSenderTest{TB: t}
	externalSender.Default(false)

	sender, err := New(context, mc, externalSender, &chainRouter, tm, defaultGossipConfig)
	assert.NoError(t, err)

	ctx := snow.DefaultConsensusContextTest()
	handler, err := handler.New(
		mc,
		ctx,
		vdrs,
		nil,
		nil,
		time.Second,
	)
	assert.NoError(t, err)

	bootstrapper := &common.BootstrapperTest{
		BootstrapableTest: common.BootstrapableTest{
			T: t,
		},
		EngineTest: common.EngineTest{
			T: t,
		},
	}
	bootstrapper.Default(true)
	bootstrapper.CantGossip = false
	bootstrapper.ContextF = func() *snow.ConsensusContext { return ctx }
	bootstrapper.ConnectedF = func(nodeID ids.NodeID, nodeVersion version.Application) error { return nil }
	queriesToSend := 2
	awaiting := make([]chan struct{}, queriesToSend)
	for i := 0; i < queriesToSend; i++ {
		awaiting[i] = make(chan struct{}, 1)
	}
	bootstrapper.QueryFailedF = func(nodeID ids.NodeID, reqID uint32) error {
		close(awaiting[int(reqID)])
		return nil
	}
	handler.SetBootstrapper(bootstrapper)
	ctx.SetState(snow.Bootstrapping) // assumed bootstrap is ongoing

	chainRouter.AddChain(handler)
<<<<<<< HEAD
=======

>>>>>>> 1c7a64b7
	bootstrapper.StartF = func(startReqID uint32) error { return nil }
	handler.Start(false)

	go func() {
		for i := 0; i < queriesToSend; i++ {
			// Send a pull query to some random peer that won't respond
			// because they don't exist. This will almost immediately trigger
			// a query failed message
			vdrIDs := ids.NodeIDSet{}
			vdrIDs.Add(ids.GenerateTestNodeID())
			sender.SendPullQuery(vdrIDs, uint32(i), ids.Empty)
		}
	}()

	for _, await := range awaiting {
		<-await
	}
}<|MERGE_RESOLUTION|>--- conflicted
+++ resolved
@@ -129,10 +129,7 @@
 	ctx.SetState(snow.Bootstrapping) // assumed bootstrap is ongoing
 
 	chainRouter.AddChain(handler)
-<<<<<<< HEAD
-=======
-
->>>>>>> 1c7a64b7
+
 	bootstrapper.StartF = func(startReqID uint32) error { return nil }
 	handler.Start(false)
 
@@ -224,10 +221,7 @@
 	ctx.SetState(snow.Bootstrapping) // assumed bootstrap is ongoing
 
 	chainRouter.AddChain(handler)
-<<<<<<< HEAD
-=======
-
->>>>>>> 1c7a64b7
+
 	bootstrapper.StartF = func(startReqID uint32) error { return nil }
 	handler.Start(false)
 
@@ -319,10 +313,7 @@
 	ctx.SetState(snow.Bootstrapping) // assumed bootstrap is ongoing
 
 	chainRouter.AddChain(handler)
-<<<<<<< HEAD
-=======
-
->>>>>>> 1c7a64b7
+
 	bootstrapper.StartF = func(startReqID uint32) error { return nil }
 	handler.Start(false)
 
