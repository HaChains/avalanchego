// Copyright (C) 2019-2024, Ava Labs, Inc. All rights reserved.
// See the file LICENSE for licensing terms.

package executor

import (
	"fmt"
	"math"
	"testing"
	"time"

	"github.com/prometheus/client_golang/prometheus"

	"github.com/stretchr/testify/require"

	"github.com/ava-labs/avalanchego/chains"
	"github.com/ava-labs/avalanchego/chains/atomic"
	"github.com/ava-labs/avalanchego/codec"
	"github.com/ava-labs/avalanchego/codec/linearcodec"
	"github.com/ava-labs/avalanchego/database"
	"github.com/ava-labs/avalanchego/database/memdb"
	"github.com/ava-labs/avalanchego/database/versiondb"
	"github.com/ava-labs/avalanchego/ids"
	"github.com/ava-labs/avalanchego/snow"
	"github.com/ava-labs/avalanchego/snow/snowtest"
	"github.com/ava-labs/avalanchego/snow/uptime"
	"github.com/ava-labs/avalanchego/snow/validators"
	"github.com/ava-labs/avalanchego/utils"
	"github.com/ava-labs/avalanchego/utils/constants"
	"github.com/ava-labs/avalanchego/utils/crypto/secp256k1"
	"github.com/ava-labs/avalanchego/utils/formatting"
	"github.com/ava-labs/avalanchego/utils/formatting/address"
	"github.com/ava-labs/avalanchego/utils/json"
	"github.com/ava-labs/avalanchego/utils/logging"
	"github.com/ava-labs/avalanchego/utils/timer/mockable"
	"github.com/ava-labs/avalanchego/utils/units"
	"github.com/ava-labs/avalanchego/vms/components/avax"
	"github.com/ava-labs/avalanchego/vms/components/fees"
	"github.com/ava-labs/avalanchego/vms/platformvm/api"
	"github.com/ava-labs/avalanchego/vms/platformvm/config"
	"github.com/ava-labs/avalanchego/vms/platformvm/fx"
	"github.com/ava-labs/avalanchego/vms/platformvm/metrics"
	"github.com/ava-labs/avalanchego/vms/platformvm/reward"
	"github.com/ava-labs/avalanchego/vms/platformvm/state"
	"github.com/ava-labs/avalanchego/vms/platformvm/status"
	"github.com/ava-labs/avalanchego/vms/platformvm/txs"
	"github.com/ava-labs/avalanchego/vms/platformvm/txs/builder"
	"github.com/ava-labs/avalanchego/vms/platformvm/utxo"
	"github.com/ava-labs/avalanchego/vms/secp256k1fx"
)

const (
	defaultWeight = 5 * units.MilliAvax
	trackChecksum = false
)

var (
	defaultMinStakingDuration = 24 * time.Hour
	defaultMaxStakingDuration = 365 * 24 * time.Hour
	defaultGenesisTime        = time.Date(1997, 1, 1, 0, 0, 0, 0, time.UTC)
	defaultValidateStartTime  = defaultGenesisTime
	defaultValidateEndTime    = defaultValidateStartTime.Add(20 * defaultMinStakingDuration)
	defaultMinValidatorStake  = 5 * units.MilliAvax
	defaultBalance            = 100 * defaultMinValidatorStake
	preFundedKeys             = secp256k1.TestKeys()
	defaultTxFee              = uint64(100)
	lastAcceptedID            = ids.GenerateTestID()

	testSubnet1            *txs.Tx
	testSubnet1ControlKeys = preFundedKeys[0:3]

	// Node IDs of genesis validators. Initialized in init function
	genesisNodeIDs []ids.NodeID
)

func init() {
	genesisNodeIDs = make([]ids.NodeID, len(preFundedKeys))
	for i := range preFundedKeys {
		genesisNodeIDs[i] = ids.GenerateTestNodeID()
	}
}

type mutableSharedMemory struct {
	atomic.SharedMemory
}

type environment struct {
	isBootstrapped *utils.Atomic[bool]
	config         *config.Config
	clk            *mockable.Clock
	baseDB         *versiondb.Database
	ctx            *snow.Context
	msm            *mutableSharedMemory
	fx             fx.Fx
	state          state.State
	states         map[ids.ID]state.Chain
	atomicUTXOs    avax.AtomicUTXOManager
	uptimes        uptime.Manager
	utxosHandler   utxo.Handler
	txBuilder      builder.Builder
	backend        Backend
}

func (e *environment) GetState(blkID ids.ID) (state.Chain, bool) {
	if blkID == lastAcceptedID {
		return e.state, true
	}
	chainState, ok := e.states[blkID]
	return chainState, ok
}

func (e *environment) SetState(blkID ids.ID, chainState state.Chain) {
	e.states[blkID] = chainState
}

func newEnvironment(t *testing.T, postBanff, postCortina, postDurango bool) *environment {
	var isBootstrapped utils.Atomic[bool]
	isBootstrapped.Set(true)

	config := defaultConfig(postBanff, postCortina, postDurango)
	clk := defaultClock(postBanff || postCortina || postDurango)

	baseDB := versiondb.New(memdb.New())
	ctx := snowtest.Context(t, snowtest.PChainID)
	m := atomic.NewMemory(baseDB)
	msm := &mutableSharedMemory{
		SharedMemory: m.NewSharedMemory(ctx.ChainID),
	}
	ctx.SharedMemory = msm

	fx := defaultFx(clk, ctx.Log, isBootstrapped.Get())

	rewards := reward.NewCalculator(config.RewardConfig)
	baseState := defaultState(config, ctx, baseDB, rewards)

	atomicUTXOs := avax.NewAtomicUTXOManager(ctx.SharedMemory, txs.Codec)
	uptimes := uptime.NewManager(baseState, clk)
	utxoHandler := utxo.NewHandler(ctx, clk, fx)

	txBuilder := builder.New(
		ctx,
		config,
		clk,
		fx,
		baseState,
		atomicUTXOs,
		utxoHandler,
	)

	backend := Backend{
		Config:       config,
		Ctx:          ctx,
		Clk:          clk,
		Bootstrapped: &isBootstrapped,
		Fx:           fx,
		FlowChecker:  utxoHandler,
		Uptimes:      uptimes,
		Rewards:      rewards,
	}

	env := &environment{
		isBootstrapped: &isBootstrapped,
		config:         config,
		clk:            clk,
		baseDB:         baseDB,
		ctx:            ctx,
		msm:            msm,
		fx:             fx,
		state:          baseState,
		states:         make(map[ids.ID]state.Chain),
		atomicUTXOs:    atomicUTXOs,
		uptimes:        uptimes,
		utxosHandler:   utxoHandler,
		txBuilder:      txBuilder,
		backend:        backend,
	}

	addSubnet(t, env, txBuilder)

	t.Cleanup(func() {
		env.ctx.Lock.Lock()
		defer env.ctx.Lock.Unlock()

		require := require.New(t)

		if env.isBootstrapped.Get() {
			validatorIDs := env.config.Validators.GetValidatorIDs(constants.PrimaryNetworkID)

			require.NoError(env.uptimes.StopTracking(validatorIDs, constants.PrimaryNetworkID))

			for subnetID := range env.config.TrackedSubnets {
				validatorIDs := env.config.Validators.GetValidatorIDs(subnetID)

				require.NoError(env.uptimes.StopTracking(validatorIDs, subnetID))
			}
			env.state.SetHeight(math.MaxUint64)
			require.NoError(env.state.Commit())
		}

		require.NoError(env.state.Close())
		require.NoError(env.baseDB.Close())
	})

	return env
}

func addSubnet(
	t *testing.T,
	env *environment,
	txBuilder builder.Builder,
) {
	require := require.New(t)

	// Create a subnet
	var err error
	testSubnet1, err = txBuilder.NewCreateSubnetTx(
		2, // threshold; 2 sigs from keys[0], keys[1], keys[2] needed to add validator to this subnet
		[]ids.ShortID{ // control keys
			preFundedKeys[0].PublicKey().Address(),
			preFundedKeys[1].PublicKey().Address(),
			preFundedKeys[2].PublicKey().Address(),
		},
		[]*secp256k1.PrivateKey{preFundedKeys[0]},
		preFundedKeys[0].PublicKey().Address(),
	)
	require.NoError(err)

	// store it
	stateDiff, err := state.NewDiff(lastAcceptedID, env)
	require.NoError(err)

<<<<<<< HEAD
	var (
		unitFees    = env.state.GetUnitFees()
		unitWindows = env.state.GetFeeWindows()
		unitCaps    = env.backend.Config.GetDynamicFeesConfig().BlockUnitsCap
	)
	executor := StandardTxExecutor{
		Backend:       &env.backend,
		BlkFeeManager: fees.NewManager(unitFees, unitWindows),
		UnitCaps:      unitCaps,
=======
	feeCfg := config.EUpgradeDynamicFeesConfig
	executor := StandardTxExecutor{
		Backend:       &env.backend,
		BlkFeeManager: fees.NewManager(feeCfg.UnitFees),
		UnitCaps:      feeCfg.BlockUnitsCap,
>>>>>>> 3afc8e47
		State:         stateDiff,
		Tx:            testSubnet1,
	}
	require.NoError(testSubnet1.Unsigned.Visit(&executor))

	stateDiff.AddTx(testSubnet1, status.Committed)
	require.NoError(stateDiff.Apply(env.state))
	require.NoError(env.state.Commit())
}

func defaultState(
	cfg *config.Config,
	ctx *snow.Context,
	db database.Database,
	rewards reward.Calculator,
) state.State {
	genesisBytes := buildGenesisTest(ctx)
	execCfg, _ := config.GetExecutionConfig(nil)
	state, err := state.New(
		db,
		genesisBytes,
		prometheus.NewRegistry(),
		cfg,
		execCfg,
		ctx,
		metrics.Noop,
		rewards,
	)
	if err != nil {
		panic(err)
	}

	// persist and reload to init a bunch of in-memory stuff
	state.SetHeight(0)
	if err := state.Commit(); err != nil {
		panic(err)
	}
	lastAcceptedID = state.GetLastAccepted()
	return state
}

func defaultConfig(postBanff, postCortina, postDurango bool) *config.Config {
	banffTime := mockable.MaxTime
	if postBanff {
		banffTime = defaultValidateEndTime.Add(-2 * time.Second)
	}
	cortinaTime := mockable.MaxTime
	if postCortina {
		cortinaTime = defaultValidateStartTime.Add(-2 * time.Second)
	}
	durangoTime := mockable.MaxTime
	if postDurango {
		durangoTime = defaultValidateStartTime.Add(-2 * time.Second)
	}

	return &config.Config{
		Chains:                 chains.TestManager,
		UptimeLockedCalculator: uptime.NewLockedCalculator(),
		Validators:             validators.NewManager(),
		TxFee:                  defaultTxFee,
		CreateSubnetTxFee:      100 * defaultTxFee,
		CreateBlockchainTxFee:  100 * defaultTxFee,
		MinValidatorStake:      5 * units.MilliAvax,
		MaxValidatorStake:      500 * units.MilliAvax,
		MinDelegatorStake:      1 * units.MilliAvax,
		MinStakeDuration:       defaultMinStakingDuration,
		MaxStakeDuration:       defaultMaxStakingDuration,
		RewardConfig: reward.Config{
			MaxConsumptionRate: .12 * reward.PercentDenominator,
			MinConsumptionRate: .10 * reward.PercentDenominator,
			MintingPeriod:      365 * 24 * time.Hour,
			SupplyCap:          720 * units.MegaAvax,
		},
		ApricotPhase3Time: defaultValidateEndTime,
		ApricotPhase5Time: defaultValidateEndTime,
		BanffTime:         banffTime,
		CortinaTime:       cortinaTime,
		DurangoTime:       durangoTime,
		EUpgradeTime:      mockable.MaxTime,
	}
}

func defaultClock(postFork bool) *mockable.Clock {
	now := defaultGenesisTime
	if postFork {
		// 1 second after Banff fork
		now = defaultValidateEndTime.Add(-2 * time.Second)
	}
	clk := &mockable.Clock{}
	clk.Set(now)
	return clk
}

type fxVMInt struct {
	registry codec.Registry
	clk      *mockable.Clock
	log      logging.Logger
}

func (fvi *fxVMInt) CodecRegistry() codec.Registry {
	return fvi.registry
}

func (fvi *fxVMInt) Clock() *mockable.Clock {
	return fvi.clk
}

func (fvi *fxVMInt) Logger() logging.Logger {
	return fvi.log
}

func defaultFx(clk *mockable.Clock, log logging.Logger, isBootstrapped bool) fx.Fx {
	fxVMInt := &fxVMInt{
		registry: linearcodec.NewDefault(time.Time{}),
		clk:      clk,
		log:      log,
	}
	res := &secp256k1fx.Fx{}
	if err := res.Initialize(fxVMInt); err != nil {
		panic(err)
	}
	if isBootstrapped {
		if err := res.Bootstrapped(); err != nil {
			panic(err)
		}
	}
	return res
}

func buildGenesisTest(ctx *snow.Context) []byte {
	genesisUTXOs := make([]api.UTXO, len(preFundedKeys))
	for i, key := range preFundedKeys {
		id := key.PublicKey().Address()
		addr, err := address.FormatBech32(constants.UnitTestHRP, id.Bytes())
		if err != nil {
			panic(err)
		}
		genesisUTXOs[i] = api.UTXO{
			Amount:  json.Uint64(defaultBalance),
			Address: addr,
		}
	}

	genesisValidators := make([]api.GenesisPermissionlessValidator, len(genesisNodeIDs))
	for i, nodeID := range genesisNodeIDs {
		addr, err := address.FormatBech32(constants.UnitTestHRP, nodeID.Bytes())
		if err != nil {
			panic(err)
		}
		genesisValidators[i] = api.GenesisPermissionlessValidator{
			GenesisValidator: api.GenesisValidator{
				StartTime: json.Uint64(defaultValidateStartTime.Unix()),
				EndTime:   json.Uint64(defaultValidateEndTime.Unix()),
				NodeID:    nodeID,
			},
			RewardOwner: &api.Owner{
				Threshold: 1,
				Addresses: []string{addr},
			},
			Staked: []api.UTXO{{
				Amount:  json.Uint64(defaultWeight),
				Address: addr,
			}},
			DelegationFee: reward.PercentDenominator,
		}
	}

	buildGenesisArgs := api.BuildGenesisArgs{
		NetworkID:     json.Uint32(constants.UnitTestID),
		AvaxAssetID:   ctx.AVAXAssetID,
		UTXOs:         genesisUTXOs,
		Validators:    genesisValidators,
		Chains:        nil,
		Time:          json.Uint64(defaultGenesisTime.Unix()),
		InitialSupply: json.Uint64(360 * units.MegaAvax),
		Encoding:      formatting.Hex,
	}

	buildGenesisResponse := api.BuildGenesisReply{}
	platformvmSS := api.StaticService{}
	if err := platformvmSS.BuildGenesis(nil, &buildGenesisArgs, &buildGenesisResponse); err != nil {
		panic(fmt.Errorf("problem while building platform chain's genesis state: %w", err))
	}

	genesisBytes, err := formatting.Decode(buildGenesisResponse.Encoding, buildGenesisResponse.Bytes)
	if err != nil {
		panic(err)
	}

	return genesisBytes
}<|MERGE_RESOLUTION|>--- conflicted
+++ resolved
@@ -229,23 +229,15 @@
 	stateDiff, err := state.NewDiff(lastAcceptedID, env)
 	require.NoError(err)
 
-<<<<<<< HEAD
 	var (
 		unitFees    = env.state.GetUnitFees()
 		unitWindows = env.state.GetFeeWindows()
-		unitCaps    = env.backend.Config.GetDynamicFeesConfig().BlockUnitsCap
+		unitCaps    = config.EUpgradeDynamicFeesConfig.BlockUnitsCap
 	)
 	executor := StandardTxExecutor{
 		Backend:       &env.backend,
 		BlkFeeManager: fees.NewManager(unitFees, unitWindows),
 		UnitCaps:      unitCaps,
-=======
-	feeCfg := config.EUpgradeDynamicFeesConfig
-	executor := StandardTxExecutor{
-		Backend:       &env.backend,
-		BlkFeeManager: fees.NewManager(feeCfg.UnitFees),
-		UnitCaps:      feeCfg.BlockUnitsCap,
->>>>>>> 3afc8e47
 		State:         stateDiff,
 		Tx:            testSubnet1,
 	}
