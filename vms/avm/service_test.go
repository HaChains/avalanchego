--- conflicted
+++ resolved
@@ -266,11 +266,7 @@
 
 func TestServiceGetTxs(t *testing.T) {
 	require := require.New(t)
-<<<<<<< HEAD
-	env := setup(t, &envConfig{fork: eUpgrade})
-=======
 	env := setup(t, &envConfig{fork: latest})
->>>>>>> a78cd4da
 	var err error
 	env.vm.addressTxsIndexer, err = index.NewIndexer(env.vm.db, env.vm.ctx.Log, "", prometheus.NewRegistry(), false)
 	require.NoError(err)
@@ -312,11 +308,7 @@
 func TestServiceGetAllBalances(t *testing.T) {
 	require := require.New(t)
 
-<<<<<<< HEAD
-	env := setup(t, &envConfig{fork: eUpgrade})
-=======
 	env := setup(t, &envConfig{fork: latest})
->>>>>>> a78cd4da
 	defer func() {
 		env.vm.ctx.Lock.Lock()
 		require.NoError(env.vm.Shutdown(context.Background()))
@@ -514,11 +506,7 @@
 func TestServiceGetTx(t *testing.T) {
 	require := require.New(t)
 
-<<<<<<< HEAD
-	env := setup(t, &envConfig{fork: eUpgrade})
-=======
 	env := setup(t, &envConfig{fork: latest})
->>>>>>> a78cd4da
 	env.vm.ctx.Lock.Unlock()
 
 	defer func() {
@@ -546,11 +534,7 @@
 func TestServiceGetTxJSON_BaseTx(t *testing.T) {
 	require := require.New(t)
 
-<<<<<<< HEAD
-	env := setup(t, &envConfig{fork: eUpgrade})
-=======
 	env := setup(t, &envConfig{fork: latest})
->>>>>>> a78cd4da
 	env.vm.ctx.Lock.Unlock()
 	defer func() {
 		env.vm.ctx.Lock.Lock()
@@ -645,11 +629,7 @@
 func TestServiceGetTxJSON_ExportTx(t *testing.T) {
 	require := require.New(t)
 
-<<<<<<< HEAD
-	env := setup(t, &envConfig{fork: eUpgrade})
-=======
 	env := setup(t, &envConfig{fork: latest})
->>>>>>> a78cd4da
 	env.vm.ctx.Lock.Unlock()
 	defer func() {
 		env.vm.ctx.Lock.Lock()
@@ -2127,11 +2107,7 @@
 func TestServiceGetNilTx(t *testing.T) {
 	require := require.New(t)
 
-<<<<<<< HEAD
-	env := setup(t, &envConfig{fork: eUpgrade})
-=======
 	env := setup(t, &envConfig{fork: latest})
->>>>>>> a78cd4da
 	env.vm.ctx.Lock.Unlock()
 
 	defer func() {
@@ -2418,11 +2394,7 @@
 func TestGetAssetDescription(t *testing.T) {
 	require := require.New(t)
 
-<<<<<<< HEAD
-	env := setup(t, &envConfig{fork: eUpgrade})
-=======
 	env := setup(t, &envConfig{fork: latest})
->>>>>>> a78cd4da
 	env.vm.ctx.Lock.Unlock()
 
 	defer func() {
