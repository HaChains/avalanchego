--- conflicted
+++ resolved
@@ -90,7 +90,7 @@
 // added to the staking set.
 func verifyAddValidatorTx(
 	backend *Backend,
-	feeCalculator *fee.Calculator,
+	feeCalculator fee.Calculator,
 	chainState state.Chain,
 	sTx *txs.Tx,
 	tx *txs.AddValidatorTx,
@@ -165,12 +165,7 @@
 	}
 
 	// Verify the flowcheck
-<<<<<<< HEAD
-	fee, err := feeCalculator.CalculateFee(tx, sTx.Creds)
-=======
-	feeCalculator := fee.NewStaticCalculator(backend.Config.StaticFeeConfig, backend.Config.UpgradeConfig, currentTimestamp)
 	fee, err := feeCalculator.CalculateFee(sTx)
->>>>>>> fc954715
 	if err != nil {
 		return nil, err
 	}
@@ -194,7 +189,7 @@
 // AddSubnetValidatorTx.
 func verifyAddSubnetValidatorTx(
 	backend *Backend,
-	feeCalculator *fee.Calculator,
+	feeCalculator fee.Calculator,
 	chainState state.Chain,
 	sTx *txs.Tx,
 	tx *txs.AddSubnetValidatorTx,
@@ -263,12 +258,7 @@
 	}
 
 	// Verify the flowcheck
-<<<<<<< HEAD
-	fee, err := feeCalculator.CalculateFee(tx, sTx.Creds)
-=======
-	feeCalculator := fee.NewStaticCalculator(backend.Config.StaticFeeConfig, backend.Config.UpgradeConfig, currentTimestamp)
 	fee, err := feeCalculator.CalculateFee(sTx)
->>>>>>> fc954715
 	if err != nil {
 		return err
 	}
@@ -298,7 +288,7 @@
 // * The flow checker passes.
 func verifyRemoveSubnetValidatorTx(
 	backend *Backend,
-	feeCalculator *fee.Calculator,
+	feeCalculator fee.Calculator,
 	chainState state.Chain,
 	sTx *txs.Tx,
 	tx *txs.RemoveSubnetValidatorTx,
@@ -348,12 +338,7 @@
 	}
 
 	// Verify the flowcheck
-<<<<<<< HEAD
-	fee, err := feeCalculator.CalculateFee(tx, sTx.Creds)
-=======
-	feeCalculator := fee.NewStaticCalculator(backend.Config.StaticFeeConfig, backend.Config.UpgradeConfig, currentTimestamp)
 	fee, err := feeCalculator.CalculateFee(sTx)
->>>>>>> fc954715
 	if err != nil {
 		return nil, false, err
 	}
@@ -378,7 +363,7 @@
 // added to the staking set.
 func verifyAddDelegatorTx(
 	backend *Backend,
-	feeCalculator *fee.Calculator,
+	feeCalculator fee.Calculator,
 	chainState state.Chain,
 	sTx *txs.Tx,
 	tx *txs.AddDelegatorTx,
@@ -473,12 +458,7 @@
 	}
 
 	// Verify the flowcheck
-<<<<<<< HEAD
-	fee, err := feeCalculator.CalculateFee(tx, sTx.Creds)
-=======
-	feeCalculator := fee.NewStaticCalculator(backend.Config.StaticFeeConfig, backend.Config.UpgradeConfig, currentTimestamp)
 	fee, err := feeCalculator.CalculateFee(sTx)
->>>>>>> fc954715
 	if err != nil {
 		return nil, err
 	}
@@ -502,7 +482,7 @@
 // AddPermissionlessValidatorTx.
 func verifyAddPermissionlessValidatorTx(
 	backend *Backend,
-	feeCalculator *fee.Calculator,
+	feeCalculator fee.Calculator,
 	chainState state.Chain,
 	sTx *txs.Tx,
 	tx *txs.AddPermissionlessValidatorTx,
@@ -600,12 +580,7 @@
 	copy(outs[len(tx.Outs):], tx.StakeOuts)
 
 	// Verify the flowcheck
-<<<<<<< HEAD
-	fee, err := feeCalculator.CalculateFee(tx, sTx.Creds)
-=======
-	feeCalculator := fee.NewStaticCalculator(backend.Config.StaticFeeConfig, backend.Config.UpgradeConfig, currentTimestamp)
 	fee, err := feeCalculator.CalculateFee(sTx)
->>>>>>> fc954715
 	if err != nil {
 		return err
 	}
@@ -629,7 +604,7 @@
 // AddPermissionlessDelegatorTx.
 func verifyAddPermissionlessDelegatorTx(
 	backend *Backend,
-	feeCalculator *fee.Calculator,
+	feeCalculator fee.Calculator,
 	chainState state.Chain,
 	sTx *txs.Tx,
 	tx *txs.AddPermissionlessDelegatorTx,
@@ -752,12 +727,7 @@
 	}
 
 	// Verify the flowcheck
-<<<<<<< HEAD
-	fee, err := feeCalculator.CalculateFee(tx, sTx.Creds)
-=======
-	feeCalculator := fee.NewStaticCalculator(backend.Config.StaticFeeConfig, backend.Config.UpgradeConfig, currentTimestamp)
 	fee, err := feeCalculator.CalculateFee(sTx)
->>>>>>> fc954715
 	if err != nil {
 		return err
 	}
@@ -784,7 +754,7 @@
 // * The flow checker passes.
 func verifyTransferSubnetOwnershipTx(
 	backend *Backend,
-	feeCalculator *fee.Calculator,
+	feeCalculator fee.Calculator,
 	chainState state.Chain,
 	sTx *txs.Tx,
 	tx *txs.TransferSubnetOwnershipTx,
@@ -819,12 +789,7 @@
 	}
 
 	// Verify the flowcheck
-<<<<<<< HEAD
-	fee, err := feeCalculator.CalculateFee(tx, sTx.Creds)
-=======
-	feeCalculator := fee.NewStaticCalculator(backend.Config.StaticFeeConfig, backend.Config.UpgradeConfig, currentTimestamp)
 	fee, err := feeCalculator.CalculateFee(sTx)
->>>>>>> fc954715
 	if err != nil {
 		return err
 	}
