// Copyright (C) 2019-2021, Ava Labs, Inc. All rights reserved.
// See the file LICENSE for licensing terms.

package avalanche

import (
	"bytes"
	"errors"
	"testing"

	"github.com/prometheus/client_golang/prometheus"

	"github.com/stretchr/testify/assert"

	"github.com/ava-labs/avalanchego/ids"
	"github.com/ava-labs/avalanchego/snow/choices"
	"github.com/ava-labs/avalanchego/snow/consensus/avalanche"
	"github.com/ava-labs/avalanchego/snow/consensus/snowball"
	"github.com/ava-labs/avalanchego/snow/consensus/snowstorm"
	"github.com/ava-labs/avalanchego/snow/engine/avalanche/bootstrap"
	"github.com/ava-labs/avalanchego/snow/engine/avalanche/vertex"
	"github.com/ava-labs/avalanchego/snow/engine/common"
	"github.com/ava-labs/avalanchego/snow/validators"
	"github.com/ava-labs/avalanchego/utils"
	"github.com/ava-labs/avalanchego/utils/wrappers"
	"github.com/ava-labs/avalanchego/version"
)

var (
	errUnknownVertex = errors.New("unknown vertex")
	errFailedParsing = errors.New("failed parsing")
	errMissing       = errors.New("missing")
)

type dummyHandler struct {
	startEngineF func(startReqID uint32) error
}

func (dh *dummyHandler) onDoneBootstrapping(lastReqID uint32) error {
	lastReqID++
	return dh.startEngineF(lastReqID)
}

func TestEngineShutdown(t *testing.T) {
	_, engCfg := DefaultConfig()

	vmShutdownCalled := false
	vm := &vertex.TestVM{}
	vm.T = t
	vm.ShutdownF = func() error { vmShutdownCalled = true; return nil }
	engCfg.VM = vm

	transitive, err := newTransitive(engCfg)
	if err != nil {
		t.Fatal(err)
	}
	if err := transitive.Shutdown(); err != nil {
		t.Fatal(err)
	}
	if !vmShutdownCalled {
		t.Fatal("Shutting down the Transitive did not shutdown the VM")
	}
}

func TestEngineAdd(t *testing.T) {
	bootCfg, engCfg := DefaultConfig()

	vals := validators.NewSet()
	wt := common.NewWeightTracker(vals, bootCfg.StartupAlpha)
	bootCfg.Validators = vals
	bootCfg.WeightTracker = wt
	engCfg.Validators = vals
	engCfg.WeightTracker = wt

	vdr := ids.GenerateTestShortID()
	if err := vals.AddWeight(vdr, 1); err != nil {
		t.Fatal(err)
	}

<<<<<<< HEAD
	sender := &common.SenderTest{T: t}
=======
	sender := &common.SenderTest{
		T: t,
	}
>>>>>>> 2f6719f7
	bootCfg.Sender = sender
	engCfg.Sender = sender

	sender.Default(true)
	sender.CantSendGetAcceptedFrontier = false

	manager := vertex.NewTestManager(t)
	engCfg.Manager = manager

	manager.Default(true)

	manager.CantEdge = false

	te, err := newTransitive(engCfg)
	if err != nil {
		t.Fatal(err)
	}

	startReqID := uint32(0)
	if err := te.Start(startReqID); err != nil {
		t.Fatal(err)
	}

	if te.Ctx.ChainID != ids.Empty {
		t.Fatalf("Wrong chain ID")
	}

	vtx := &avalanche.TestVertex{
		TestDecidable: choices.TestDecidable{
			IDV:     ids.GenerateTestID(),
			StatusV: choices.Processing,
		},
		ParentsV: []avalanche.Vertex{
			&avalanche.TestVertex{TestDecidable: choices.TestDecidable{
				IDV:     ids.GenerateTestID(),
				StatusV: choices.Unknown,
			}},
		},
		BytesV: []byte{1},
	}

	asked := new(bool)
	reqID := new(uint32)
	sender.SendGetF = func(inVdr ids.ShortID, requestID uint32, vtxID ids.ID) {
		*reqID = requestID
		if *asked {
			t.Fatalf("Asked multiple times")
		}
		*asked = true
		if vdr != inVdr {
			t.Fatalf("Asking wrong validator for vertex")
		}
		if vtx.ParentsV[0].ID() != vtxID {
			t.Fatalf("Asking for wrong vertex")
		}
	}

	manager.ParseVtxF = func(b []byte) (avalanche.Vertex, error) {
		if !bytes.Equal(b, vtx.Bytes()) {
			t.Fatalf("Wrong bytes")
		}
		return vtx, nil
	}

	if err := te.Put(vdr, 0, vtx.ID(), vtx.Bytes()); err != nil {
		t.Fatal(err)
	}

	manager.ParseVtxF = nil

	if !*asked {
		t.Fatalf("Didn't ask for a missing vertex")
	}

	if len(te.vtxBlocked) != 1 {
		t.Fatalf("Should have been blocking on request")
	}

	manager.ParseVtxF = func(b []byte) (avalanche.Vertex, error) { return nil, errFailedParsing }

	if err := te.Put(vdr, *reqID, vtx.ParentsV[0].ID(), nil); err != nil {
		t.Fatal(err)
	}

	manager.ParseVtxF = nil

	if len(te.vtxBlocked) != 0 {
		t.Fatalf("Should have finished blocking issue")
	}
}

func TestEngineQuery(t *testing.T) {
	bootCfg, engCfg := DefaultConfig()

	vals := validators.NewSet()
	wt := common.NewWeightTracker(vals, bootCfg.StartupAlpha)
	bootCfg.Validators = vals
	bootCfg.WeightTracker = wt
	engCfg.Validators = vals
	engCfg.WeightTracker = wt

	vdr := ids.GenerateTestShortID()
	if err := vals.AddWeight(vdr, 1); err != nil {
		t.Fatal(err)
	}

<<<<<<< HEAD
	sender := &common.SenderTest{T: t}
=======
	sender := &common.SenderTest{
		T: t,
	}
>>>>>>> 2f6719f7
	bootCfg.Sender = sender
	engCfg.Sender = sender

	sender.Default(true)
	sender.CantSendGetAcceptedFrontier = false

	manager := vertex.NewTestManager(t)
	bootCfg.Manager = manager
	engCfg.Manager = manager

	manager.Default(true)

	gVtx := &avalanche.TestVertex{TestDecidable: choices.TestDecidable{
		IDV:     ids.GenerateTestID(),
		StatusV: choices.Accepted,
	}}
	mVtx := &avalanche.TestVertex{TestDecidable: choices.TestDecidable{
		IDV:     ids.GenerateTestID(),
		StatusV: choices.Accepted,
	}}

	vts := []avalanche.Vertex{gVtx, mVtx}
	utxos := []ids.ID{ids.GenerateTestID()}

	tx0 := &snowstorm.TestTx{TestDecidable: choices.TestDecidable{
		IDV:     ids.GenerateTestID(),
		StatusV: choices.Processing,
	}}
	tx0.InputIDsV = append(tx0.InputIDsV, utxos[0])

	vtx0 := &avalanche.TestVertex{
		TestDecidable: choices.TestDecidable{
			IDV:     ids.GenerateTestID(),
			StatusV: choices.Processing,
		},
		ParentsV: vts,
		HeightV:  1,
		TxsV:     []snowstorm.Tx{tx0},
		BytesV:   []byte{0, 1, 2, 3},
	}

	manager.EdgeF = func() []ids.ID { return []ids.ID{vts[0].ID(), vts[1].ID()} }
	manager.GetVtxF = func(id ids.ID) (avalanche.Vertex, error) {
		switch id {
		case gVtx.ID():
			return gVtx, nil
		case mVtx.ID():
			return mVtx, nil
		}

		t.Fatalf("Unknown vertex")
		panic("Should have errored")
	}

	te, err := newTransitive(engCfg)
	if err != nil {
		t.Fatal(err)
	}

	startReqID := uint32(0)
	if err := te.Start(startReqID); err != nil {
		t.Fatal(err)
	}

	vertexed := new(bool)
	manager.GetVtxF = func(vtxID ids.ID) (avalanche.Vertex, error) {
		if *vertexed {
			t.Fatalf("Sent multiple requests")
		}
		*vertexed = true
		if vtxID != vtx0.ID() {
			t.Fatalf("Wrong vertex requested")
		}
		return nil, errUnknownVertex
	}

	asked := new(bool)
	sender.SendGetF = func(inVdr ids.ShortID, _ uint32, vtxID ids.ID) {
		if *asked {
			t.Fatalf("Asked multiple times")
		}
		*asked = true
		if vdr != inVdr {
			t.Fatalf("Asking wrong validator for vertex")
		}
		if vtx0.ID() != vtxID {
			t.Fatalf("Asking for wrong vertex")
		}
	}

	// After receiving the pull query for [vtx0] we will first request [vtx0]
	// from the peer, because it is currently unknown to the engine.
	if err := te.PullQuery(vdr, 0, vtx0.ID()); err != nil {
		t.Fatal(err)
	}

	if !*vertexed {
		t.Fatalf("Didn't request vertex")
	}
	if !*asked {
		t.Fatalf("Didn't request vertex from validator")
	}

	queried := new(bool)
	queryRequestID := new(uint32)
	sender.SendPushQueryF = func(inVdrs ids.ShortSet, requestID uint32, vtxID ids.ID, vtx []byte) {
		if *queried {
			t.Fatalf("Asked multiple times")
		}
		*queried = true
		*queryRequestID = requestID
		vdrSet := ids.ShortSet{}
		vdrSet.Add(vdr)
		if !inVdrs.Equals(vdrSet) {
			t.Fatalf("Asking wrong validator for preference")
		}
		if vtx0.ID() != vtxID {
			t.Fatalf("Asking for wrong vertex")
		}
	}

	chitted := new(bool)
	sender.SendChitsF = func(inVdr ids.ShortID, _ uint32, prefs []ids.ID) {
		if *chitted {
			t.Fatalf("Sent multiple chits")
		}
		*chitted = true
		if len(prefs) != 1 || prefs[0] != vtx0.ID() {
			t.Fatalf("Wrong chits preferences")
		}
	}

	manager.ParseVtxF = func(b []byte) (avalanche.Vertex, error) {
		if !bytes.Equal(b, vtx0.Bytes()) {
			t.Fatalf("Wrong bytes")
		}
		return vtx0, nil
	}

	// Once the peer returns [vtx0], we will respond to its query and then issue
	// our own push query for [vtx0].
	if err := te.Put(vdr, 0, vtx0.ID(), vtx0.Bytes()); err != nil {
		t.Fatal(err)
	}
	manager.ParseVtxF = nil

	if !*queried {
		t.Fatalf("Didn't ask for preferences")
	}
	if !*chitted {
		t.Fatalf("Didn't provide preferences")
	}

	vtx1 := &avalanche.TestVertex{
		TestDecidable: choices.TestDecidable{
			IDV:     ids.GenerateTestID(),
			StatusV: choices.Processing,
		},
		ParentsV: vts,
		HeightV:  1,
		TxsV:     []snowstorm.Tx{tx0},
		BytesV:   []byte{5, 4, 3, 2, 1, 9},
	}

	manager.GetVtxF = func(vtxID ids.ID) (avalanche.Vertex, error) {
		if vtxID == vtx0.ID() {
			return &avalanche.TestVertex{
				TestDecidable: choices.TestDecidable{
					StatusV: choices.Unknown,
				},
			}, nil
		}
		if vtxID == vtx1.ID() {
			return nil, errUnknownVertex
		}
		t.Fatalf("Wrong vertex requested")
		panic("Should have failed")
	}

	*asked = false
	sender.SendGetF = func(inVdr ids.ShortID, _ uint32, vtxID ids.ID) {
		if *asked {
			t.Fatalf("Asked multiple times")
		}
		*asked = true
		if vdr != inVdr {
			t.Fatalf("Asking wrong validator for vertex")
		}
		if vtx1.ID() != vtxID {
			t.Fatalf("Asking for wrong vertex")
		}
	}

	// The peer returned [vtx1] from our query for [vtx0], which means we will
	// need to request the missing [vtx1].
	if err := te.Chits(vdr, *queryRequestID, []ids.ID{vtx1.ID()}); err != nil {
		t.Fatal(err)
	}

	*queried = false
	sender.SendPushQueryF = func(inVdrs ids.ShortSet, requestID uint32, vtxID ids.ID, vtx []byte) {
		if *queried {
			t.Fatalf("Asked multiple times")
		}
		*queried = true
		*queryRequestID = requestID
		vdrSet := ids.ShortSet{}
		vdrSet.Add(vdr)
		if !inVdrs.Equals(vdrSet) {
			t.Fatalf("Asking wrong validator for preference")
		}
		if vtx1.ID() != vtxID {
			t.Fatalf("Asking for wrong vertex")
		}
	}

	manager.ParseVtxF = func(b []byte) (avalanche.Vertex, error) {
		if !bytes.Equal(b, vtx1.Bytes()) {
			t.Fatalf("Wrong bytes")
		}

		manager.GetVtxF = func(vtxID ids.ID) (avalanche.Vertex, error) {
			if vtxID == vtx0.ID() {
				return &avalanche.TestVertex{
					TestDecidable: choices.TestDecidable{
						StatusV: choices.Processing,
					},
				}, nil
			}
			if vtxID == vtx1.ID() {
				return vtx1, nil
			}
			t.Fatalf("Wrong vertex requested")
			panic("Should have failed")
		}

		return vtx1, nil
	}

	// Once the peer returns [vtx1], the poll that was issued for [vtx0] will be
	// able to terminate. Additionally the node will issue a push query with
	// [vtx1].
	if err := te.Put(vdr, 0, vtx1.ID(), vtx1.Bytes()); err != nil {
		t.Fatal(err)
	}
	manager.ParseVtxF = nil

	// Because [vtx1] does not transitively reference [vtx0], the transaction
	// vertex for [vtx0] was never voted for. This results in [vtx0] still being
	// in processing.
	if vtx0.Status() != choices.Processing {
		t.Fatalf("Shouldn't have executed the vertex yet")
	}
	if vtx1.Status() != choices.Accepted {
		t.Fatalf("Should have executed the vertex")
	}
	if tx0.Status() != choices.Accepted {
		t.Fatalf("Should have executed the transaction")
	}

	// Make sure there is no memory leak for missing vertex tracking.
	if len(te.vtxBlocked) != 0 {
		t.Fatalf("Should have finished blocking")
	}

	sender.CantSendPullQuery = false

	// Abandon the query for [vtx1]. This will result in a re-query for [vtx0].
	if err := te.QueryFailed(vdr, *queryRequestID); err != nil {
		t.Fatal(err)
	}
	if len(te.vtxBlocked) != 0 {
		t.Fatalf("Should have finished blocking")
	}
}

func TestEngineMultipleQuery(t *testing.T) {
	bootCfg, engCfg := DefaultConfig()
<<<<<<< HEAD

	vals := validators.NewSet()
	wt := common.NewWeightTracker(vals, bootCfg.StartupAlpha)
	bootCfg.Validators = vals
	bootCfg.WeightTracker = wt
	engCfg.Validators = vals
	engCfg.WeightTracker = wt

=======

	vals := validators.NewSet()
	wt := common.NewWeightTracker(vals, bootCfg.StartupAlpha)
	bootCfg.Validators = vals
	bootCfg.WeightTracker = wt
	engCfg.Validators = vals
	engCfg.WeightTracker = wt

>>>>>>> 2f6719f7
	engCfg.Params = avalanche.Parameters{
		Parameters: snowball.Parameters{
			K:                     3,
			Alpha:                 2,
			BetaVirtuous:          1,
			BetaRogue:             2,
			ConcurrentRepolls:     1,
			OptimalProcessing:     100,
			MaxOutstandingItems:   1,
			MaxItemProcessingTime: 1,
		},
		Parents:   2,
		BatchSize: 1,
	}

	vdr0 := ids.GenerateTestShortID()
	vdr1 := ids.GenerateTestShortID()
	vdr2 := ids.GenerateTestShortID()

	errs := wrappers.Errs{}
	errs.Add(
		vals.AddWeight(vdr0, 1),
		vals.AddWeight(vdr1, 1),
		vals.AddWeight(vdr2, 1),
	)
	if errs.Errored() {
		t.Fatal(errs.Err)
	}

<<<<<<< HEAD
	sender := &common.SenderTest{T: t}
=======
	sender := &common.SenderTest{
		T: t,
	}
>>>>>>> 2f6719f7
	bootCfg.Sender = sender
	engCfg.Sender = sender

	sender.Default(true)
	sender.CantSendGetAcceptedFrontier = false

	manager := vertex.NewTestManager(t)
	bootCfg.Manager = manager
	engCfg.Manager = manager

	gVtx := &avalanche.TestVertex{TestDecidable: choices.TestDecidable{
		IDV:     ids.GenerateTestID(),
		StatusV: choices.Accepted,
	}}
	mVtx := &avalanche.TestVertex{TestDecidable: choices.TestDecidable{
		IDV:     ids.GenerateTestID(),
		StatusV: choices.Accepted,
	}}

	vts := []avalanche.Vertex{gVtx, mVtx}
	utxos := []ids.ID{ids.GenerateTestID()}

	manager.EdgeF = func() []ids.ID { return []ids.ID{vts[0].ID(), vts[1].ID()} }
	manager.GetVtxF = func(id ids.ID) (avalanche.Vertex, error) {
		switch id {
		case gVtx.ID():
			return gVtx, nil
		case mVtx.ID():
			return mVtx, nil
		}
		t.Fatalf("Unknown vertex")
		panic("Should have errored")
	}

	tx0 := &snowstorm.TestTx{TestDecidable: choices.TestDecidable{
		IDV:     ids.GenerateTestID(),
		StatusV: choices.Processing,
	}}
	tx0.InputIDsV = append(tx0.InputIDsV, utxos[0])

	vtx0 := &avalanche.TestVertex{
		TestDecidable: choices.TestDecidable{
			IDV:     ids.GenerateTestID(),
			StatusV: choices.Processing,
		},
		ParentsV: vts,
		HeightV:  1,
		TxsV:     []snowstorm.Tx{tx0},
	}

	te, err := newTransitive(engCfg)
	if err != nil {
		t.Fatal(err)
	}

	startReqID := uint32(0)
	if err := te.Start(startReqID); err != nil {
		t.Fatal(err)
	}

	queried := new(bool)
	queryRequestID := new(uint32)
	sender.SendPushQueryF = func(inVdrs ids.ShortSet, requestID uint32, vtxID ids.ID, vtx []byte) {
		if *queried {
			t.Fatalf("Asked multiple times")
		}
		*queried = true
		*queryRequestID = requestID
		vdrSet := ids.ShortSet{}
		vdrSet.Add(vdr0, vdr1, vdr2)
		if !inVdrs.Equals(vdrSet) {
			t.Fatalf("Asking wrong validator for preference")
		}
		if vtx0.ID() != vtxID {
			t.Fatalf("Asking for wrong vertex")
		}
	}

	if err := te.issue(vtx0); err != nil {
		t.Fatal(err)
	}

	vtx1 := &avalanche.TestVertex{
		TestDecidable: choices.TestDecidable{
			IDV:     ids.GenerateTestID(),
			StatusV: choices.Processing,
		},
		ParentsV: vts,
		HeightV:  1,
		TxsV:     []snowstorm.Tx{tx0},
	}

	manager.GetVtxF = func(id ids.ID) (avalanche.Vertex, error) {
		switch id {
		case gVtx.ID():
			return gVtx, nil
		case mVtx.ID():
			return mVtx, nil
		case vtx0.ID():
			return vtx0, nil
		case vtx1.ID():
			return nil, errUnknownVertex
		}
		t.Fatalf("Unknown vertex")
		panic("Should have errored")
	}

	asked := new(bool)
	reqID := new(uint32)
	sender.SendGetF = func(inVdr ids.ShortID, requestID uint32, vtxID ids.ID) {
		*reqID = requestID
		if *asked {
			t.Fatalf("Asked multiple times")
		}
		*asked = true
		if vdr0 != inVdr {
			t.Fatalf("Asking wrong validator for vertex")
		}
		if vtx1.ID() != vtxID {
			t.Fatalf("Asking for wrong vertex")
		}
	}

	s0 := []ids.ID{vtx0.ID(), vtx1.ID()}

	s2 := []ids.ID{vtx0.ID()}

	if err := te.Chits(vdr0, *queryRequestID, s0); err != nil {
		t.Fatal(err)
	}
	if err := te.QueryFailed(vdr1, *queryRequestID); err != nil {
		t.Fatal(err)
	}
	if err := te.Chits(vdr2, *queryRequestID, s2); err != nil {
		t.Fatal(err)
	}

	// Should be dropped because the query was marked as failed
	if err := te.Chits(vdr1, *queryRequestID, s0); err != nil {
		t.Fatal(err)
	}

	if err := te.GetFailed(vdr0, *reqID); err != nil {
		t.Fatal(err)
	}

	if vtx0.Status() != choices.Accepted {
		t.Fatalf("Should have executed vertex")
	}
	if len(te.vtxBlocked) != 0 {
		t.Fatalf("Should have finished blocking")
	}
}

func TestEngineBlockedIssue(t *testing.T) {
	_, engCfg := DefaultConfig()

	vals := validators.NewSet()
	engCfg.Validators = vals

	vdr := ids.GenerateTestShortID()
	if err := vals.AddWeight(vdr, 1); err != nil {
		t.Fatal(err)
	}

	manager := vertex.NewTestManager(t)
	engCfg.Manager = manager

	gVtx := &avalanche.TestVertex{TestDecidable: choices.TestDecidable{
		IDV:     ids.GenerateTestID(),
		StatusV: choices.Accepted,
	}}
	mVtx := &avalanche.TestVertex{TestDecidable: choices.TestDecidable{
		IDV:     ids.GenerateTestID(),
		StatusV: choices.Accepted,
	}}

	vts := []avalanche.Vertex{gVtx, mVtx}
	utxos := []ids.ID{ids.GenerateTestID()}

	tx0 := &snowstorm.TestTx{TestDecidable: choices.TestDecidable{
		IDV:     ids.GenerateTestID(),
		StatusV: choices.Processing,
	}}
	tx0.InputIDsV = append(tx0.InputIDsV, utxos[0])

	vtx0 := &avalanche.TestVertex{
		TestDecidable: choices.TestDecidable{
			IDV:     ids.GenerateTestID(),
			StatusV: choices.Processing,
		},
		ParentsV: vts,
		HeightV:  1,
		TxsV:     []snowstorm.Tx{tx0},
	}

	vtx1 := &avalanche.TestVertex{
		TestDecidable: choices.TestDecidable{
			IDV:     ids.GenerateTestID(),
			StatusV: choices.Processing,
		},
		ParentsV: []avalanche.Vertex{
			&avalanche.TestVertex{TestDecidable: choices.TestDecidable{
				IDV:     vtx0.IDV,
				StatusV: choices.Unknown,
			}},
		},
		HeightV: 1,
		TxsV:    []snowstorm.Tx{tx0},
	}

	te, err := newTransitive(engCfg)
	if err != nil {
		t.Fatal(err)
	}

	startReqID := uint32(0)
	if err := te.Start(startReqID); err != nil {
		t.Fatal(err)
	}

	if err := te.issue(vtx1); err != nil {
		t.Fatal(err)
	}

	vtx1.ParentsV[0] = vtx0
	if err := te.issue(vtx0); err != nil {
		t.Fatal(err)
	}

	if prefs := te.Consensus.Preferences(); prefs.Len() != 1 || !prefs.Contains(vtx1.ID()) {
		t.Fatalf("Should have issued vtx1")
	}
}

func TestEngineAbandonResponse(t *testing.T) {
	bootCfg, engCfg := DefaultConfig()

	vals := validators.NewSet()
	wt := common.NewWeightTracker(vals, bootCfg.StartupAlpha)
	bootCfg.Validators = vals
	bootCfg.WeightTracker = wt
	engCfg.Validators = vals
	engCfg.WeightTracker = wt

	vdr := ids.GenerateTestShortID()
	if err := vals.AddWeight(vdr, 1); err != nil {
		t.Fatal(err)
	}

	manager := vertex.NewTestManager(t)
	bootCfg.Manager = manager
	engCfg.Manager = manager

	sender := &common.SenderTest{T: t}
	bootCfg.Sender = sender
	engCfg.Sender = sender

	sender.Default(true)

	gVtx := &avalanche.TestVertex{TestDecidable: choices.TestDecidable{
		IDV:     ids.GenerateTestID(),
		StatusV: choices.Accepted,
	}}
	mVtx := &avalanche.TestVertex{TestDecidable: choices.TestDecidable{
		IDV:     ids.GenerateTestID(),
		StatusV: choices.Accepted,
	}}

	vts := []avalanche.Vertex{gVtx, mVtx}
	utxos := []ids.ID{ids.GenerateTestID()}

	tx0 := &snowstorm.TestTx{TestDecidable: choices.TestDecidable{
		IDV:     ids.GenerateTestID(),
		StatusV: choices.Processing,
	}}
	tx0.InputIDsV = append(tx0.InputIDsV, utxos[0])

	vtx := &avalanche.TestVertex{
		TestDecidable: choices.TestDecidable{
			IDV:     ids.GenerateTestID(),
			StatusV: choices.Processing,
		},
		ParentsV: vts,
		HeightV:  1,
		TxsV:     []snowstorm.Tx{tx0},
	}

	manager.GetVtxF = func(id ids.ID) (avalanche.Vertex, error) { return nil, errUnknownVertex }

	te, err := newTransitive(engCfg)
	if err != nil {
		t.Fatal(err)
	}

	startReqID := uint32(0)
	if err := te.Start(startReqID); err != nil {
		t.Fatal(err)
	}

	reqID := new(uint32)
	sender.SendGetF = func(vID ids.ShortID, requestID uint32, vtxID ids.ID) {
		*reqID = requestID
	}
	sender.CantSendChits = false

	if err := te.PullQuery(vdr, 0, vtx.ID()); err != nil {
		t.Fatal(err)
	}
	if err := te.GetFailed(vdr, *reqID); err != nil {
		t.Fatal(err)
	}

	if len(te.vtxBlocked) != 0 {
		t.Fatalf("Should have removed blocking event")
	}
}

func TestEngineScheduleRepoll(t *testing.T) {
	bootCfg, engCfg := DefaultConfig()

	vals := validators.NewSet()
	wt := common.NewWeightTracker(vals, bootCfg.StartupAlpha)
	bootCfg.Validators = vals
	bootCfg.WeightTracker = wt
	engCfg.Validators = vals
	engCfg.WeightTracker = wt

	vdr := ids.GenerateTestShortID()
	if err := vals.AddWeight(vdr, 1); err != nil {
		t.Fatal(err)
	}

	gVtx := &avalanche.TestVertex{TestDecidable: choices.TestDecidable{
		IDV:     ids.GenerateTestID(),
		StatusV: choices.Accepted,
	}}
	mVtx := &avalanche.TestVertex{TestDecidable: choices.TestDecidable{
		IDV:     ids.GenerateTestID(),
		StatusV: choices.Accepted,
	}}

	vts := []avalanche.Vertex{gVtx, mVtx}
	utxos := []ids.ID{ids.GenerateTestID()}

	tx0 := &snowstorm.TestTx{TestDecidable: choices.TestDecidable{
		IDV:     ids.GenerateTestID(),
		StatusV: choices.Processing,
	}}
	tx0.InputIDsV = append(tx0.InputIDsV, utxos[0])

	vtx := &avalanche.TestVertex{
		TestDecidable: choices.TestDecidable{
			IDV:     ids.GenerateTestID(),
			StatusV: choices.Processing,
		},
		ParentsV: vts,
		HeightV:  1,
		TxsV:     []snowstorm.Tx{tx0},
	}

	manager := vertex.NewTestManager(t)
	bootCfg.Manager = manager
	engCfg.Manager = manager

	manager.Default(true)
	manager.CantEdge = false

	sender := &common.SenderTest{T: t}
	bootCfg.Sender = sender
	engCfg.Sender = sender

	sender.Default(true)
	sender.CantSendGetAcceptedFrontier = false

	te, err := newTransitive(engCfg)
	if err != nil {
		t.Fatal(err)
	}

	startReqID := uint32(0)
	if err := te.Start(startReqID); err != nil {
		t.Fatal(err)
	}

	requestID := new(uint32)
	sender.SendPushQueryF = func(_ ids.ShortSet, reqID uint32, _ ids.ID, _ []byte) {
		*requestID = reqID
	}

	if err := te.issue(vtx); err != nil {
		t.Fatal(err)
	}

	sender.SendPushQueryF = nil

	repolled := new(bool)
	sender.SendPullQueryF = func(_ ids.ShortSet, _ uint32, vtxID ids.ID) {
		*repolled = true
		if vtxID != vtx.ID() {
			t.Fatalf("Wrong vertex queried")
		}
	}

	if err := te.QueryFailed(vdr, *requestID); err != nil {
		t.Fatal(err)
	}

	if !*repolled {
		t.Fatalf("Should have issued a noop")
	}
}

func TestEngineRejectDoubleSpendTx(t *testing.T) {
	bootCfg, engCfg := DefaultConfig()

	engCfg.Params.BatchSize = 2

	sender := &common.SenderTest{T: t}
	bootCfg.Sender = sender
	engCfg.Sender = sender

	sender.Default(true)
	sender.CantSendGetAcceptedFrontier = false

	vals := validators.NewSet()
	wt := common.NewWeightTracker(vals, bootCfg.StartupAlpha)
	bootCfg.Validators = vals
	bootCfg.WeightTracker = wt
	engCfg.Validators = vals
	engCfg.WeightTracker = wt

	vdr := ids.GenerateTestShortID()
	if err := vals.AddWeight(vdr, 1); err != nil {
		t.Fatal(err)
	}

	manager := vertex.NewTestManager(t)
	engCfg.Manager = manager
	manager.Default(true)

	vm := &vertex.TestVM{TestVM: common.TestVM{T: t}}
	bootCfg.VM = vm
	engCfg.VM = vm
	vm.Default(true)

	gVtx := &avalanche.TestVertex{TestDecidable: choices.TestDecidable{
		IDV:     ids.GenerateTestID(),
		StatusV: choices.Accepted,
	}}
	mVtx := &avalanche.TestVertex{TestDecidable: choices.TestDecidable{
		IDV:     ids.GenerateTestID(),
		StatusV: choices.Accepted,
	}}

	gTx := &snowstorm.TestTx{TestDecidable: choices.TestDecidable{
		IDV:     ids.GenerateTestID(),
		StatusV: choices.Accepted,
	}}

	utxos := []ids.ID{ids.GenerateTestID()}

	tx0 := &snowstorm.TestTx{
		TestDecidable: choices.TestDecidable{
			IDV:     ids.GenerateTestID(),
			StatusV: choices.Processing,
		},
		DependenciesV: []snowstorm.Tx{gTx},
	}
	tx0.InputIDsV = append(tx0.InputIDsV, utxos[0])

	tx1 := &snowstorm.TestTx{
		TestDecidable: choices.TestDecidable{
			IDV:     ids.GenerateTestID(),
			StatusV: choices.Processing,
		},
		DependenciesV: []snowstorm.Tx{gTx},
	}
	tx1.InputIDsV = append(tx1.InputIDsV, utxos[0])

	manager.EdgeF = func() []ids.ID { return []ids.ID{gVtx.ID(), mVtx.ID()} }
	manager.GetVtxF = func(id ids.ID) (avalanche.Vertex, error) {
		switch id {
		case gVtx.ID():
			return gVtx, nil
		case mVtx.ID():
			return mVtx, nil
		}
		t.Fatalf("Unknown vertex")
		panic("Should have errored")
	}
	manager.BuildVtxF = func(_ []ids.ID, txs []snowstorm.Tx) (avalanche.Vertex, error) {
		return &avalanche.TestVertex{
			TestDecidable: choices.TestDecidable{
				IDV:     ids.GenerateTestID(),
				StatusV: choices.Processing,
			},
			ParentsV: []avalanche.Vertex{gVtx, mVtx},
			HeightV:  1,
			TxsV:     txs,
			BytesV:   []byte{1},
		}, nil
	}

	vm.CantBootstrapping = false
	vm.CantBootstrapped = false

	te, err := newTransitive(engCfg)
	if err != nil {
		t.Fatal(err)
	}

	startReqID := uint32(0)
	if err := te.Start(startReqID); err != nil {
		t.Fatal(err)
	}

	vm.CantBootstrapping = true
	vm.CantBootstrapped = true

	sender.CantSendPushQuery = false

	vm.PendingTxsF = func() []snowstorm.Tx { return []snowstorm.Tx{tx0, tx1} }
	if err := te.Notify(common.PendingTxs); err != nil {
		t.Fatal(err)
	}
}

func TestEngineRejectDoubleSpendIssuedTx(t *testing.T) {
	bootCfg, engCfg := DefaultConfig()

	engCfg.Params.BatchSize = 2

	sender := &common.SenderTest{T: t}
	bootCfg.Sender = sender
	engCfg.Sender = sender
	sender.Default(true)
	sender.CantSendGetAcceptedFrontier = false

	vals := validators.NewSet()
	wt := common.NewWeightTracker(vals, bootCfg.StartupAlpha)
	bootCfg.Validators = vals
	bootCfg.WeightTracker = wt
	engCfg.Validators = vals
	engCfg.WeightTracker = wt

	vdr := ids.GenerateTestShortID()
	if err := vals.AddWeight(vdr, 1); err != nil {
		t.Fatal(err)
	}

	manager := vertex.NewTestManager(t)
	bootCfg.Manager = manager
	engCfg.Manager = manager
	manager.Default(true)

	vm := &vertex.TestVM{TestVM: common.TestVM{T: t}}
	bootCfg.VM = vm
	engCfg.VM = vm
	vm.Default(true)

	gVtx := &avalanche.TestVertex{TestDecidable: choices.TestDecidable{
		IDV:     ids.GenerateTestID(),
		StatusV: choices.Accepted,
	}}
	mVtx := &avalanche.TestVertex{TestDecidable: choices.TestDecidable{
		IDV:     ids.GenerateTestID(),
		StatusV: choices.Accepted,
	}}

	gTx := &snowstorm.TestTx{TestDecidable: choices.TestDecidable{
		IDV:     ids.GenerateTestID(),
		StatusV: choices.Accepted,
	}}

	utxos := []ids.ID{ids.GenerateTestID()}

	tx0 := &snowstorm.TestTx{
		TestDecidable: choices.TestDecidable{
			IDV:     ids.GenerateTestID(),
			StatusV: choices.Processing,
		},
		DependenciesV: []snowstorm.Tx{gTx},
	}
	tx0.InputIDsV = append(tx0.InputIDsV, utxos[0])

	tx1 := &snowstorm.TestTx{
		TestDecidable: choices.TestDecidable{
			IDV:     ids.GenerateTestID(),
			StatusV: choices.Processing,
		},
		DependenciesV: []snowstorm.Tx{gTx},
	}
	tx1.InputIDsV = append(tx1.InputIDsV, utxos[0])

	manager.EdgeF = func() []ids.ID { return []ids.ID{gVtx.ID(), mVtx.ID()} }
	manager.GetVtxF = func(id ids.ID) (avalanche.Vertex, error) {
		switch id {
		case gVtx.ID():
			return gVtx, nil
		case mVtx.ID():
			return mVtx, nil
		}
		t.Fatalf("Unknown vertex")
		panic("Should have errored")
	}

	vm.CantBootstrapping = false
	vm.CantBootstrapped = false

	te, err := newTransitive(engCfg)
	if err != nil {
		t.Fatal(err)
	}

	startReqID := uint32(0)
	if err := te.Start(startReqID); err != nil {
		t.Fatal(err)
	}

	vm.CantBootstrapping = true
	vm.CantBootstrapped = true
	manager.BuildVtxF = func(_ []ids.ID, txs []snowstorm.Tx) (avalanche.Vertex, error) {
		return &avalanche.TestVertex{
			TestDecidable: choices.TestDecidable{
				IDV:     ids.GenerateTestID(),
				StatusV: choices.Processing,
			},
			ParentsV: []avalanche.Vertex{gVtx, mVtx},
			HeightV:  1,
			TxsV:     txs,
			BytesV:   []byte{1},
		}, nil
	}

	sender.CantSendPushQuery = false

	vm.PendingTxsF = func() []snowstorm.Tx { return []snowstorm.Tx{tx0} }
	if err := te.Notify(common.PendingTxs); err != nil {
		t.Fatal(err)
	}

	vm.PendingTxsF = func() []snowstorm.Tx { return []snowstorm.Tx{tx1} }
	if err := te.Notify(common.PendingTxs); err != nil {
		t.Fatal(err)
	}
}

func TestEngineIssueRepoll(t *testing.T) {
	bootCfg, engCfg := DefaultConfig()

	engCfg.Params.BatchSize = 2

	sender := &common.SenderTest{T: t}
	sender.Default(true)
	sender.CantSendGetAcceptedFrontier = false
	bootCfg.Sender = sender
	engCfg.Sender = sender

	vals := validators.NewSet()
	wt := common.NewWeightTracker(vals, bootCfg.StartupAlpha)
	bootCfg.Validators = vals
	bootCfg.WeightTracker = wt
	engCfg.Validators = vals
	engCfg.WeightTracker = wt

	vdr := ids.GenerateTestShortID()
	if err := vals.AddWeight(vdr, 1); err != nil {
		t.Fatal(err)
	}

	manager := vertex.NewTestManager(t)
	manager.Default(true)
	bootCfg.Manager = manager
	engCfg.Manager = manager

	gVtx := &avalanche.TestVertex{TestDecidable: choices.TestDecidable{
		IDV:     ids.GenerateTestID(),
		StatusV: choices.Accepted,
	}}
	mVtx := &avalanche.TestVertex{TestDecidable: choices.TestDecidable{
		IDV:     ids.GenerateTestID(),
		StatusV: choices.Accepted,
	}}

	manager.EdgeF = func() []ids.ID { return []ids.ID{gVtx.ID(), mVtx.ID()} }
	manager.GetVtxF = func(id ids.ID) (avalanche.Vertex, error) {
		switch id {
		case gVtx.ID():
			return gVtx, nil
		case mVtx.ID():
			return mVtx, nil
		}
		t.Fatalf("Unknown vertex")
		panic("Should have errored")
	}

	te, err := newTransitive(engCfg)
	if err != nil {
		t.Fatal(err)
	}

	startReqID := uint32(0)
	if err := te.Start(startReqID); err != nil {
		t.Fatal(err)
	}

	sender.SendPullQueryF = func(vdrs ids.ShortSet, _ uint32, vtxID ids.ID) {
		vdrSet := ids.ShortSet{}
		vdrSet.Add(vdr)
		if !vdrs.Equals(vdrSet) {
			t.Fatalf("Wrong query recipients")
		}
		if vtxID != gVtx.ID() && vtxID != mVtx.ID() {
			t.Fatalf("Unknown re-query")
		}
	}

	te.repoll()
	if err := te.errs.Err; err != nil {
		t.Fatal(err)
	}
}

func TestEngineReissue(t *testing.T) {
	bootCfg, engCfg := DefaultConfig()

	engCfg.Params.BatchSize = 2
	engCfg.Params.BetaVirtuous = 5
	engCfg.Params.BetaRogue = 5

	sender := &common.SenderTest{T: t}
	sender.Default(true)
	sender.CantSendGetAcceptedFrontier = false
	bootCfg.Sender = sender
	engCfg.Sender = sender

	vals := validators.NewSet()
	wt := common.NewWeightTracker(vals, bootCfg.StartupAlpha)
	bootCfg.Validators = vals
	bootCfg.WeightTracker = wt
	engCfg.Validators = vals
	engCfg.WeightTracker = wt

	vdr := ids.GenerateTestShortID()
	if err := vals.AddWeight(vdr, 1); err != nil {
		t.Fatal(err)
	}

	manager := vertex.NewTestManager(t)
	manager.Default(true)
	bootCfg.Manager = manager
	engCfg.Manager = manager

	vm := &vertex.TestVM{TestVM: common.TestVM{T: t}}
	vm.Default(true)
	bootCfg.VM = vm
	engCfg.VM = vm

	gVtx := &avalanche.TestVertex{TestDecidable: choices.TestDecidable{
		IDV:     ids.GenerateTestID(),
		StatusV: choices.Accepted,
	}}
	mVtx := &avalanche.TestVertex{TestDecidable: choices.TestDecidable{
		IDV:     ids.GenerateTestID(),
		StatusV: choices.Accepted,
	}}

	gTx := &snowstorm.TestTx{TestDecidable: choices.TestDecidable{
		IDV:     ids.GenerateTestID(),
		StatusV: choices.Accepted,
	}}

	utxos := []ids.ID{ids.GenerateTestID(), ids.GenerateTestID()}

	tx0 := &snowstorm.TestTx{
		TestDecidable: choices.TestDecidable{
			IDV:     ids.GenerateTestID(),
			StatusV: choices.Processing,
		},
		DependenciesV: []snowstorm.Tx{gTx},
	}
	tx0.InputIDsV = append(tx0.InputIDsV, utxos[0])

	tx1 := &snowstorm.TestTx{
		TestDecidable: choices.TestDecidable{
			IDV:     ids.GenerateTestID(),
			StatusV: choices.Processing,
		},
		DependenciesV: []snowstorm.Tx{gTx},
	}
	tx1.InputIDsV = append(tx1.InputIDsV, utxos[1])

	tx2 := &snowstorm.TestTx{
		TestDecidable: choices.TestDecidable{
			IDV:     ids.GenerateTestID(),
			StatusV: choices.Processing,
		},
		DependenciesV: []snowstorm.Tx{gTx},
	}
	tx2.InputIDsV = append(tx2.InputIDsV, utxos[1])

	tx3 := &snowstorm.TestTx{
		TestDecidable: choices.TestDecidable{
			IDV:     ids.GenerateTestID(),
			StatusV: choices.Processing,
		},
		DependenciesV: []snowstorm.Tx{gTx},
	}
	tx3.InputIDsV = append(tx3.InputIDsV, utxos[0])

	vtx := &avalanche.TestVertex{
		TestDecidable: choices.TestDecidable{
			IDV:     ids.GenerateTestID(),
			StatusV: choices.Processing,
		},
		ParentsV: []avalanche.Vertex{gVtx, mVtx},
		HeightV:  1,
		TxsV:     []snowstorm.Tx{tx2},
		BytesV:   []byte{42},
	}

	manager.EdgeF = func() []ids.ID { return []ids.ID{gVtx.ID(), mVtx.ID()} }
	manager.GetVtxF = func(id ids.ID) (avalanche.Vertex, error) {
		switch id {
		case gVtx.ID():
			return gVtx, nil
		case mVtx.ID():
			return mVtx, nil
		case vtx.ID():
			return vtx, nil
		}
		t.Fatalf("Unknown vertex")
		panic("Should have errored")
	}

	vm.CantBootstrapping = false
	vm.CantBootstrapped = false

	te, err := newTransitive(engCfg)
	if err != nil {
		t.Fatal(err)
	}

	startReqID := uint32(0)
	if err := te.Start(startReqID); err != nil {
		t.Fatal(err)
	}

	vm.CantBootstrapping = true
	vm.CantBootstrapped = true

	lastVtx := new(avalanche.TestVertex)
	manager.BuildVtxF = func(_ []ids.ID, txs []snowstorm.Tx) (avalanche.Vertex, error) {
		lastVtx = &avalanche.TestVertex{
			TestDecidable: choices.TestDecidable{
				IDV:     ids.GenerateTestID(),
				StatusV: choices.Processing,
			},
			ParentsV: []avalanche.Vertex{gVtx, mVtx},
			HeightV:  1,
			TxsV:     txs,
			BytesV:   []byte{1},
		}
		return lastVtx, nil
	}

	vm.GetTxF = func(id ids.ID) (snowstorm.Tx, error) {
		if id != tx0.ID() {
			t.Fatalf("Wrong tx")
		}
		return tx0, nil
	}

	queryRequestID := new(uint32)
	sender.SendPushQueryF = func(_ ids.ShortSet, requestID uint32, _ ids.ID, _ []byte) {
		*queryRequestID = requestID
	}

	vm.PendingTxsF = func() []snowstorm.Tx { return []snowstorm.Tx{tx0, tx1} }
	if err := te.Notify(common.PendingTxs); err != nil {
		t.Fatal(err)
	}

	manager.ParseVtxF = func(b []byte) (avalanche.Vertex, error) {
		if !bytes.Equal(b, vtx.Bytes()) {
			t.Fatalf("Wrong bytes")
		}
		return vtx, nil
	}

	// must vote on the first poll for the second one to settle
	// *queryRequestID is 1
	if err := te.Chits(vdr, *queryRequestID, []ids.ID{vtx.ID()}); err != nil {
		t.Fatal(err)
	}

	if err := te.Put(vdr, 0, vtx.ID(), vtx.Bytes()); err != nil {
		t.Fatal(err)
	}
	manager.ParseVtxF = nil

	vm.PendingTxsF = func() []snowstorm.Tx { return []snowstorm.Tx{tx3} }
	if err := te.Notify(common.PendingTxs); err != nil {
		t.Fatal(err)
	}

	// vote on second poll, *queryRequestID is 2
	if err := te.Chits(vdr, *queryRequestID, []ids.ID{vtx.ID()}); err != nil {
		t.Fatal(err)
	}

	// all polls settled

	if len(lastVtx.TxsV) != 1 || lastVtx.TxsV[0].ID() != tx0.ID() {
		t.Fatalf("Should have re-issued the tx")
	}
}

func TestEngineLargeIssue(t *testing.T) {
	bootCfg, engCfg := DefaultConfig()
	engCfg.Params.BatchSize = 1
	engCfg.Params.BetaVirtuous = 5
	engCfg.Params.BetaRogue = 5

	sender := &common.SenderTest{T: t}
	sender.Default(true)
	sender.CantSendGetAcceptedFrontier = false
	bootCfg.Sender = sender
	engCfg.Sender = sender

	vals := validators.NewSet()
	wt := common.NewWeightTracker(vals, bootCfg.StartupAlpha)
	bootCfg.Validators = vals
	bootCfg.WeightTracker = wt
	engCfg.Validators = vals
	engCfg.WeightTracker = wt

	vdr := ids.GenerateTestShortID()
	if err := vals.AddWeight(vdr, 1); err != nil {
		t.Fatal(err)
	}

	manager := vertex.NewTestManager(t)
	manager.Default(true)
	bootCfg.Manager = manager
	engCfg.Manager = manager

	vm := &vertex.TestVM{TestVM: common.TestVM{T: t}}
	vm.Default(true)
	bootCfg.VM = vm
	engCfg.VM = vm

	gVtx := &avalanche.TestVertex{TestDecidable: choices.TestDecidable{
		IDV:     ids.GenerateTestID(),
		StatusV: choices.Accepted,
	}}
	mVtx := &avalanche.TestVertex{TestDecidable: choices.TestDecidable{
		IDV:     ids.GenerateTestID(),
		StatusV: choices.Accepted,
	}}

	gTx := &snowstorm.TestTx{TestDecidable: choices.TestDecidable{
		IDV:     ids.GenerateTestID(),
		StatusV: choices.Accepted,
	}}

	utxos := []ids.ID{ids.GenerateTestID(), ids.GenerateTestID()}

	tx0 := &snowstorm.TestTx{
		TestDecidable: choices.TestDecidable{
			IDV:     ids.GenerateTestID(),
			StatusV: choices.Processing,
		},
		DependenciesV: []snowstorm.Tx{gTx},
	}
	tx0.InputIDsV = append(tx0.InputIDsV, utxos[0])

	tx1 := &snowstorm.TestTx{
		TestDecidable: choices.TestDecidable{
			IDV:     ids.GenerateTestID(),
			StatusV: choices.Processing,
		},
		DependenciesV: []snowstorm.Tx{gTx},
	}
	tx1.InputIDsV = append(tx1.InputIDsV, utxos[1])

	manager.EdgeF = func() []ids.ID { return []ids.ID{gVtx.ID(), mVtx.ID()} }
	manager.GetVtxF = func(id ids.ID) (avalanche.Vertex, error) {
		switch id {
		case gVtx.ID():
			return gVtx, nil
		case mVtx.ID():
			return mVtx, nil
		}
		t.Fatalf("Unknown vertex")
		panic("Should have errored")
	}

	vm.CantBootstrapping = false
	vm.CantBootstrapped = false

	te, err := newTransitive(engCfg)
	if err != nil {
		t.Fatal(err)
	}

	startReqID := uint32(0)
	if err := te.Start(startReqID); err != nil {
		t.Fatal(err)
	}

	vm.CantBootstrapping = true
	vm.CantBootstrapped = true

	lastVtx := new(avalanche.TestVertex)
	manager.BuildVtxF = func(_ []ids.ID, txs []snowstorm.Tx) (avalanche.Vertex, error) {
		lastVtx = &avalanche.TestVertex{
			TestDecidable: choices.TestDecidable{
				IDV:     ids.GenerateTestID(),
				StatusV: choices.Processing,
			},
			ParentsV: []avalanche.Vertex{gVtx, mVtx},
			HeightV:  1,
			TxsV:     txs,
			BytesV:   []byte{1},
		}
		return lastVtx, nil
	}

	sender.CantSendPushQuery = false

	vm.PendingTxsF = func() []snowstorm.Tx { return []snowstorm.Tx{tx0, tx1} }
	if err := te.Notify(common.PendingTxs); err != nil {
		t.Fatal(err)
	}

	if len(lastVtx.TxsV) != 1 || lastVtx.TxsV[0].ID() != tx1.ID() {
		t.Fatalf("Should have issued txs differently")
	}
}

func TestEngineGetVertex(t *testing.T) {
	bootCfg, engCfg := DefaultConfig()

	sender := &common.SenderTest{T: t}
	sender.Default(true)
	sender.CantSendGetAcceptedFrontier = false
	bootCfg.Sender = sender
	engCfg.Sender = sender

	vdr := validators.GenerateRandomValidator(1)

	manager := vertex.NewTestManager(t)
	manager.Default(true)
	bootCfg.Manager = manager
	engCfg.Manager = manager

	gVtx := &avalanche.TestVertex{TestDecidable: choices.TestDecidable{
		IDV:     ids.GenerateTestID(),
		StatusV: choices.Accepted,
	}}
	mVtx := &avalanche.TestVertex{TestDecidable: choices.TestDecidable{
		IDV:     ids.GenerateTestID(),
		StatusV: choices.Accepted,
	}}

	manager.EdgeF = func() []ids.ID { return []ids.ID{gVtx.ID(), mVtx.ID()} }
	manager.GetVtxF = func(id ids.ID) (avalanche.Vertex, error) {
		switch id {
		case gVtx.ID():
			return gVtx, nil
		case mVtx.ID():
			return mVtx, nil
		}
		t.Fatalf("Unknown vertex")
		panic("Should have errored")
	}

	te, err := newTransitive(engCfg)
	if err != nil {
		t.Fatal(err)
	}

	startReqID := uint32(0)
	if err := te.Start(startReqID); err != nil {
		t.Fatal(err)
	}

	sender.SendPutF = func(v ids.ShortID, _ uint32, vtxID ids.ID, vtx []byte) {
		if v != vdr.ID() {
			t.Fatalf("Wrong validator")
		}
		if mVtx.ID() != vtxID {
			t.Fatalf("Wrong vertex")
		}
	}

	if err := te.Get(vdr.ID(), 0, mVtx.ID()); err != nil {
		t.Fatal(err)
	}
}

func TestEngineInsufficientValidators(t *testing.T) {
	bootCfg, engCfg := DefaultConfig()

	vals := validators.NewSet()
	wt := common.NewWeightTracker(vals, bootCfg.StartupAlpha)
	bootCfg.Validators = vals
	bootCfg.WeightTracker = wt
	engCfg.Validators = vals
	engCfg.WeightTracker = wt

	sender := &common.SenderTest{T: t}
	sender.Default(true)
	sender.CantSendGetAcceptedFrontier = false
	bootCfg.Sender = sender
	engCfg.Sender = sender

	manager := vertex.NewTestManager(t)
	manager.Default(true)
	bootCfg.Manager = manager
	engCfg.Manager = manager

	gVtx := &avalanche.TestVertex{TestDecidable: choices.TestDecidable{
		IDV:     ids.GenerateTestID(),
		StatusV: choices.Accepted,
	}}
	mVtx := &avalanche.TestVertex{TestDecidable: choices.TestDecidable{
		IDV:     ids.GenerateTestID(),
		StatusV: choices.Accepted,
	}}

	vts := []avalanche.Vertex{gVtx, mVtx}

	vtx := &avalanche.TestVertex{
		TestDecidable: choices.TestDecidable{
			IDV:     ids.GenerateTestID(),
			StatusV: choices.Processing,
		},
		ParentsV: vts,
		HeightV:  1,
		BytesV:   []byte{0, 1, 2, 3},
	}

	manager.EdgeF = func() []ids.ID { return []ids.ID{vts[0].ID(), vts[1].ID()} }
	manager.GetVtxF = func(id ids.ID) (avalanche.Vertex, error) {
		switch id {
		case gVtx.ID():
			return gVtx, nil
		case mVtx.ID():
			return mVtx, nil
		}
		t.Fatalf("Unknown vertex")
		panic("Should have errored")
	}

	te, err := newTransitive(engCfg)
	if err != nil {
		t.Fatal(err)
	}

	startReqID := uint32(0)
	if err := te.Start(startReqID); err != nil {
		t.Fatal(err)
	}

	queried := new(bool)
	sender.SendPushQueryF = func(inVdrs ids.ShortSet, _ uint32, vtxID ids.ID, vtx []byte) {
		*queried = true
	}

	if err := te.issue(vtx); err != nil {
		t.Fatal(err)
	}

	if *queried {
		t.Fatalf("Unknown query")
	}
}

func TestEnginePushGossip(t *testing.T) {
	bootCfg, engCfg := DefaultConfig()

	vals := validators.NewSet()
	wt := common.NewWeightTracker(vals, bootCfg.StartupAlpha)
	bootCfg.Validators = vals
	bootCfg.WeightTracker = wt
	engCfg.Validators = vals
	engCfg.WeightTracker = wt

	vdr := ids.GenerateTestShortID()
	if err := vals.AddWeight(vdr, 1); err != nil {
		t.Fatal(err)
	}

	sender := &common.SenderTest{T: t}
	sender.Default(true)
	sender.CantSendGetAcceptedFrontier = false
	bootCfg.Sender = sender
	engCfg.Sender = sender

	manager := vertex.NewTestManager(t)
	manager.Default(true)
	bootCfg.Manager = manager
	engCfg.Manager = manager

	gVtx := &avalanche.TestVertex{TestDecidable: choices.TestDecidable{
		IDV:     ids.GenerateTestID(),
		StatusV: choices.Accepted,
	}}
	mVtx := &avalanche.TestVertex{TestDecidable: choices.TestDecidable{
		IDV:     ids.GenerateTestID(),
		StatusV: choices.Accepted,
	}}

	vts := []avalanche.Vertex{gVtx, mVtx}

	vtx := &avalanche.TestVertex{
		TestDecidable: choices.TestDecidable{
			IDV:     ids.GenerateTestID(),
			StatusV: choices.Processing,
		},
		ParentsV: vts,
		HeightV:  1,
		BytesV:   []byte{0, 1, 2, 3},
	}

	manager.EdgeF = func() []ids.ID { return []ids.ID{vts[0].ID(), vts[1].ID()} }
	manager.GetVtxF = func(id ids.ID) (avalanche.Vertex, error) {
		switch id {
		case gVtx.ID():
			return gVtx, nil
		case mVtx.ID():
			return mVtx, nil
		case vtx.ID():
			return vtx, nil
		}
		t.Fatalf("Unknown vertex")
		panic("Should have errored")
	}

	te, err := newTransitive(engCfg)
	if err != nil {
		t.Fatal(err)
	}

	startReqID := uint32(0)
	if err := te.Start(startReqID); err != nil {
		t.Fatal(err)
	}

	requested := new(bool)
	sender.SendGetF = func(vdr ids.ShortID, _ uint32, vtxID ids.ID) {
		*requested = true
	}

	manager.ParseVtxF = func(b []byte) (avalanche.Vertex, error) {
		if bytes.Equal(b, vtx.BytesV) {
			return vtx, nil
		}
		t.Fatalf("Unknown vertex bytes")
		panic("Should have errored")
	}

	sender.CantSendPushQuery = false
	sender.CantSendChits = false
	if err := te.PushQuery(vdr, 0, vtx.ID(), vtx.Bytes()); err != nil {
		t.Fatal(err)
	}

	if *requested {
		t.Fatalf("Shouldn't have requested the vertex")
	}
}

func TestEngineSingleQuery(t *testing.T) {
	bootCfg, engCfg := DefaultConfig()

	vals := validators.NewSet()
	wt := common.NewWeightTracker(vals, bootCfg.StartupAlpha)
	bootCfg.Validators = vals
	bootCfg.WeightTracker = wt
	engCfg.Validators = vals
	engCfg.WeightTracker = wt

	vdr := ids.GenerateTestShortID()
	if err := vals.AddWeight(vdr, 1); err != nil {
		t.Fatal(err)
	}

	sender := &common.SenderTest{T: t}
	sender.Default(true)
	sender.CantSendGetAcceptedFrontier = false
	bootCfg.Sender = sender
	engCfg.Sender = sender

	manager := vertex.NewTestManager(t)
	manager.Default(true)
	bootCfg.Manager = manager
	engCfg.Manager = manager

	gVtx := &avalanche.TestVertex{TestDecidable: choices.TestDecidable{
		IDV:     ids.GenerateTestID(),
		StatusV: choices.Accepted,
	}}
	mVtx := &avalanche.TestVertex{TestDecidable: choices.TestDecidable{
		IDV:     ids.GenerateTestID(),
		StatusV: choices.Accepted,
	}}

	vts := []avalanche.Vertex{gVtx, mVtx}

	vtx := &avalanche.TestVertex{
		TestDecidable: choices.TestDecidable{
			IDV:     ids.GenerateTestID(),
			StatusV: choices.Processing,
		},
		ParentsV: vts,
		HeightV:  1,
		BytesV:   []byte{0, 1, 2, 3},
	}

	manager.EdgeF = func() []ids.ID { return []ids.ID{vts[0].ID(), vts[1].ID()} }
	manager.GetVtxF = func(id ids.ID) (avalanche.Vertex, error) {
		switch id {
		case gVtx.ID():
			return gVtx, nil
		case mVtx.ID():
			return mVtx, nil
		case vtx.ID():
			return vtx, nil
		}
		t.Fatalf("Unknown vertex")
		panic("Should have errored")
	}

	te, err := newTransitive(engCfg)
	if err != nil {
		t.Fatal(err)
	}

	startReqID := uint32(0)
	if err := te.Start(startReqID); err != nil {
		t.Fatal(err)
	}

	sender.CantSendPushQuery = false
	sender.CantSendPullQuery = false

	if err := te.issue(vtx); err != nil {
		t.Fatal(err)
	}
}

func TestEngineParentBlockingInsert(t *testing.T) {
	bootCfg, engCfg := DefaultConfig()

	vals := validators.NewSet()
	wt := common.NewWeightTracker(vals, bootCfg.StartupAlpha)
	bootCfg.Validators = vals
	bootCfg.WeightTracker = wt
	engCfg.Validators = vals
	engCfg.WeightTracker = wt

	vdr := ids.GenerateTestShortID()
	if err := vals.AddWeight(vdr, 1); err != nil {
		t.Fatal(err)
	}

	sender := &common.SenderTest{T: t}
	sender.Default(true)
	sender.CantSendGetAcceptedFrontier = false
	bootCfg.Sender = sender
	engCfg.Sender = sender

	manager := vertex.NewTestManager(t)
	manager.Default(true)
	bootCfg.Manager = manager
	engCfg.Manager = manager

	gVtx := &avalanche.TestVertex{TestDecidable: choices.TestDecidable{
		IDV:     ids.GenerateTestID(),
		StatusV: choices.Accepted,
	}}
	mVtx := &avalanche.TestVertex{TestDecidable: choices.TestDecidable{
		IDV:     ids.GenerateTestID(),
		StatusV: choices.Accepted,
	}}

	vts := []avalanche.Vertex{gVtx, mVtx}

	missingVtx := &avalanche.TestVertex{
		TestDecidable: choices.TestDecidable{
			IDV:     ids.GenerateTestID(),
			StatusV: choices.Unknown,
		},
		ParentsV: vts,
		HeightV:  1,
		BytesV:   []byte{0, 1, 2, 3},
	}

	parentVtx := &avalanche.TestVertex{
		TestDecidable: choices.TestDecidable{
			IDV:     ids.GenerateTestID(),
			StatusV: choices.Processing,
		},
		ParentsV: []avalanche.Vertex{missingVtx},
		HeightV:  2,
		BytesV:   []byte{0, 1, 2, 3},
	}

	blockingVtx := &avalanche.TestVertex{
		TestDecidable: choices.TestDecidable{
			IDV:     ids.GenerateTestID(),
			StatusV: choices.Processing,
		},
		ParentsV: []avalanche.Vertex{parentVtx},
		HeightV:  3,
		BytesV:   []byte{0, 1, 2, 3},
	}

	manager.EdgeF = func() []ids.ID { return []ids.ID{vts[0].ID(), vts[1].ID()} }
	manager.GetVtxF = func(id ids.ID) (avalanche.Vertex, error) {
		switch id {
		case gVtx.ID():
			return gVtx, nil
		case mVtx.ID():
			return mVtx, nil
		}
		t.Fatalf("Unknown vertex")
		panic("Should have errored")
	}

	te, err := newTransitive(engCfg)
	if err != nil {
		t.Fatal(err)
	}

	startReqID := uint32(0)
	if err := te.Start(startReqID); err != nil {
		t.Fatal(err)
	}

	if err := te.issue(parentVtx); err != nil {
		t.Fatal(err)
	}
	if err := te.issue(blockingVtx); err != nil {
		t.Fatal(err)
	}

	if len(te.vtxBlocked) != 2 {
		t.Fatalf("Both inserts should be blocking")
	}

	sender.CantSendPushQuery = false

	missingVtx.StatusV = choices.Processing
	if err := te.issue(missingVtx); err != nil {
		t.Fatal(err)
	}

	if len(te.vtxBlocked) != 0 {
		t.Fatalf("Both inserts should not longer be blocking")
	}
}

func TestEngineBlockingChitRequest(t *testing.T) {
	bootCfg, engCfg := DefaultConfig()

	vals := validators.NewSet()
	wt := common.NewWeightTracker(vals, bootCfg.StartupAlpha)
	bootCfg.Validators = vals
	bootCfg.WeightTracker = wt
	engCfg.Validators = vals
	engCfg.WeightTracker = wt

	vdr := ids.GenerateTestShortID()
	if err := vals.AddWeight(vdr, 1); err != nil {
		t.Fatal(err)
	}

	sender := &common.SenderTest{T: t}
	sender.Default(true)
	sender.CantSendGetAcceptedFrontier = false
	bootCfg.Sender = sender
	engCfg.Sender = sender

	manager := vertex.NewTestManager(t)
	manager.Default(true)
	bootCfg.Manager = manager
	engCfg.Manager = manager

	gVtx := &avalanche.TestVertex{TestDecidable: choices.TestDecidable{
		IDV:     ids.GenerateTestID(),
		StatusV: choices.Accepted,
	}}
	mVtx := &avalanche.TestVertex{TestDecidable: choices.TestDecidable{
		IDV:     ids.GenerateTestID(),
		StatusV: choices.Accepted,
	}}

	vts := []avalanche.Vertex{gVtx, mVtx}

	missingVtx := &avalanche.TestVertex{
		TestDecidable: choices.TestDecidable{
			IDV:     ids.GenerateTestID(),
			StatusV: choices.Unknown,
		},
		ParentsV: vts,
		HeightV:  1,
		BytesV:   []byte{0, 1, 2, 3},
	}

	parentVtx := &avalanche.TestVertex{
		TestDecidable: choices.TestDecidable{
			IDV:     ids.GenerateTestID(),
			StatusV: choices.Processing,
		},
		ParentsV: []avalanche.Vertex{missingVtx},
		HeightV:  2,
		BytesV:   []byte{1, 1, 2, 3},
	}

	blockingVtx := &avalanche.TestVertex{
		TestDecidable: choices.TestDecidable{
			IDV:     ids.GenerateTestID(),
			StatusV: choices.Processing,
		},
		ParentsV: []avalanche.Vertex{parentVtx},
		HeightV:  3,
		BytesV:   []byte{2, 1, 2, 3},
	}

	manager.EdgeF = func() []ids.ID { return []ids.ID{vts[0].ID(), vts[1].ID()} }
	manager.GetVtxF = func(id ids.ID) (avalanche.Vertex, error) {
		switch id {
		case gVtx.ID():
			return gVtx, nil
		case mVtx.ID():
			return mVtx, nil
		}
		t.Fatalf("Unknown vertex")
		panic("Should have errored")
	}

	te, err := newTransitive(engCfg)
	if err != nil {
		t.Fatal(err)
	}

	startReqID := uint32(0)
	if err := te.Start(startReqID); err != nil {
		t.Fatal(err)
	}

	if err := te.issue(parentVtx); err != nil {
		t.Fatal(err)
	}

	manager.GetVtxF = func(vtxID ids.ID) (avalanche.Vertex, error) {
		if vtxID == blockingVtx.ID() {
			return blockingVtx, nil
		}
		t.Fatalf("Unknown vertex")
		panic("Should have errored")
	}
	manager.ParseVtxF = func(b []byte) (avalanche.Vertex, error) {
		if bytes.Equal(b, blockingVtx.Bytes()) {
			return blockingVtx, nil
		}
		t.Fatalf("Unknown vertex")
		panic("Should have errored")
	}

	if err := te.PushQuery(vdr, 0, blockingVtx.ID(), blockingVtx.Bytes()); err != nil {
		t.Fatal(err)
	}

	if len(te.vtxBlocked) != 3 {
		t.Fatalf("Both inserts and the query should be blocking")
	}

	sender.CantSendPushQuery = false
	sender.CantSendChits = false

	missingVtx.StatusV = choices.Processing
	if err := te.issue(missingVtx); err != nil {
		t.Fatal(err)
	}

	if len(te.vtxBlocked) != 0 {
		t.Fatalf("Both inserts should not longer be blocking")
	}
}

func TestEngineBlockingChitResponse(t *testing.T) {
	bootCfg, engCfg := DefaultConfig()

	vals := validators.NewSet()
	wt := common.NewWeightTracker(vals, bootCfg.StartupAlpha)
	bootCfg.Validators = vals
	bootCfg.WeightTracker = wt
	engCfg.Validators = vals
	engCfg.WeightTracker = wt

	vdr := ids.GenerateTestShortID()
	if err := vals.AddWeight(vdr, 1); err != nil {
		t.Fatal(err)
	}

	sender := &common.SenderTest{T: t}
	sender.Default(true)
	sender.CantSendGetAcceptedFrontier = false
	bootCfg.Sender = sender
	engCfg.Sender = sender

	manager := vertex.NewTestManager(t)
	manager.Default(true)
	engCfg.Manager = manager
	bootCfg.Manager = manager

	gVtx := &avalanche.TestVertex{TestDecidable: choices.TestDecidable{
		IDV:     ids.GenerateTestID(),
		StatusV: choices.Accepted,
	}}
	mVtx := &avalanche.TestVertex{TestDecidable: choices.TestDecidable{
		IDV:     ids.GenerateTestID(),
		StatusV: choices.Accepted,
	}}

	vts := []avalanche.Vertex{gVtx, mVtx}

	issuedVtx := &avalanche.TestVertex{
		TestDecidable: choices.TestDecidable{
			IDV:     ids.GenerateTestID(),
			StatusV: choices.Processing,
		},
		ParentsV: vts,
		HeightV:  1,
		BytesV:   []byte{0, 1, 2, 3},
	}

	missingVtx := &avalanche.TestVertex{
		TestDecidable: choices.TestDecidable{
			IDV:     ids.GenerateTestID(),
			StatusV: choices.Unknown,
		},
		ParentsV: vts,
		HeightV:  1,
		BytesV:   []byte{1, 1, 2, 3},
	}

	blockingVtx := &avalanche.TestVertex{
		TestDecidable: choices.TestDecidable{
			IDV:     ids.GenerateTestID(),
			StatusV: choices.Processing,
		},
		ParentsV: []avalanche.Vertex{missingVtx},
		HeightV:  2,
		BytesV:   []byte{2, 1, 2, 3},
	}

	manager.EdgeF = func() []ids.ID { return []ids.ID{vts[0].ID(), vts[1].ID()} }
	manager.GetVtxF = func(id ids.ID) (avalanche.Vertex, error) {
		switch id {
		case gVtx.ID():
			return gVtx, nil
		case mVtx.ID():
			return mVtx, nil
		}
		t.Fatalf("Unknown vertex")
		panic("Should have errored")
	}

	te, err := newTransitive(engCfg)
	if err != nil {
		t.Fatal(err)
	}

	startReqID := uint32(0)
	if err := te.Start(startReqID); err != nil {
		t.Fatal(err)
	}

	if err := te.issue(blockingVtx); err != nil {
		t.Fatal(err)
	}

	queryRequestID := new(uint32)
	sender.SendPushQueryF = func(inVdrs ids.ShortSet, requestID uint32, vtxID ids.ID, vtx []byte) {
		*queryRequestID = requestID
		vdrSet := ids.ShortSet{}
		vdrSet.Add(vdr)
		if !inVdrs.Equals(vdrSet) {
			t.Fatalf("Asking wrong validator for preference")
		}
		if issuedVtx.ID() != vtxID {
			t.Fatalf("Asking for wrong vertex")
		}
	}

	if err := te.issue(issuedVtx); err != nil {
		t.Fatal(err)
	}

	manager.GetVtxF = func(id ids.ID) (avalanche.Vertex, error) {
		if id == blockingVtx.ID() {
			return blockingVtx, nil
		}
		t.Fatalf("Unknown vertex")
		panic("Should have errored")
	}

	if err := te.Chits(vdr, *queryRequestID, []ids.ID{blockingVtx.ID()}); err != nil {
		t.Fatal(err)
	}

	if len(te.vtxBlocked) != 2 {
		t.Fatalf("The insert should be blocking, as well as the chit response")
	}

	sender.SendPushQueryF = nil
	sender.CantSendPushQuery = false
	sender.CantSendChits = false

	missingVtx.StatusV = choices.Processing
	if err := te.issue(missingVtx); err != nil {
		t.Fatal(err)
	}

	if len(te.vtxBlocked) != 0 {
		t.Fatalf("Both inserts should not longer be blocking")
	}
}

func TestEngineMissingTx(t *testing.T) {
	bootCfg, engCfg := DefaultConfig()

	vals := validators.NewSet()
	wt := common.NewWeightTracker(vals, bootCfg.StartupAlpha)
	bootCfg.Validators = vals
	bootCfg.WeightTracker = wt
	engCfg.Validators = vals
	engCfg.WeightTracker = wt

	vdr := ids.GenerateTestShortID()
	if err := vals.AddWeight(vdr, 1); err != nil {
		t.Fatal(err)
	}

	sender := &common.SenderTest{T: t}
	sender.Default(true)
	sender.CantSendGetAcceptedFrontier = false
	bootCfg.Sender = sender
	engCfg.Sender = sender

	manager := vertex.NewTestManager(t)
	manager.Default(true)
	bootCfg.Manager = manager
	engCfg.Manager = manager

	gVtx := &avalanche.TestVertex{TestDecidable: choices.TestDecidable{
		IDV:     ids.GenerateTestID(),
		StatusV: choices.Accepted,
	}}
	mVtx := &avalanche.TestVertex{TestDecidable: choices.TestDecidable{
		IDV:     ids.GenerateTestID(),
		StatusV: choices.Accepted,
	}}

	vts := []avalanche.Vertex{gVtx, mVtx}

	issuedVtx := &avalanche.TestVertex{
		TestDecidable: choices.TestDecidable{
			IDV:     ids.GenerateTestID(),
			StatusV: choices.Processing,
		},
		ParentsV: vts,
		HeightV:  1,
		BytesV:   []byte{0, 1, 2, 3},
	}

	missingVtx := &avalanche.TestVertex{
		TestDecidable: choices.TestDecidable{
			IDV:     ids.GenerateTestID(),
			StatusV: choices.Unknown,
		},
		ParentsV: vts,
		HeightV:  1,
		BytesV:   []byte{1, 1, 2, 3},
	}

	blockingVtx := &avalanche.TestVertex{
		TestDecidable: choices.TestDecidable{
			IDV:     ids.GenerateTestID(),
			StatusV: choices.Processing,
		},
		ParentsV: []avalanche.Vertex{missingVtx},
		HeightV:  2,
		BytesV:   []byte{2, 1, 2, 3},
	}

	manager.EdgeF = func() []ids.ID { return []ids.ID{vts[0].ID(), vts[1].ID()} }
	manager.GetVtxF = func(id ids.ID) (avalanche.Vertex, error) {
		switch id {
		case gVtx.ID():
			return gVtx, nil
		case mVtx.ID():
			return mVtx, nil
		}
		t.Fatalf("Unknown vertex")
		panic("Should have errored")
	}

	te, err := newTransitive(engCfg)
	if err != nil {
		t.Fatal(err)
	}

	startReqID := uint32(0)
	if err := te.Start(startReqID); err != nil {
		t.Fatal(err)
	}

	if err := te.issue(blockingVtx); err != nil {
		t.Fatal(err)
	}

	queryRequestID := new(uint32)
	sender.SendPushQueryF = func(inVdrs ids.ShortSet, requestID uint32, vtxID ids.ID, vtx []byte) {
		*queryRequestID = requestID
		vdrSet := ids.ShortSet{}
		vdrSet.Add(vdr)
		if !inVdrs.Equals(vdrSet) {
			t.Fatalf("Asking wrong validator for preference")
		}
		if issuedVtx.ID() != vtxID {
			t.Fatalf("Asking for wrong vertex")
		}
	}

	if err := te.issue(issuedVtx); err != nil {
		t.Fatal(err)
	}

	manager.GetVtxF = func(id ids.ID) (avalanche.Vertex, error) {
		if id == blockingVtx.ID() {
			return blockingVtx, nil
		}
		t.Fatalf("Unknown vertex")
		panic("Should have errored")
	}

	if err := te.Chits(vdr, *queryRequestID, []ids.ID{blockingVtx.ID()}); err != nil {
		t.Fatal(err)
	}

	if len(te.vtxBlocked) != 2 {
		t.Fatalf("The insert should be blocking, as well as the chit response")
	}

	sender.SendPushQueryF = nil
	sender.CantSendPushQuery = false
	sender.CantSendChits = false

	missingVtx.StatusV = choices.Processing
	if err := te.issue(missingVtx); err != nil {
		t.Fatal(err)
	}

	if len(te.vtxBlocked) != 0 {
		t.Fatalf("Both inserts should not longer be blocking")
	}
}

func TestEngineIssueBlockingTx(t *testing.T) {
	bootCfg, engCfg := DefaultConfig()

	vals := validators.NewSet()
	wt := common.NewWeightTracker(vals, bootCfg.StartupAlpha)
	bootCfg.Validators = vals
	bootCfg.WeightTracker = wt
	engCfg.Validators = vals
	engCfg.WeightTracker = wt

	vdr := ids.GenerateTestShortID()
	if err := vals.AddWeight(vdr, 1); err != nil {
		t.Fatal(err)
	}

	manager := vertex.NewTestManager(t)
	bootCfg.Manager = manager
	engCfg.Manager = manager

	gVtx := &avalanche.TestVertex{TestDecidable: choices.TestDecidable{
		IDV:     ids.GenerateTestID(),
		StatusV: choices.Accepted,
	}}

	vts := []avalanche.Vertex{gVtx}
	utxos := []ids.ID{ids.GenerateTestID(), ids.GenerateTestID()}

	tx0 := &snowstorm.TestTx{TestDecidable: choices.TestDecidable{
		IDV:     ids.GenerateTestID(),
		StatusV: choices.Processing,
	}}
	tx0.InputIDsV = append(tx0.InputIDsV, utxos[0])

	tx1 := &snowstorm.TestTx{
		TestDecidable: choices.TestDecidable{
			IDV:     ids.GenerateTestID(),
			StatusV: choices.Processing,
		},
		DependenciesV: []snowstorm.Tx{tx0},
	}
	tx1.InputIDsV = append(tx1.InputIDsV, utxos[1])

	vtx := &avalanche.TestVertex{
		TestDecidable: choices.TestDecidable{
			IDV:     ids.GenerateTestID(),
			StatusV: choices.Processing,
		},
		ParentsV: vts,
		HeightV:  1,
		TxsV:     []snowstorm.Tx{tx0, tx1},
	}

	te, err := newTransitive(engCfg)
	if err != nil {
		t.Fatal(err)
	}

	startReqID := uint32(0)
	if err := te.Start(startReqID); err != nil {
		t.Fatal(err)
	}

	if err := te.issue(vtx); err != nil {
		t.Fatal(err)
	}

	if prefs := te.Consensus.Preferences(); !prefs.Contains(vtx.ID()) {
		t.Fatalf("Vertex should be preferred")
	}
}

func TestEngineReissueAbortedVertex(t *testing.T) {
	bootCfg, engCfg := DefaultConfig()

	vals := validators.NewSet()
	wt := common.NewWeightTracker(vals, bootCfg.StartupAlpha)
	bootCfg.Validators = vals
	bootCfg.WeightTracker = wt
	engCfg.Validators = vals
	engCfg.WeightTracker = wt

	vdr := ids.GenerateTestShortID()
	if err := vals.AddWeight(vdr, 1); err != nil {
		t.Fatal(err)
	}

	sender := &common.SenderTest{T: t}
	sender.Default(true)
	sender.CantSendGetAcceptedFrontier = false
	bootCfg.Sender = sender
	engCfg.Sender = sender

	manager := vertex.NewTestManager(t)
	manager.Default(true)
	bootCfg.Manager = manager
	engCfg.Manager = manager

	gVtx := &avalanche.TestVertex{TestDecidable: choices.TestDecidable{
		IDV:     ids.GenerateTestID(),
		StatusV: choices.Accepted,
	}}

	vts := []avalanche.Vertex{gVtx}

	vtxID0 := ids.GenerateTestID()
	vtxID1 := ids.GenerateTestID()

	vtxBytes0 := []byte{0}
	vtxBytes1 := []byte{1}

	vtx0 := &avalanche.TestVertex{
		TestDecidable: choices.TestDecidable{
			IDV:     vtxID0,
			StatusV: choices.Unknown,
		},
		ParentsV: vts,
		HeightV:  1,
		BytesV:   vtxBytes0,
	}
	vtx1 := &avalanche.TestVertex{
		TestDecidable: choices.TestDecidable{
			IDV:     vtxID1,
			StatusV: choices.Processing,
		},
		ParentsV: []avalanche.Vertex{vtx0},
		HeightV:  2,
		BytesV:   vtxBytes1,
	}

	manager.EdgeF = func() []ids.ID {
		return []ids.ID{gVtx.ID()}
	}

	manager.GetVtxF = func(vtxID ids.ID) (avalanche.Vertex, error) {
		if vtxID == gVtx.ID() {
			return gVtx, nil
		}
		t.Fatalf("Unknown vertex requested")
		panic("Unknown vertex requested")
	}

	te, err := newTransitive(engCfg)
	if err != nil {
		t.Fatal(err)
	}

	startReqID := uint32(0)
	if err := te.Start(startReqID); err != nil {
		t.Fatal(err)
	}

	manager.EdgeF = nil
	manager.GetVtxF = nil

	requestID := new(uint32)
	sender.SendGetF = func(vID ids.ShortID, reqID uint32, vtxID ids.ID) {
		*requestID = reqID
	}
	manager.ParseVtxF = func(b []byte) (avalanche.Vertex, error) {
		if bytes.Equal(b, vtxBytes1) {
			return vtx1, nil
		}
		t.Fatalf("Unknown bytes provided")
		panic("Unknown bytes provided")
	}
	manager.GetVtxF = func(vtxID ids.ID) (avalanche.Vertex, error) {
		if vtxID == vtxID1 {
			return vtx1, nil
		}
		t.Fatalf("Unknown bytes provided")
		panic("Unknown bytes provided")
	}

	if err := te.PushQuery(vdr, 0, vtxID1, vtx1.Bytes()); err != nil {
		t.Fatal(err)
	}

	sender.SendGetF = nil
	manager.ParseVtxF = nil
	sender.CantSendChits = false

	if err := te.GetFailed(vdr, *requestID); err != nil {
		t.Fatal(err)
	}

	requested := new(bool)
	sender.SendGetF = func(_ ids.ShortID, _ uint32, vtxID ids.ID) {
		if vtxID == vtxID0 {
			*requested = true
		}
	}
	manager.GetVtxF = func(vtxID ids.ID) (avalanche.Vertex, error) {
		if vtxID == vtxID1 {
			return vtx1, nil
		}
		t.Fatalf("Unknown bytes provided")
		panic("Unknown bytes provided")
	}

	if err := te.PullQuery(vdr, 0, vtxID1); err != nil {
		t.Fatal(err)
	}

	if !*requested {
		t.Fatalf("Should have requested the missing vertex")
	}
}

func TestEngineBootstrappingIntoConsensus(t *testing.T) {
	bootCfg, engCfg := DefaultConfig()

	vals := validators.NewSet()
	wt := common.NewWeightTracker(vals, bootCfg.StartupAlpha)
	bootCfg.Beacons = vals
	bootCfg.Validators = vals
	bootCfg.WeightTracker = wt
	engCfg.Validators = vals
	engCfg.WeightTracker = wt

	vdr := ids.GenerateTestShortID()
	if err := vals.AddWeight(vdr, 1); err != nil {
		t.Fatal(err)
	}

	bootCfg.SampleK = vals.Len()

	sender := &common.SenderTest{T: t}
	sender.Default(true)
	bootCfg.Sender = sender
	engCfg.Sender = sender

	manager := vertex.NewTestManager(t)
	manager.Default(true)
	bootCfg.Manager = manager
	engCfg.Manager = manager

	vm := &vertex.TestVM{TestVM: common.TestVM{T: t}}
	vm.Default(true)
	bootCfg.VM = vm
	engCfg.VM = vm

	vm.CantBootstrapping = false
	vm.CantBootstrapped = false
	vm.CantConnected = false

	utxos := []ids.ID{ids.GenerateTestID(), ids.GenerateTestID()}

	txID0 := ids.GenerateTestID()
	txID1 := ids.GenerateTestID()

	txBytes0 := []byte{0}
	txBytes1 := []byte{1}

	tx0 := &snowstorm.TestTx{
		TestDecidable: choices.TestDecidable{
			IDV:     txID0,
			StatusV: choices.Processing,
		},
		BytesV: txBytes0,
	}
	tx0.InputIDsV = append(tx0.InputIDsV, utxos[0])

	tx1 := &snowstorm.TestTx{
		TestDecidable: choices.TestDecidable{
			IDV:     txID1,
			StatusV: choices.Processing,
		},
		DependenciesV: []snowstorm.Tx{tx0},
		BytesV:        txBytes1,
	}
	tx1.InputIDsV = append(tx1.InputIDsV, utxos[1])

	vtxID0 := ids.GenerateTestID()
	vtxID1 := ids.GenerateTestID()

	vtxBytes0 := []byte{2}
	vtxBytes1 := []byte{3}

	vtx0 := &avalanche.TestVertex{
		TestDecidable: choices.TestDecidable{
			IDV:     vtxID0,
			StatusV: choices.Processing,
		},
		HeightV: 1,
		TxsV:    []snowstorm.Tx{tx0},
		BytesV:  vtxBytes0,
	}
	vtx1 := &avalanche.TestVertex{
		TestDecidable: choices.TestDecidable{
			IDV:     vtxID1,
			StatusV: choices.Processing,
		},
		ParentsV: []avalanche.Vertex{vtx0},
		HeightV:  2,
		TxsV:     []snowstorm.Tx{tx1},
		BytesV:   vtxBytes1,
	}

	requested := new(bool)
	requestID := new(uint32)
	sender.SendGetAcceptedFrontierF = func(vdrs ids.ShortSet, reqID uint32) {
		if vdrs.Len() != 1 {
			t.Fatalf("Should have requested from the validators")
		}
		if !vdrs.Contains(vdr) {
			t.Fatalf("Should have requested from %s", vdr)
		}
		*requested = true
		*requestID = reqID
	}

	dh := &dummyHandler{}
	bootstrapper, err := bootstrap.New(
		bootCfg,
		dh.onDoneBootstrapping,
	)
	if err != nil {
		t.Fatal(err)
	}

	te, err := newTransitive(engCfg)
	if err != nil {
		t.Fatal(err)
	}
	dh.startEngineF = te.Start

	startReqID := uint32(0)
	if err := bootstrapper.Start(startReqID); err != nil {
		t.Fatal(err)
	}

<<<<<<< HEAD
	if err := bootstrapper.Connected(vdr); err != nil {
=======
	if err := bootstrapper.Connected(vdr, version.CurrentApp); err != nil {
>>>>>>> 2f6719f7
		t.Fatal(err)
	}

	sender.SendGetAcceptedFrontierF = nil

	if !*requested {
		t.Fatalf("Should have requested from the validators during Initialize")
	}

	acceptedFrontier := []ids.ID{vtxID0}

	*requested = false
	sender.SendGetAcceptedF = func(vdrs ids.ShortSet, reqID uint32, proposedAccepted []ids.ID) {
		if vdrs.Len() != 1 {
			t.Fatalf("Should have requested from the validators")
		}
		if !vdrs.Contains(vdr) {
			t.Fatalf("Should have requested from %s", vdr)
		}
		if !ids.Equals(acceptedFrontier, proposedAccepted) {
			t.Fatalf("Wrong proposedAccepted vertices.\nExpected: %s\nGot: %s", acceptedFrontier, proposedAccepted)
		}
		*requested = true
		*requestID = reqID
	}

	if err := bootstrapper.AcceptedFrontier(vdr, *requestID, acceptedFrontier); err != nil {
		t.Fatal(err)
	}

	if !*requested {
		t.Fatalf("Should have requested from the validators during AcceptedFrontier")
	}

	manager.GetVtxF = func(vtxID ids.ID) (avalanche.Vertex, error) {
		if vtxID == vtxID0 {
			return nil, errMissing
		}
		t.Fatalf("Unknown vertex requested")
		panic("Unknown vertex requested")
	}

	sender.SendGetAncestorsF = func(inVdr ids.ShortID, reqID uint32, vtxID ids.ID) {
		if vdr != inVdr {
			t.Fatalf("Asking wrong validator for vertex")
		}
		if vtx0.ID() != vtxID {
			t.Fatalf("Asking for wrong vertex")
		}
		*requestID = reqID
	}

	if err := bootstrapper.Accepted(vdr, *requestID, acceptedFrontier); err != nil {
		t.Fatal(err)
	}

	manager.GetVtxF = nil
	sender.SendGetF = nil

	vm.ParseTxF = func(b []byte) (snowstorm.Tx, error) {
		if bytes.Equal(b, txBytes0) {
			return tx0, nil
		}
		t.Fatalf("Unknown bytes provided")
		panic("Unknown bytes provided")
	}
	manager.ParseVtxF = func(b []byte) (avalanche.Vertex, error) {
		if bytes.Equal(b, vtxBytes0) {
			return vtx0, nil
		}
		t.Fatalf("Unknown bytes provided")
		panic("Unknown bytes provided")
	}
	manager.EdgeF = func() []ids.ID {
		return []ids.ID{vtxID0}
	}
	manager.GetVtxF = func(vtxID ids.ID) (avalanche.Vertex, error) {
		if vtxID == vtxID0 {
			return vtx0, nil
		}
		t.Fatalf("Unknown bytes provided")
		panic("Unknown bytes provided")
	}

	if err := bootstrapper.MultiPut(vdr, *requestID, [][]byte{vtxBytes0}); err != nil {
		t.Fatal(err)
	}

	vm.ParseTxF = nil
	manager.ParseVtxF = nil
	manager.EdgeF = nil
	manager.GetVtxF = nil

	if tx0.Status() != choices.Accepted {
		t.Fatalf("Should have accepted %s", txID0)
	}
	if vtx0.Status() != choices.Accepted {
		t.Fatalf("Should have accepted %s", vtxID0)
	}

	manager.ParseVtxF = func(b []byte) (avalanche.Vertex, error) {
		if bytes.Equal(b, vtxBytes1) {
			return vtx1, nil
		}
		t.Fatalf("Unknown bytes provided")
		panic("Unknown bytes provided")
	}
	sender.SendChitsF = func(inVdr ids.ShortID, _ uint32, chits []ids.ID) {
		if inVdr != vdr {
			t.Fatalf("Sent to the wrong validator")
		}

		expected := []ids.ID{vtxID1}

		if !ids.Equals(expected, chits) {
			t.Fatalf("Returned wrong chits")
		}
	}
	sender.SendPushQueryF = func(vdrs ids.ShortSet, _ uint32, vtxID ids.ID, vtx []byte) {
		if vdrs.Len() != 1 {
			t.Fatalf("Should have requested from the validators")
		}
		if !vdrs.Contains(vdr) {
			t.Fatalf("Should have requested from %s", vdr)
		}

		if vtxID1 != vtxID {
			t.Fatalf("Sent wrong query ID")
		}
		if !bytes.Equal(vtxBytes1, vtx) {
			t.Fatalf("Sent wrong query bytes")
		}
	}
	manager.GetVtxF = func(vtxID ids.ID) (avalanche.Vertex, error) {
		if vtxID == vtxID1 {
			return vtx1, nil
		}
		t.Fatalf("Unknown bytes provided")
		panic("Unknown bytes provided")
	}

	if err := te.PushQuery(vdr, 0, vtxID1, vtxBytes1); err != nil {
		t.Fatal(err)
	}

	manager.ParseVtxF = nil
	sender.SendChitsF = nil
	sender.SendPushQueryF = nil
	manager.GetVtxF = nil
}

func TestEngineReBootstrapFails(t *testing.T) {
	bootCfg, engCfg := DefaultConfig()
	bootCfg.Alpha = 1
	bootCfg.RetryBootstrap = true
	bootCfg.RetryBootstrapWarnFrequency = 4

	vals := validators.NewSet()
	wt := common.NewWeightTracker(vals, bootCfg.StartupAlpha)
	bootCfg.Beacons = vals
	bootCfg.Validators = vals
	bootCfg.WeightTracker = wt
	engCfg.Validators = vals
	engCfg.WeightTracker = wt

	vdr := ids.GenerateTestShortID()
	if err := vals.AddWeight(vdr, 1); err != nil {
		t.Fatal(err)
	}

	bootCfg.SampleK = vals.Len()

	sender := &common.SenderTest{T: t}
	sender.Default(true)
	bootCfg.Sender = sender
	engCfg.Sender = sender

	manager := vertex.NewTestManager(t)
	manager.Default(true)
	bootCfg.Manager = manager
	engCfg.Manager = manager

	vm := &vertex.TestVM{TestVM: common.TestVM{T: t}}
	vm.Default(true)
	bootCfg.VM = vm
	engCfg.VM = vm

	vm.CantBootstrapping = false
	vm.CantBootstrapped = false

	utxos := []ids.ID{ids.GenerateTestID(), ids.GenerateTestID()}

	txID0 := ids.GenerateTestID()
	txID1 := ids.GenerateTestID()

	txBytes0 := []byte{0}
	txBytes1 := []byte{1}

	tx0 := &snowstorm.TestTx{
		TestDecidable: choices.TestDecidable{
			IDV:     txID0,
			StatusV: choices.Processing,
		},
		BytesV: txBytes0,
	}
	tx0.InputIDsV = append(tx0.InputIDsV, utxos[0])

	tx1 := &snowstorm.TestTx{
		TestDecidable: choices.TestDecidable{
			IDV:     txID1,
			StatusV: choices.Processing,
		},
		DependenciesV: []snowstorm.Tx{tx0},
		BytesV:        txBytes1,
	}
	tx1.InputIDsV = append(tx1.InputIDsV, utxos[1])

	requested := new(bool)
	requestID := new(uint32)
	sender.SendGetAcceptedFrontierF = func(vdrs ids.ShortSet, reqID uint32) {
		// instead of triggering the timeout here, we'll just invoke the GetAcceptedFrontierFailed func
		//
		// s.router.GetAcceptedFrontierFailed(vID, s.ctx.ChainID, requestID)
		// -> chain.GetAcceptedFrontierFailed(validatorID, requestID)
		// ---> h.sendReliableMsg(message{
		//			messageType: constants.GetAcceptedFrontierFailedMsg,
		//			validatorID: validatorID,
		//			requestID:   requestID,
		//		})
		// -----> h.engine.GetAcceptedFrontierFailed(msg.validatorID, msg.requestID)
		// -------> return b.AcceptedFrontier(validatorID, requestID, nil)

		// ensure the request is made to the correct validators
		if vdrs.Len() != 1 {
			t.Fatalf("Should have requested from the validators")
		}
		if !vdrs.Contains(vdr) {
			t.Fatalf("Should have requested from %s", vdr)
		}
		*requested = true
		*requestID = reqID
	}

	dh := &dummyHandler{}
	bootstrapper, err := bootstrap.New(
		bootCfg,
		dh.onDoneBootstrapping,
	)
	if err != nil {
		t.Fatal(err)
	}

	startReqID := uint32(0)
	if err := bootstrapper.Start(startReqID); err != nil {
		t.Fatal(err)
	}

	if !*requested {
		t.Fatalf("Should have requested from the validators during Initialize")
	}

	// reset requested
	*requested = false
	sender.SendGetAcceptedF = func(vdrs ids.ShortSet, reqID uint32, proposedAccepted []ids.ID) {
		if vdrs.Len() != 1 {
			t.Fatalf("Should have requested from the validators")
		}
		if !vdrs.Contains(vdr) {
			t.Fatalf("Should have requested from %s", vdr)
		}
		*requested = true
		*requestID = reqID
	}

	// mimic a GetAcceptedFrontierFailedMsg
	// only validator that was requested timed out on the request
	if err := bootstrapper.GetAcceptedFrontierFailed(vdr, *requestID); err != nil {
		t.Fatal(err)
	}

	// mimic a GetAcceptedFrontierFailedMsg
	// only validator that was requested timed out on the request
	if err := bootstrapper.GetAcceptedFrontierFailed(vdr, *requestID); err != nil {
		t.Fatal(err)
	}

	bootCfg.Ctx.Registerer = prometheus.NewRegistry()

	// re-register the Transitive
	bootstrapper2, err := bootstrap.New(
		bootCfg,
		dh.onDoneBootstrapping,
	)
	if err != nil {
<<<<<<< HEAD
		t.Fatal(err)
	}

	if err := bootstrapper2.Start(startReqID); err != nil {
=======
		t.Fatal(err)
	}

	if err := bootstrapper2.Start(startReqID); err != nil {
		t.Fatal(err)
	}

	if err := bootstrapper2.GetAcceptedFailed(vdr, *requestID); err != nil {
>>>>>>> 2f6719f7
		t.Fatal(err)
	}

	if err := bootstrapper2.GetAcceptedFailed(vdr, *requestID); err != nil {
<<<<<<< HEAD
		t.Fatal(err)
	}

	if err := bootstrapper2.GetAcceptedFailed(vdr, *requestID); err != nil {
=======
>>>>>>> 2f6719f7
		t.Fatal(err)
	}

	if !*requested {
		t.Fatalf("Should have requested from the validators during AcceptedFrontier")
	}
}

func TestEngineReBootstrappingIntoConsensus(t *testing.T) {
	bootCfg, engCfg := DefaultConfig()
	bootCfg.Alpha = 1
	bootCfg.RetryBootstrap = true
	bootCfg.RetryBootstrapWarnFrequency = 4

	vals := validators.NewSet()
	wt := common.NewWeightTracker(vals, bootCfg.StartupAlpha)
	bootCfg.Beacons = vals
	bootCfg.Validators = vals
	bootCfg.WeightTracker = wt
	engCfg.Validators = vals
	engCfg.WeightTracker = wt

	vdr := ids.GenerateTestShortID()
	if err := vals.AddWeight(vdr, 1); err != nil {
		t.Fatal(err)
	}

	bootCfg.SampleK = vals.Len()

	sender := &common.SenderTest{T: t}
	sender.Default(true)
	bootCfg.Sender = sender
	engCfg.Sender = sender

	manager := vertex.NewTestManager(t)
	manager.Default(true)
	bootCfg.Manager = manager
	engCfg.Manager = manager

	vm := &vertex.TestVM{TestVM: common.TestVM{T: t}}
	vm.Default(true)
	bootCfg.VM = vm
	engCfg.VM = vm

	vm.CantBootstrapping = false
	vm.CantBootstrapped = false
	vm.CantConnected = false

	utxos := []ids.ID{ids.GenerateTestID(), ids.GenerateTestID()}

	txID0 := ids.GenerateTestID()
	txID1 := ids.GenerateTestID()

	txBytes0 := []byte{0}
	txBytes1 := []byte{1}

	tx0 := &snowstorm.TestTx{
		TestDecidable: choices.TestDecidable{
			IDV:     txID0,
			StatusV: choices.Processing,
		},
		BytesV: txBytes0,
	}
	tx0.InputIDsV = append(tx0.InputIDsV, utxos[0])

	tx1 := &snowstorm.TestTx{
		TestDecidable: choices.TestDecidable{
			IDV:     txID1,
			StatusV: choices.Processing,
		},
		DependenciesV: []snowstorm.Tx{tx0},
		BytesV:        txBytes1,
	}
	tx1.InputIDsV = append(tx1.InputIDsV, utxos[1])

	vtxID0 := ids.GenerateTestID()
	vtxID1 := ids.GenerateTestID()

	vtxBytes0 := []byte{2}
	vtxBytes1 := []byte{3}

	vtx0 := &avalanche.TestVertex{
		TestDecidable: choices.TestDecidable{
			IDV:     vtxID0,
			StatusV: choices.Processing,
		},
		HeightV: 1,
		TxsV:    []snowstorm.Tx{tx0},
		BytesV:  vtxBytes0,
	}
	vtx1 := &avalanche.TestVertex{
		TestDecidable: choices.TestDecidable{
			IDV:     vtxID1,
			StatusV: choices.Processing,
		},
		ParentsV: []avalanche.Vertex{vtx0},
		HeightV:  2,
		TxsV:     []snowstorm.Tx{tx1},
		BytesV:   vtxBytes1,
	}

	requested := new(bool)
	requestID := new(uint32)
	sender.SendGetAcceptedFrontierF = func(vdrs ids.ShortSet, reqID uint32) {
		if vdrs.Len() != 1 {
			t.Fatalf("Should have requested from the validators")
		}
		if !vdrs.Contains(vdr) {
			t.Fatalf("Should have requested from %s", vdr)
		}
		*requested = true
		*requestID = reqID
	}

	dh := &dummyHandler{}
	bootstrapper, err := bootstrap.New(
		bootCfg,
		dh.onDoneBootstrapping,
	)
	if err != nil {
		t.Fatal(err)
	}

	te, err := newTransitive(engCfg)
	if err != nil {
		t.Fatal(err)
	}
	dh.startEngineF = te.Start

	startReqID := uint32(0)
	if err := bootstrapper.Start(startReqID); err != nil {
		t.Fatal(err)
	}

<<<<<<< HEAD
	if err := bootstrapper.Connected(vdr); err != nil {
=======
	if err := bootstrapper.Connected(vdr, version.CurrentApp); err != nil {
>>>>>>> 2f6719f7
		t.Fatal(err)
	}

	// fail the AcceptedFrontier
	if err := bootstrapper.GetAcceptedFrontierFailed(vdr, *requestID); err != nil {
		t.Fatal(err)
	}

	// fail the GetAcceptedFailed
	if err := bootstrapper.GetAcceptedFailed(vdr, *requestID); err != nil {
		t.Fatal(err)
	}

	if !*requested {
		t.Fatalf("Should have requested from the validators during Initialize")
	}

	acceptedFrontier := []ids.ID{vtxID0}

	*requested = false
	sender.SendGetAcceptedF = func(vdrs ids.ShortSet, reqID uint32, proposedAccepted []ids.ID) {
		if vdrs.Len() != 1 {
			t.Fatalf("Should have requested from the validators")
		}
		if !vdrs.Contains(vdr) {
			t.Fatalf("Should have requested from %s", vdr)
		}
		if !ids.Equals(acceptedFrontier, proposedAccepted) {
			t.Fatalf("Wrong proposedAccepted vertices.\nExpected: %s\nGot: %s", acceptedFrontier, proposedAccepted)
		}
		*requested = true
		*requestID = reqID
	}

	if err := bootstrapper.AcceptedFrontier(vdr, *requestID, acceptedFrontier); err != nil {
		t.Fatal(err)
	}

	if !*requested {
		t.Fatalf("Should have requested from the validators during AcceptedFrontier")
	}

	manager.GetVtxF = func(vtxID ids.ID) (avalanche.Vertex, error) {
		if vtxID == vtxID0 {
			return nil, errMissing
		}
		t.Fatalf("Unknown vertex requested")
		panic("Unknown vertex requested")
	}

	sender.SendGetAncestorsF = func(inVdr ids.ShortID, reqID uint32, vtxID ids.ID) {
		if vdr != inVdr {
			t.Fatalf("Asking wrong validator for vertex")
		}
		if vtx0.ID() != vtxID {
			t.Fatalf("Asking for wrong vertex")
		}
		*requestID = reqID
	}

	if err := bootstrapper.Accepted(vdr, *requestID, acceptedFrontier); err != nil {
		t.Fatal(err)
	}

	manager.GetVtxF = nil

	vm.ParseTxF = func(b []byte) (snowstorm.Tx, error) {
		if bytes.Equal(b, txBytes0) {
			return tx0, nil
		}
		t.Fatalf("Unknown bytes provided")
		panic("Unknown bytes provided")
	}
	manager.ParseVtxF = func(b []byte) (avalanche.Vertex, error) {
		if bytes.Equal(b, vtxBytes0) {
			return vtx0, nil
		}
		t.Fatalf("Unknown bytes provided")
		panic("Unknown bytes provided")
	}
	manager.EdgeF = func() []ids.ID {
		return []ids.ID{vtxID0}
	}
	manager.GetVtxF = func(vtxID ids.ID) (avalanche.Vertex, error) {
		if vtxID == vtxID0 {
			return vtx0, nil
		}
		t.Fatalf("Unknown bytes provided")
		panic("Unknown bytes provided")
	}

	if err := bootstrapper.MultiPut(vdr, *requestID, [][]byte{vtxBytes0}); err != nil {
		t.Fatal(err)
	}

	sender.SendGetAcceptedFrontierF = nil
	sender.SendGetF = nil
	vm.ParseTxF = nil
	manager.ParseVtxF = nil
	manager.EdgeF = nil
	manager.GetVtxF = nil

	if tx0.Status() != choices.Accepted {
		t.Fatalf("Should have accepted %s", txID0)
	}
	if vtx0.Status() != choices.Accepted {
		t.Fatalf("Should have accepted %s", vtxID0)
	}

	manager.ParseVtxF = func(b []byte) (avalanche.Vertex, error) {
		if bytes.Equal(b, vtxBytes1) {
			return vtx1, nil
		}
		t.Fatalf("Unknown bytes provided")
		panic("Unknown bytes provided")
	}
	sender.SendChitsF = func(inVdr ids.ShortID, _ uint32, chits []ids.ID) {
		if inVdr != vdr {
			t.Fatalf("Sent to the wrong validator")
		}

		expected := []ids.ID{vtxID1}

		if !ids.Equals(expected, chits) {
			t.Fatalf("Returned wrong chits")
		}
	}
	sender.SendPushQueryF = func(vdrs ids.ShortSet, _ uint32, vtxID ids.ID, vtx []byte) {
		if vdrs.Len() != 1 {
			t.Fatalf("Should have requested from the validators")
		}
		if !vdrs.Contains(vdr) {
			t.Fatalf("Should have requested from %s", vdr)
		}

		if vtxID1 != vtxID {
			t.Fatalf("Sent wrong query ID")
		}
		if !bytes.Equal(vtxBytes1, vtx) {
			t.Fatalf("Sent wrong query bytes")
		}
	}
	manager.GetVtxF = func(vtxID ids.ID) (avalanche.Vertex, error) {
		if vtxID == vtxID1 {
			return vtx1, nil
		}
		t.Fatalf("Unknown bytes provided")
		panic("Unknown bytes provided")
	}

	if err := bootstrapper.PushQuery(vdr, 0, vtxID1, vtxBytes1); err != nil {
		t.Fatal(err)
	}

	manager.ParseVtxF = nil
	sender.SendChitsF = nil
	sender.SendPushQueryF = nil
	manager.GetVtxF = nil
}

func TestEngineUndeclaredDependencyDeadlock(t *testing.T) {
	bootCfg, engCfg := DefaultConfig()

	vals := validators.NewSet()
	wt := common.NewWeightTracker(vals, bootCfg.StartupAlpha)
	bootCfg.Validators = vals
	bootCfg.WeightTracker = wt
	engCfg.Validators = vals
	engCfg.WeightTracker = wt

	vdr := ids.GenerateTestShortID()
	if err := vals.AddWeight(vdr, 1); err != nil {
		t.Fatal(err)
	}

	manager := vertex.NewTestManager(t)
	bootCfg.Manager = manager
	engCfg.Manager = manager

	gVtx := &avalanche.TestVertex{TestDecidable: choices.TestDecidable{
		IDV:     ids.GenerateTestID(),
		StatusV: choices.Accepted,
	}}

	vts := []avalanche.Vertex{gVtx}
	utxos := []ids.ID{ids.GenerateTestID(), ids.GenerateTestID()}

	tx0 := &snowstorm.TestTx{TestDecidable: choices.TestDecidable{
		IDV:     ids.GenerateTestID(),
		StatusV: choices.Processing,
	}}
	tx0.InputIDsV = append(tx0.InputIDsV, utxos[0])

	tx1 := &snowstorm.TestTx{
		TestDecidable: choices.TestDecidable{
			IDV:     ids.GenerateTestID(),
			StatusV: choices.Processing,
		},
		VerifyV: errors.New(""),
	}
	tx1.InputIDsV = append(tx1.InputIDsV, utxos[1])

	vtx0 := &avalanche.TestVertex{
		TestDecidable: choices.TestDecidable{
			IDV:     ids.GenerateTestID(),
			StatusV: choices.Processing,
		},
		ParentsV: vts,
		HeightV:  1,
		TxsV:     []snowstorm.Tx{tx0},
	}
	vtx1 := &avalanche.TestVertex{
		TestDecidable: choices.TestDecidable{
			IDV:     ids.GenerateTestID(),
			StatusV: choices.Processing,
		},
		ParentsV: []avalanche.Vertex{vtx0},
		HeightV:  2,
		TxsV:     []snowstorm.Tx{tx1},
	}

	te, err := newTransitive(engCfg)
	if err != nil {
		t.Fatal(err)
	}

	startReqID := uint32(0)
	if err := te.Start(startReqID); err != nil {
		t.Fatal(err)
	}

	sender := &common.SenderTest{T: t}
	te.Sender = sender

	reqID := new(uint32)
	sender.SendPushQueryF = func(_ ids.ShortSet, requestID uint32, _ ids.ID, _ []byte) {
		*reqID = requestID
	}

	if err := te.issue(vtx0); err != nil {
		t.Fatal(err)
	}

	sender.SendPushQueryF = func(ids.ShortSet, uint32, ids.ID, []byte) {
		t.Fatalf("should have failed verification")
	}

	if err := te.issue(vtx1); err != nil {
		t.Fatal(err)
	}

	manager.GetVtxF = func(vtxID ids.ID) (avalanche.Vertex, error) {
		switch vtxID {
		case vtx0.ID():
			return vtx0, nil
		case vtx1.ID():
			return vtx1, nil
		}
		return nil, errors.New("Unknown vtx")
	}

	if err := te.Chits(vdr, *reqID, []ids.ID{vtx1.ID()}); err != nil {
		t.Fatal(err)
	}

	if status := vtx0.Status(); status != choices.Accepted {
		t.Fatalf("should have accepted the vertex due to transitive voting")
	}
}

func TestEnginePartiallyValidVertex(t *testing.T) {
	bootCfg, engCfg := DefaultConfig()

	vals := validators.NewSet()
	wt := common.NewWeightTracker(vals, bootCfg.StartupAlpha)
	bootCfg.Validators = vals
	bootCfg.WeightTracker = wt
	engCfg.Validators = vals
	engCfg.WeightTracker = wt

	vdr := ids.GenerateTestShortID()
	if err := vals.AddWeight(vdr, 1); err != nil {
		t.Fatal(err)
	}

	manager := vertex.NewTestManager(t)
	bootCfg.Manager = manager
	engCfg.Manager = manager

	gVtx := &avalanche.TestVertex{TestDecidable: choices.TestDecidable{
		IDV:     ids.GenerateTestID(),
		StatusV: choices.Accepted,
	}}

	vts := []avalanche.Vertex{gVtx}
	utxos := []ids.ID{ids.GenerateTestID(), ids.GenerateTestID()}

	tx0 := &snowstorm.TestTx{TestDecidable: choices.TestDecidable{
		IDV:     ids.GenerateTestID(),
		StatusV: choices.Processing,
	}}
	tx0.InputIDsV = append(tx0.InputIDsV, utxos[0])

	tx1 := &snowstorm.TestTx{
		TestDecidable: choices.TestDecidable{
			IDV:     ids.GenerateTestID(),
			StatusV: choices.Processing,
		},
		VerifyV: errors.New(""),
	}
	tx1.InputIDsV = append(tx1.InputIDsV, utxos[1])

	vtx := &avalanche.TestVertex{
		TestDecidable: choices.TestDecidable{
			IDV:     ids.GenerateTestID(),
			StatusV: choices.Processing,
		},
		ParentsV: vts,
		HeightV:  1,
		TxsV:     []snowstorm.Tx{tx0, tx1},
	}

	te, err := newTransitive(engCfg)
	if err != nil {
		t.Fatal(err)
	}

	startReqID := uint32(0)
	if err := te.Start(startReqID); err != nil {
		t.Fatal(err)
	}

	expectedVtxID := ids.GenerateTestID()
	manager.BuildVtxF = func(_ []ids.ID, txs []snowstorm.Tx) (avalanche.Vertex, error) {
		return &avalanche.TestVertex{
			TestDecidable: choices.TestDecidable{
				IDV:     expectedVtxID,
				StatusV: choices.Processing,
			},
			ParentsV: vts,
			HeightV:  1,
			TxsV:     txs,
			BytesV:   []byte{1},
		}, nil
	}

	sender := &common.SenderTest{T: t}
	te.Sender = sender

	sender.SendPushQueryF = func(_ ids.ShortSet, _ uint32, vtxID ids.ID, _ []byte) {
		if expectedVtxID != vtxID {
			t.Fatalf("wrong vertex queried")
		}
	}

	if err := te.issue(vtx); err != nil {
		t.Fatal(err)
	}
}

func TestEngineGossip(t *testing.T) {
	bootCfg, engCfg := DefaultConfig()

	sender := &common.SenderTest{T: t}
	sender.Default(true)
	bootCfg.Sender = sender
	engCfg.Sender = sender

	manager := vertex.NewTestManager(t)
	bootCfg.Manager = manager
	engCfg.Manager = manager

	gVtx := &avalanche.TestVertex{TestDecidable: choices.TestDecidable{
		IDV:     ids.GenerateTestID(),
		StatusV: choices.Accepted,
	}}

	te, err := newTransitive(engCfg)
	if err != nil {
		t.Fatal(err)
	}

	startReqID := uint32(0)
	if err := te.Start(startReqID); err != nil {
		t.Fatal(err)
	}

	manager.EdgeF = func() []ids.ID { return []ids.ID{gVtx.ID()} }
	manager.GetVtxF = func(vtxID ids.ID) (avalanche.Vertex, error) {
		if vtxID == gVtx.ID() {
			return gVtx, nil
		}
		t.Fatal(errUnknownVertex)
		return nil, errUnknownVertex
	}

	called := new(bool)
	sender.SendGossipF = func(vtxID ids.ID, vtxBytes []byte) {
		*called = true
		if vtxID != gVtx.ID() {
			t.Fatal(errUnknownVertex)
		}
		if !bytes.Equal(vtxBytes, gVtx.Bytes()) {
			t.Fatal(errUnknownVertex)
		}
	}

	if err := te.Gossip(); err != nil {
		t.Fatal(err)
	}

	if !*called {
		t.Fatalf("Should have gossiped the vertex")
	}
}

func TestEngineInvalidVertexIgnoredFromUnexpectedPeer(t *testing.T) {
	bootCfg, engCfg := DefaultConfig()

	vals := validators.NewSet()
	wt := common.NewWeightTracker(vals, bootCfg.StartupAlpha)
	bootCfg.Validators = vals
	bootCfg.WeightTracker = wt
	engCfg.Validators = vals
	engCfg.WeightTracker = wt

	vdr := ids.GenerateTestShortID()
	secondVdr := ids.GenerateTestShortID()

	if err := vals.AddWeight(vdr, 1); err != nil {
		t.Fatal(err)
	}
	if err := vals.AddWeight(secondVdr, 1); err != nil {
		t.Fatal(err)
	}

	sender := &common.SenderTest{T: t}
	bootCfg.Sender = sender
	engCfg.Sender = sender

	manager := vertex.NewTestManager(t)
	bootCfg.Manager = manager
	engCfg.Manager = manager

	gVtx := &avalanche.TestVertex{
		TestDecidable: choices.TestDecidable{
			IDV:     ids.GenerateTestID(),
			StatusV: choices.Accepted,
		},
		BytesV: []byte{0},
	}

	vts := []avalanche.Vertex{gVtx}
	utxos := []ids.ID{ids.GenerateTestID(), ids.GenerateTestID()}

	tx0 := &snowstorm.TestTx{TestDecidable: choices.TestDecidable{
		IDV:     ids.GenerateTestID(),
		StatusV: choices.Processing,
	}}
	tx0.InputIDsV = append(tx0.InputIDsV, utxos[0])

	tx1 := &snowstorm.TestTx{TestDecidable: choices.TestDecidable{
		IDV:     ids.GenerateTestID(),
		StatusV: choices.Processing,
	}}
	tx1.InputIDsV = append(tx1.InputIDsV, utxos[1])

	vtx0 := &avalanche.TestVertex{
		TestDecidable: choices.TestDecidable{
			IDV:     ids.GenerateTestID(),
			StatusV: choices.Unknown,
		},
		ParentsV: vts,
		HeightV:  1,
		TxsV:     []snowstorm.Tx{tx0},
		BytesV:   []byte{1},
	}
	vtx1 := &avalanche.TestVertex{
		TestDecidable: choices.TestDecidable{
			IDV:     ids.GenerateTestID(),
			StatusV: choices.Processing,
		},
		ParentsV: []avalanche.Vertex{vtx0},
		HeightV:  2,
		TxsV:     []snowstorm.Tx{tx1},
		BytesV:   []byte{2},
	}

	te, err := newTransitive(engCfg)
	if err != nil {
		t.Fatal(err)
	}

	startReqID := uint32(0)
	if err := te.Start(startReqID); err != nil {
		t.Fatal(err)
	}

	parsed := new(bool)
	manager.ParseVtxF = func(b []byte) (avalanche.Vertex, error) {
		if bytes.Equal(b, vtx1.Bytes()) {
			*parsed = true
			return vtx1, nil
		}
		return nil, errUnknownVertex
	}

	manager.GetVtxF = func(vtxID ids.ID) (avalanche.Vertex, error) {
		if !*parsed {
			return nil, errUnknownVertex
		}

		if vtxID == vtx1.ID() {
			return vtx1, nil
		}
		return nil, errUnknownVertex
	}

	reqID := new(uint32)
	sender.SendGetF = func(reqVdr ids.ShortID, requestID uint32, vtxID ids.ID) {
		*reqID = requestID
		if reqVdr != vdr {
			t.Fatalf("Wrong validator requested")
		}
		if vtxID != vtx0.ID() {
			t.Fatalf("Wrong vertex requested")
		}
	}

	if err := te.PushQuery(vdr, 0, vtx1.ID(), vtx1.Bytes()); err != nil {
		t.Fatal(err)
	}

	if err := te.Put(secondVdr, *reqID, vtx0.ID(), []byte{3}); err != nil {
		t.Fatal(err)
	}

	*parsed = false
	manager.ParseVtxF = func(b []byte) (avalanche.Vertex, error) {
		if bytes.Equal(b, vtx0.Bytes()) {
			*parsed = true
			return vtx0, nil
		}
		return nil, errUnknownVertex
	}

	manager.GetVtxF = func(vtxID ids.ID) (avalanche.Vertex, error) {
		if !*parsed {
			return nil, errUnknownVertex
		}

		if vtxID == vtx0.ID() {
			return vtx0, nil
		}
		return nil, errUnknownVertex
	}
	sender.CantSendPushQuery = false
	sender.CantSendChits = false

	vtx0.StatusV = choices.Processing

	if err := te.Put(vdr, *reqID, vtx0.ID(), vtx0.Bytes()); err != nil {
		t.Fatal(err)
	}

	prefs := te.Consensus.Preferences()
	if !prefs.Contains(vtx1.ID()) {
		t.Fatalf("Shouldn't have abandoned the pending vertex")
	}
}

func TestEnginePushQueryRequestIDConflict(t *testing.T) {
	bootCfg, engCfg := DefaultConfig()

	vals := validators.NewSet()
	wt := common.NewWeightTracker(vals, bootCfg.StartupAlpha)
	bootCfg.Validators = vals
	bootCfg.WeightTracker = wt
	engCfg.Validators = vals
	engCfg.WeightTracker = wt

	vdr := ids.GenerateTestShortID()
	if err := vals.AddWeight(vdr, 1); err != nil {
		t.Fatal(err)
	}

	sender := &common.SenderTest{T: t}
	bootCfg.Sender = sender
	engCfg.Sender = sender

	manager := vertex.NewTestManager(t)
	bootCfg.Manager = manager
	engCfg.Manager = manager

	gVtx := &avalanche.TestVertex{
		TestDecidable: choices.TestDecidable{
			IDV:     ids.GenerateTestID(),
			StatusV: choices.Accepted,
		},
		BytesV: []byte{0},
	}

	vts := []avalanche.Vertex{gVtx}
	utxos := []ids.ID{ids.GenerateTestID(), ids.GenerateTestID()}

	tx0 := &snowstorm.TestTx{TestDecidable: choices.TestDecidable{
		IDV:     ids.GenerateTestID(),
		StatusV: choices.Processing,
	}}
	tx0.InputIDsV = append(tx0.InputIDsV, utxos[0])

	tx1 := &snowstorm.TestTx{TestDecidable: choices.TestDecidable{
		IDV:     ids.GenerateTestID(),
		StatusV: choices.Processing,
	}}
	tx1.InputIDsV = append(tx1.InputIDsV, utxos[1])

	vtx0 := &avalanche.TestVertex{
		TestDecidable: choices.TestDecidable{
			IDV:     ids.GenerateTestID(),
			StatusV: choices.Unknown,
		},
		ParentsV: vts,
		HeightV:  1,
		TxsV:     []snowstorm.Tx{tx0},
		BytesV:   []byte{1},
	}

	vtx1 := &avalanche.TestVertex{
		TestDecidable: choices.TestDecidable{
			IDV:     ids.GenerateTestID(),
			StatusV: choices.Processing,
		},
		ParentsV: []avalanche.Vertex{vtx0},
		HeightV:  2,
		TxsV:     []snowstorm.Tx{tx1},
		BytesV:   []byte{2},
	}

	randomVtxID := ids.GenerateTestID()

	te, err := newTransitive(engCfg)
	if err != nil {
		t.Fatal(err)
	}

	startReqID := uint32(0)
	if err := te.Start(startReqID); err != nil {
		t.Fatal(err)
	}

	parsed := new(bool)
	manager.ParseVtxF = func(b []byte) (avalanche.Vertex, error) {
		if bytes.Equal(b, vtx1.Bytes()) {
			*parsed = true
			return vtx1, nil
		}
		return nil, errUnknownVertex
	}

	manager.GetVtxF = func(vtxID ids.ID) (avalanche.Vertex, error) {
		if !*parsed {
			return nil, errUnknownVertex
		}

		if vtxID == vtx1.ID() {
			return vtx1, nil
		}
		return nil, errUnknownVertex
	}

	reqID := new(uint32)
	sender.SendGetF = func(reqVdr ids.ShortID, requestID uint32, vtxID ids.ID) {
		*reqID = requestID
		if reqVdr != vdr {
			t.Fatalf("Wrong validator requested")
		}
		if vtxID != vtx0.ID() {
			t.Fatalf("Wrong vertex requested")
		}
	}

	if err := te.PushQuery(vdr, 0, vtx1.ID(), vtx1.Bytes()); err != nil {
		t.Fatal(err)
	}

	sender.SendGetF = nil
	sender.CantSendGet = false

	if err := te.PushQuery(vdr, *reqID, randomVtxID, []byte{3}); err != nil {
		t.Fatal(err)
	}

	*parsed = false
	manager.ParseVtxF = func(b []byte) (avalanche.Vertex, error) {
		if bytes.Equal(b, vtx0.Bytes()) {
			*parsed = true
			return vtx0, nil
		}
		return nil, errUnknownVertex
	}

	manager.GetVtxF = func(vtxID ids.ID) (avalanche.Vertex, error) {
		if !*parsed {
			return nil, errUnknownVertex
		}

		if vtxID == vtx0.ID() {
			return vtx0, nil
		}
		return nil, errUnknownVertex
	}
	sender.CantSendPushQuery = false
	sender.CantSendChits = false

	vtx0.StatusV = choices.Processing

	if err := te.Put(vdr, *reqID, vtx0.ID(), vtx0.Bytes()); err != nil {
		t.Fatal(err)
	}

	prefs := te.Consensus.Preferences()
	if !prefs.Contains(vtx1.ID()) {
		t.Fatalf("Shouldn't have abandoned the pending vertex")
	}
}

func TestEngineAggressivePolling(t *testing.T) {
	bootCfg, engCfg := DefaultConfig()

	engCfg.Params.ConcurrentRepolls = 3
	engCfg.Params.BetaRogue = 3

	vals := validators.NewSet()
	wt := common.NewWeightTracker(vals, bootCfg.StartupAlpha)
	bootCfg.Validators = vals
	bootCfg.WeightTracker = wt
	engCfg.Validators = vals
	engCfg.WeightTracker = wt

	vdr := ids.GenerateTestShortID()
	if err := vals.AddWeight(vdr, 1); err != nil {
		t.Fatal(err)
	}

	sender := &common.SenderTest{T: t}
	bootCfg.Sender = sender
	engCfg.Sender = sender

	manager := vertex.NewTestManager(t)
	engCfg.Manager = manager

	vm := &vertex.TestVM{TestVM: common.TestVM{T: t}}
	vm.Default(true)
	bootCfg.VM = vm
	engCfg.VM = vm

	gVtx := &avalanche.TestVertex{
		TestDecidable: choices.TestDecidable{
			IDV:     ids.GenerateTestID(),
			StatusV: choices.Accepted,
		},
		BytesV: []byte{0},
	}

	vts := []avalanche.Vertex{gVtx}
	utxos := []ids.ID{ids.GenerateTestID(), ids.GenerateTestID()}

	tx0 := &snowstorm.TestTx{TestDecidable: choices.TestDecidable{
		IDV:     ids.GenerateTestID(),
		StatusV: choices.Processing,
	}}
	tx0.InputIDsV = append(tx0.InputIDsV, utxos[0])

	tx1 := &snowstorm.TestTx{TestDecidable: choices.TestDecidable{
		IDV:     ids.GenerateTestID(),
		StatusV: choices.Processing,
	}}
	tx1.InputIDsV = append(tx1.InputIDsV, utxos[1])

	vtx := &avalanche.TestVertex{
		TestDecidable: choices.TestDecidable{
			IDV:     ids.GenerateTestID(),
			StatusV: choices.Processing,
		},
		ParentsV: vts,
		HeightV:  1,
		TxsV:     []snowstorm.Tx{tx0},
		BytesV:   []byte{1},
	}

	vm.CantBootstrapping = false
	vm.CantBootstrapped = false

	te, err := newTransitive(engCfg)
	if err != nil {
		t.Fatal(err)
	}

	startReqID := uint32(0)
	if err := te.Start(startReqID); err != nil {
		t.Fatal(err)
	}

	vm.CantBootstrapping = true
	vm.CantBootstrapped = true

	parsed := new(bool)
	manager.ParseVtxF = func(b []byte) (avalanche.Vertex, error) {
		if bytes.Equal(b, vtx.Bytes()) {
			*parsed = true
			return vtx, nil
		}
		return nil, errUnknownVertex
	}

	manager.GetVtxF = func(vtxID ids.ID) (avalanche.Vertex, error) {
		if !*parsed {
			return nil, errUnknownVertex
		}

		if vtxID == vtx.ID() {
			return vtx, nil
		}
		return nil, errUnknownVertex
	}

	numPushQueries := new(int)
	sender.SendPushQueryF = func(ids.ShortSet, uint32, ids.ID, []byte) { *numPushQueries++ }

	numPullQueries := new(int)
	sender.SendPullQueryF = func(ids.ShortSet, uint32, ids.ID) { *numPullQueries++ }

	vm.CantPendingTxs = false

	if err := te.Put(vdr, 0, vtx.ID(), vtx.Bytes()); err != nil {
		t.Fatal(err)
	}

	if *numPushQueries != 1 {
		t.Fatalf("should have issued one push query")
	}
	if *numPullQueries != 2 {
		t.Fatalf("should have issued two pull queries")
	}
}

func TestEngineDuplicatedIssuance(t *testing.T) {
	bootCfg, engCfg := DefaultConfig()
	engCfg.Params.BatchSize = 1
	engCfg.Params.BetaVirtuous = 5
	engCfg.Params.BetaRogue = 5

	sender := &common.SenderTest{T: t}
	sender.Default(true)
	sender.CantSendGetAcceptedFrontier = false
	bootCfg.Sender = sender
	engCfg.Sender = sender

	vals := validators.NewSet()
	wt := common.NewWeightTracker(vals, bootCfg.StartupAlpha)
	bootCfg.Validators = vals
	bootCfg.WeightTracker = wt
	engCfg.Validators = vals
	engCfg.WeightTracker = wt

	vdr := ids.GenerateTestShortID()
	if err := vals.AddWeight(vdr, 1); err != nil {
		t.Fatal(err)
	}

	manager := vertex.NewTestManager(t)
	engCfg.Manager = manager

	manager.Default(true)

	vm := &vertex.TestVM{TestVM: common.TestVM{T: t}}
	vm.Default(true)
	bootCfg.VM = vm
	engCfg.VM = vm

	gVtx := &avalanche.TestVertex{TestDecidable: choices.TestDecidable{
		IDV:     ids.GenerateTestID(),
		StatusV: choices.Accepted,
	}}
	mVtx := &avalanche.TestVertex{TestDecidable: choices.TestDecidable{
		IDV:     ids.GenerateTestID(),
		StatusV: choices.Accepted,
	}}

	gTx := &snowstorm.TestTx{TestDecidable: choices.TestDecidable{
		IDV:     ids.GenerateTestID(),
		StatusV: choices.Accepted,
	}}

	utxos := []ids.ID{ids.GenerateTestID(), ids.GenerateTestID()}

	tx := &snowstorm.TestTx{
		TestDecidable: choices.TestDecidable{
			IDV:     ids.GenerateTestID(),
			StatusV: choices.Processing,
		},
		DependenciesV: []snowstorm.Tx{gTx},
	}
	tx.InputIDsV = append(tx.InputIDsV, utxos[0])

	manager.EdgeF = func() []ids.ID { return []ids.ID{gVtx.ID(), mVtx.ID()} }
	manager.GetVtxF = func(id ids.ID) (avalanche.Vertex, error) {
		switch id {
		case gVtx.ID():
			return gVtx, nil
		case mVtx.ID():
			return mVtx, nil
		}
		t.Fatalf("Unknown vertex")
		panic("Should have errored")
	}

	vm.CantBootstrapping = false
	vm.CantBootstrapped = false

	te, err := newTransitive(engCfg)
	if err != nil {
		t.Fatal(err)
	}

	startReqID := uint32(0)
	if err := te.Start(startReqID); err != nil {
		t.Fatal(err)
	}

	vm.CantBootstrapping = true
	vm.CantBootstrapped = true

	lastVtx := new(avalanche.TestVertex)
	manager.BuildVtxF = func(_ []ids.ID, txs []snowstorm.Tx) (avalanche.Vertex, error) {
		lastVtx = &avalanche.TestVertex{
			TestDecidable: choices.TestDecidable{
				IDV:     ids.GenerateTestID(),
				StatusV: choices.Processing,
			},
			ParentsV: []avalanche.Vertex{gVtx, mVtx},
			HeightV:  1,
			TxsV:     txs,
			BytesV:   []byte{1},
		}
		return lastVtx, nil
	}

	sender.CantSendPushQuery = false

	vm.PendingTxsF = func() []snowstorm.Tx { return []snowstorm.Tx{tx} }
	if err := te.Notify(common.PendingTxs); err != nil {
		t.Fatal(err)
	}

	if len(lastVtx.TxsV) != 1 || lastVtx.TxsV[0].ID() != tx.ID() {
		t.Fatalf("Should have issued txs differently")
	}

	manager.BuildVtxF = func([]ids.ID, []snowstorm.Tx) (avalanche.Vertex, error) {
		t.Fatalf("shouldn't have attempted to issue a duplicated tx")
		return nil, nil
	}

	if err := te.Notify(common.PendingTxs); err != nil {
		t.Fatal(err)
	}
}

func TestEngineDoubleChit(t *testing.T) {
	bootCfg, engCfg := DefaultConfig()

	engCfg.Params.Alpha = 2
	engCfg.Params.K = 2

	vals := validators.NewSet()
	wt := common.NewWeightTracker(vals, bootCfg.StartupAlpha)
	bootCfg.Validators = vals
	bootCfg.WeightTracker = wt
	engCfg.Validators = vals
	engCfg.WeightTracker = wt

	vdr0 := ids.GenerateTestShortID()
	vdr1 := ids.GenerateTestShortID()

	if err := vals.AddWeight(vdr0, 1); err != nil {
		t.Fatal(err)
	}
	if err := vals.AddWeight(vdr1, 1); err != nil {
		t.Fatal(err)
	}

	sender := &common.SenderTest{T: t}
	sender.Default(true)
	sender.CantSendGetAcceptedFrontier = false
	bootCfg.Sender = sender
	engCfg.Sender = sender

	manager := vertex.NewTestManager(t)
	manager.Default(true)
	bootCfg.Manager = manager
	engCfg.Manager = manager

	gVtx := &avalanche.TestVertex{TestDecidable: choices.TestDecidable{
		IDV:     ids.GenerateTestID(),
		StatusV: choices.Accepted,
	}}
	mVtx := &avalanche.TestVertex{TestDecidable: choices.TestDecidable{
		IDV:     ids.GenerateTestID(),
		StatusV: choices.Accepted,
	}}

	vts := []avalanche.Vertex{gVtx, mVtx}
	utxos := []ids.ID{ids.GenerateTestID()}

	tx := &snowstorm.TestTx{TestDecidable: choices.TestDecidable{
		IDV:     ids.GenerateTestID(),
		StatusV: choices.Processing,
	}}
	tx.InputIDsV = append(tx.InputIDsV, utxos[0])

	vtx := &avalanche.TestVertex{
		TestDecidable: choices.TestDecidable{
			IDV:     ids.GenerateTestID(),
			StatusV: choices.Processing,
		},
		ParentsV: vts,
		HeightV:  1,
		TxsV:     []snowstorm.Tx{tx},
		BytesV:   []byte{1, 1, 2, 3},
	}

	manager.EdgeF = func() []ids.ID { return []ids.ID{vts[0].ID(), vts[1].ID()} }
	manager.GetVtxF = func(id ids.ID) (avalanche.Vertex, error) {
		switch id {
		case gVtx.ID():
			return gVtx, nil
		case mVtx.ID():
			return mVtx, nil
		}
		t.Fatalf("Unknown vertex")
		panic("Should have errored")
	}

	te, err := newTransitive(engCfg)
	if err != nil {
		t.Fatal(err)
	}

	startReqID := uint32(0)
	if err := te.Start(startReqID); err != nil {
		t.Fatal(err)
	}

	reqID := new(uint32)
	sender.SendPushQueryF = func(inVdrs ids.ShortSet, requestID uint32, vtxID ids.ID, _ []byte) {
		*reqID = requestID
		if inVdrs.Len() != 2 {
			t.Fatalf("Wrong number of validators")
		}
		if vtxID != vtx.ID() {
			t.Fatalf("Wrong vertex requested")
		}
	}
	manager.GetVtxF = func(id ids.ID) (avalanche.Vertex, error) {
		if id == vtx.ID() {
			return vtx, nil
		}
		t.Fatalf("Unknown vertex")
		panic("Should have errored")
	}

	if err := te.issue(vtx); err != nil {
		t.Fatal(err)
	}

	votes := []ids.ID{vtx.ID()}

	if status := tx.Status(); status != choices.Processing {
		t.Fatalf("Wrong tx status: %s ; expected: %s", status, choices.Processing)
	}

	if err := te.Chits(vdr0, *reqID, votes); err != nil {
		t.Fatal(err)
	}

	if status := tx.Status(); status != choices.Processing {
		t.Fatalf("Wrong tx status: %s ; expected: %s", status, choices.Processing)
	}

	if err := te.Chits(vdr0, *reqID, votes); err != nil {
		t.Fatal(err)
	}

	if status := tx.Status(); status != choices.Processing {
		t.Fatalf("Wrong tx status: %s ; expected: %s", status, choices.Processing)
	}

	if err := te.Chits(vdr1, *reqID, votes); err != nil {
		t.Fatal(err)
	}

	if status := tx.Status(); status != choices.Accepted {
		t.Fatalf("Wrong tx status: %s ; expected: %s", status, choices.Accepted)
	}
}

func TestEngineBubbleVotes(t *testing.T) {
	bootCfg, engCfg := DefaultConfig()

	vals := validators.NewSet()
	wt := common.NewWeightTracker(vals, bootCfg.StartupAlpha)
	bootCfg.Validators = vals
	bootCfg.WeightTracker = wt
	engCfg.Validators = vals
	engCfg.WeightTracker = wt

	vdr := ids.GenerateTestShortID()
	err := vals.AddWeight(vdr, 1)
	assert.NoError(t, err)

	sender := &common.SenderTest{T: t}
	sender.Default(true)
	sender.CantSendGetAcceptedFrontier = false
	bootCfg.Sender = sender
	engCfg.Sender = sender

	manager := vertex.NewTestManager(t)
	manager.Default(true)
	bootCfg.Manager = manager
	engCfg.Manager = manager

	utxos := []ids.ID{
		ids.GenerateTestID(),
		ids.GenerateTestID(),
		ids.GenerateTestID(),
	}

	tx0 := &snowstorm.TestTx{
		TestDecidable: choices.TestDecidable{
			IDV:     ids.GenerateTestID(),
			StatusV: choices.Processing,
		},
		InputIDsV: utxos[:1],
	}
	tx1 := &snowstorm.TestTx{
		TestDecidable: choices.TestDecidable{
			IDV:     ids.GenerateTestID(),
			StatusV: choices.Processing,
		},
		InputIDsV: utxos[1:2],
	}
	tx2 := &snowstorm.TestTx{
		TestDecidable: choices.TestDecidable{
			IDV:     ids.GenerateTestID(),
			StatusV: choices.Processing,
		},
		InputIDsV: utxos[1:2],
	}

	vtx := &avalanche.TestVertex{
		TestDecidable: choices.TestDecidable{
			IDV:     ids.GenerateTestID(),
			StatusV: choices.Processing,
		},
		HeightV: 0,
		TxsV:    []snowstorm.Tx{tx0},
		BytesV:  []byte{0},
	}

	missingVtx := &avalanche.TestVertex{TestDecidable: choices.TestDecidable{
		IDV:     ids.GenerateTestID(),
		StatusV: choices.Unknown,
	}}

	pendingVtx0 := &avalanche.TestVertex{
		TestDecidable: choices.TestDecidable{
			IDV:     ids.GenerateTestID(),
			StatusV: choices.Processing,
		},
		ParentsV: []avalanche.Vertex{vtx, missingVtx},
		HeightV:  1,
		TxsV:     []snowstorm.Tx{tx1},
		BytesV:   []byte{1},
	}

	pendingVtx1 := &avalanche.TestVertex{
		TestDecidable: choices.TestDecidable{
			IDV:     ids.GenerateTestID(),
			StatusV: choices.Processing,
		},
		ParentsV: []avalanche.Vertex{pendingVtx0},
		HeightV:  2,
		TxsV:     []snowstorm.Tx{tx2},
		BytesV:   []byte{2},
	}

	manager.EdgeF = func() []ids.ID { return nil }
	manager.GetVtxF = func(id ids.ID) (avalanche.Vertex, error) {
		switch id {
		case vtx.ID():
			return vtx, nil
		case missingVtx.ID():
			return nil, errMissing
		case pendingVtx0.ID():
			return pendingVtx0, nil
		case pendingVtx1.ID():
			return pendingVtx1, nil
		}
		assert.FailNow(t, "unknown vertex", "vtxID: %s", id)
		panic("should have errored")
	}

	te, err := newTransitive(engCfg)
	if err != nil {
		t.Fatal(err)
	}

	startReqID := uint32(0)
	if err := te.Start(startReqID); err != nil {
		t.Fatal(err)
	}

	queryReqID := new(uint32)
	queried := new(bool)
	sender.SendPushQueryF = func(inVdrs ids.ShortSet, requestID uint32, vtxID ids.ID, _ []byte) {
		assert.Len(t, inVdrs, 1, "wrong number of validators")
		*queryReqID = requestID
		assert.Equal(t, vtx.ID(), vtxID, "wrong vertex requested")
		*queried = true
	}

	getReqID := new(uint32)
	fetched := new(bool)
	sender.SendGetF = func(inVdr ids.ShortID, requestID uint32, vtxID ids.ID) {
		assert.Equal(t, vdr, inVdr, "wrong validator")
		*getReqID = requestID
		assert.Equal(t, missingVtx.ID(), vtxID, "wrong vertex requested")
		*fetched = true
	}

	issued, err := te.issueFrom(vdr, pendingVtx1)
	assert.NoError(t, err)
	assert.False(t, issued, "shouldn't have been able to issue %s", pendingVtx1.ID())
	assert.True(t, *queried, "should have queried for %s", vtx.ID())
	assert.True(t, *fetched, "should have fetched %s", missingVtx.ID())

	// can't apply votes yet because pendingVtx0 isn't issued because missingVtx
	// is missing
	err = te.Chits(vdr, *queryReqID, []ids.ID{pendingVtx1.ID()})
	assert.NoError(t, err)
	assert.Equal(t, choices.Processing, tx0.Status(), "wrong tx status")
	assert.Equal(t, choices.Processing, tx1.Status(), "wrong tx status")

	// vote for pendingVtx1 should be bubbled up to pendingVtx0 and then to vtx
	err = te.GetFailed(vdr, *getReqID)
	assert.NoError(t, err)
	assert.Equal(t, choices.Accepted, tx0.Status(), "wrong tx status")
	assert.Equal(t, choices.Processing, tx1.Status(), "wrong tx status")
}

func TestEngineIssue(t *testing.T) {
	bootCfg, engCfg := DefaultConfig()
	engCfg.Params.BatchSize = 1
	engCfg.Params.BetaVirtuous = 1
	engCfg.Params.BetaRogue = 1
	engCfg.Params.OptimalProcessing = 1

	sender := &common.SenderTest{T: t}
	sender.Default(true)
	sender.CantSendGetAcceptedFrontier = false
	bootCfg.Sender = sender
	engCfg.Sender = sender

	vals := validators.NewSet()
	wt := common.NewWeightTracker(vals, bootCfg.StartupAlpha)
	bootCfg.Validators = vals
	bootCfg.WeightTracker = wt
	engCfg.Validators = vals
	engCfg.WeightTracker = wt

	vdr := ids.GenerateTestShortID()
	if err := vals.AddWeight(vdr, 1); err != nil {
		t.Fatal(err)
	}

	manager := vertex.NewTestManager(t)
	manager.Default(true)
	bootCfg.Manager = manager
	engCfg.Manager = manager

	vm := &vertex.TestVM{TestVM: common.TestVM{T: t}}
	vm.Default(true)
	bootCfg.VM = vm
	engCfg.VM = vm

	gVtx := &avalanche.TestVertex{TestDecidable: choices.TestDecidable{
		IDV:     ids.GenerateTestID(),
		StatusV: choices.Accepted,
	}}
	mVtx := &avalanche.TestVertex{TestDecidable: choices.TestDecidable{
		IDV:     ids.GenerateTestID(),
		StatusV: choices.Accepted,
	}}

	gTx := &snowstorm.TestTx{TestDecidable: choices.TestDecidable{
		IDV:     ids.GenerateTestID(),
		StatusV: choices.Accepted,
	}}

	utxos := []ids.ID{ids.GenerateTestID(), ids.GenerateTestID()}

	tx0 := &snowstorm.TestTx{
		TestDecidable: choices.TestDecidable{
			IDV:     ids.GenerateTestID(),
			StatusV: choices.Processing,
		},
		DependenciesV: []snowstorm.Tx{gTx},
		InputIDsV:     utxos[:1],
	}
	tx1 := &snowstorm.TestTx{
		TestDecidable: choices.TestDecidable{
			IDV:     ids.GenerateTestID(),
			StatusV: choices.Processing,
		},
		DependenciesV: []snowstorm.Tx{gTx},
		InputIDsV:     utxos[1:],
	}

	manager.EdgeF = func() []ids.ID { return []ids.ID{gVtx.ID(), mVtx.ID()} }
	manager.GetVtxF = func(id ids.ID) (avalanche.Vertex, error) {
		switch id {
		case gVtx.ID():
			return gVtx, nil
		case mVtx.ID():
			return mVtx, nil
		}
		t.Fatalf("Unknown vertex")
		panic("Should have errored")
	}

	vm.CantBootstrapping = false
	vm.CantBootstrapped = false

	te, err := newTransitive(engCfg)
	if err != nil {
		t.Fatal(err)
	}

	startReqID := uint32(0)
	if err := te.Start(startReqID); err != nil {
		t.Fatal(err)
	}

	vm.CantBootstrapping = true
	vm.CantBootstrapped = true

	numBuilt := 0
	manager.BuildVtxF = func(_ []ids.ID, txs []snowstorm.Tx) (avalanche.Vertex, error) {
		numBuilt++
		vtx := &avalanche.TestVertex{
			TestDecidable: choices.TestDecidable{
				IDV:     ids.GenerateTestID(),
				StatusV: choices.Processing,
			},
			ParentsV: []avalanche.Vertex{gVtx, mVtx},
			HeightV:  1,
			TxsV:     txs,
			BytesV:   []byte{1},
		}

		manager.GetVtxF = func(id ids.ID) (avalanche.Vertex, error) {
			switch id {
			case gVtx.ID():
				return gVtx, nil
			case mVtx.ID():
				return mVtx, nil
			case vtx.ID():
				return vtx, nil
			}
			t.Fatalf("Unknown vertex")
			panic("Should have errored")
		}

		return vtx, nil
	}

	var (
		vtxID          ids.ID
		queryRequestID uint32
	)
	sender.SendPushQueryF = func(inVdrs ids.ShortSet, requestID uint32, vID ids.ID, vtx []byte) {
		vtxID = vID
		queryRequestID = requestID
	}

	vm.PendingTxsF = func() []snowstorm.Tx { return []snowstorm.Tx{tx0, tx1} }
	if err := te.Notify(common.PendingTxs); err != nil {
		t.Fatal(err)
	}

	if numBuilt != 1 {
		t.Fatalf("Should have issued txs differently")
	}

	if err := te.Chits(vdr, queryRequestID, []ids.ID{vtxID}); err != nil {
		t.Fatal(err)
	}

	if numBuilt != 2 {
		t.Fatalf("Should have issued txs differently")
	}
}

// Test that a transaction is abandoned if a dependency fails verification,
// even if there are outstanding requests for vertices when the
// dependency fails verification.
func TestAbandonTx(t *testing.T) {
	assert := assert.New(t)
	bootCfg, engCfg := DefaultConfig()
	engCfg.Params.BatchSize = 1
	engCfg.Params.BetaVirtuous = 1
	engCfg.Params.BetaRogue = 1
	engCfg.Params.OptimalProcessing = 1

	sender := &common.SenderTest{
		T:                           t,
		CantSendGetAcceptedFrontier: false,
	}
	sender.Default(true)
	bootCfg.Sender = sender
	engCfg.Sender = sender

	engCfg.Validators = validators.NewSet()
	vdr := ids.GenerateTestShortID()
	if err := engCfg.Validators.AddWeight(vdr, 1); err != nil {
		t.Fatal(err)
	}

	manager := vertex.NewTestManager(t)
	manager.Default(true)
	manager.CantEdge = false
	manager.CantGetVtx = false
	bootCfg.Manager = manager
	engCfg.Manager = manager

	vm := &vertex.TestVM{TestVM: common.TestVM{T: t}}
	vm.Default(true)
	vm.CantBootstrapping = false
	vm.CantBootstrapped = false
	bootCfg.VM = vm
	engCfg.VM = vm

	te, err := newTransitive(engCfg)
	if err != nil {
		t.Fatal(err)
	}

	startReqID := uint32(0)
	if err := te.Start(startReqID); err != nil {
		t.Fatal(err)
	}

	gVtx := &avalanche.TestVertex{TestDecidable: choices.TestDecidable{
		IDV:     ids.GenerateTestID(),
		StatusV: choices.Accepted,
	}}

	gTx := &snowstorm.TestTx{TestDecidable: choices.TestDecidable{
		IDV:     ids.GenerateTestID(),
		StatusV: choices.Accepted,
	}}

	tx0 := &snowstorm.TestTx{ // Fails verification
		TestDecidable: choices.TestDecidable{
			IDV:     ids.GenerateTestID(),
			StatusV: choices.Processing,
		},
		DependenciesV: []snowstorm.Tx{gTx},
		InputIDsV:     []ids.ID{gTx.ID()},
		BytesV:        utils.RandomBytes(32),
		VerifyV:       errors.New(""),
	}

	tx1 := &snowstorm.TestTx{ // Depends on tx0
		TestDecidable: choices.TestDecidable{
			IDV:     ids.GenerateTestID(),
			StatusV: choices.Processing,
		},
		DependenciesV: []snowstorm.Tx{tx0},
		InputIDsV:     []ids.ID{gTx.ID()},
		BytesV:        utils.RandomBytes(32),
	}

	vtx0 := &avalanche.TestVertex{ // Contains tx0, which will fail verification
		TestDecidable: choices.TestDecidable{
			IDV:     ids.GenerateTestID(),
			StatusV: choices.Unknown,
		},
		ParentsV: []avalanche.Vertex{gVtx},
		HeightV:  gVtx.HeightV + 1,
		TxsV:     []snowstorm.Tx{tx0},
	}

	// Contains tx1, which depends on tx0.
	// vtx0 and vtx1 are siblings.
	vtx1 := &avalanche.TestVertex{
		TestDecidable: choices.TestDecidable{
			IDV:     ids.GenerateTestID(),
			StatusV: choices.Unknown,
		},
		ParentsV: []avalanche.Vertex{gVtx},
		HeightV:  gVtx.HeightV + 1,
		TxsV:     []snowstorm.Tx{tx1},
	}

	// Cause the engine to send a Get request for vtx1, vtx0, and some other vtx that doesn't exist
	sender.CantSendGet = false
	err = te.PullQuery(vdr, 0, vtx1.ID())
	assert.NoError(err)
	err = te.PullQuery(vdr, 0, vtx0.ID())
	assert.NoError(err)
	err = te.PullQuery(vdr, 0, ids.GenerateTestID())
	assert.NoError(err)

	// Give the engine vtx1. It should wait to issue vtx1
	// until tx0 is issued, because tx1 depends on tx0.
	manager.ParseVtxF = func(b []byte) (avalanche.Vertex, error) {
		if bytes.Equal(b, vtx1.BytesV) {
			vtx1.StatusV = choices.Processing
			return vtx1, nil
		}
		assert.FailNow("should have asked to parse vtx1")
		return nil, errors.New("should have asked to parse vtx1")
	}
	err = te.Put(vdr, 0, vtx1.ID(), vtx1.Bytes())
	assert.NoError(err)

	// Verify that vtx1 is waiting to be issued.
	assert.True(te.pending.Contains(vtx1.ID()))

	// Give the engine vtx0. It should try to issue vtx0
	// but then abandon it because tx0 fails verification.
	manager.ParseVtxF = func(b []byte) (avalanche.Vertex, error) {
		if bytes.Equal(b, vtx0.BytesV) {
			vtx0.StatusV = choices.Processing
			return vtx0, nil
		}
		assert.FailNow("should have asked to parse vtx0")
		return nil, errors.New("should have asked to parse vtx0")
	}
	sender.CantSendChits = false // Engine will respond to the PullQuerys since the vertices were abandoned
	err = te.Put(vdr, 0, vtx0.ID(), vtx0.Bytes())
	assert.NoError(err)

	// Despite the fact that there is still an outstanding vertex request,
	// vtx1 should have been abandoned because tx0 failed verification
	assert.False(te.pending.Contains(vtx1.ID()))
	// sanity check that there is indeed an outstanding vertex request
	assert.True(te.outstandingVtxReqs.Len() == 1)
}<|MERGE_RESOLUTION|>--- conflicted
+++ resolved
@@ -77,13 +77,7 @@
 		t.Fatal(err)
 	}
 
-<<<<<<< HEAD
 	sender := &common.SenderTest{T: t}
-=======
-	sender := &common.SenderTest{
-		T: t,
-	}
->>>>>>> 2f6719f7
 	bootCfg.Sender = sender
 	engCfg.Sender = sender
 
@@ -190,13 +184,7 @@
 		t.Fatal(err)
 	}
 
-<<<<<<< HEAD
 	sender := &common.SenderTest{T: t}
-=======
-	sender := &common.SenderTest{
-		T: t,
-	}
->>>>>>> 2f6719f7
 	bootCfg.Sender = sender
 	engCfg.Sender = sender
 
@@ -475,7 +463,6 @@
 
 func TestEngineMultipleQuery(t *testing.T) {
 	bootCfg, engCfg := DefaultConfig()
-<<<<<<< HEAD
 
 	vals := validators.NewSet()
 	wt := common.NewWeightTracker(vals, bootCfg.StartupAlpha)
@@ -484,16 +471,6 @@
 	engCfg.Validators = vals
 	engCfg.WeightTracker = wt
 
-=======
-
-	vals := validators.NewSet()
-	wt := common.NewWeightTracker(vals, bootCfg.StartupAlpha)
-	bootCfg.Validators = vals
-	bootCfg.WeightTracker = wt
-	engCfg.Validators = vals
-	engCfg.WeightTracker = wt
-
->>>>>>> 2f6719f7
 	engCfg.Params = avalanche.Parameters{
 		Parameters: snowball.Parameters{
 			K:                     3,
@@ -523,13 +500,7 @@
 		t.Fatal(errs.Err)
 	}
 
-<<<<<<< HEAD
 	sender := &common.SenderTest{T: t}
-=======
-	sender := &common.SenderTest{
-		T: t,
-	}
->>>>>>> 2f6719f7
 	bootCfg.Sender = sender
 	engCfg.Sender = sender
 
@@ -2737,11 +2708,7 @@
 		t.Fatal(err)
 	}
 
-<<<<<<< HEAD
-	if err := bootstrapper.Connected(vdr); err != nil {
-=======
 	if err := bootstrapper.Connected(vdr, version.CurrentApp); err != nil {
->>>>>>> 2f6719f7
 		t.Fatal(err)
 	}
 
@@ -3036,32 +3003,18 @@
 		dh.onDoneBootstrapping,
 	)
 	if err != nil {
-<<<<<<< HEAD
 		t.Fatal(err)
 	}
 
 	if err := bootstrapper2.Start(startReqID); err != nil {
-=======
-		t.Fatal(err)
-	}
-
-	if err := bootstrapper2.Start(startReqID); err != nil {
 		t.Fatal(err)
 	}
 
 	if err := bootstrapper2.GetAcceptedFailed(vdr, *requestID); err != nil {
->>>>>>> 2f6719f7
 		t.Fatal(err)
 	}
 
 	if err := bootstrapper2.GetAcceptedFailed(vdr, *requestID); err != nil {
-<<<<<<< HEAD
-		t.Fatal(err)
-	}
-
-	if err := bootstrapper2.GetAcceptedFailed(vdr, *requestID); err != nil {
-=======
->>>>>>> 2f6719f7
 		t.Fatal(err)
 	}
 
@@ -3196,11 +3149,7 @@
 		t.Fatal(err)
 	}
 
-<<<<<<< HEAD
-	if err := bootstrapper.Connected(vdr); err != nil {
-=======
 	if err := bootstrapper.Connected(vdr, version.CurrentApp); err != nil {
->>>>>>> 2f6719f7
 		t.Fatal(err)
 	}
 
