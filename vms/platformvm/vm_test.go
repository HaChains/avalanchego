// Copyright (C) 2019-2023, Ava Labs, Inc. All rights reserved.
// See the file LICENSE for licensing terms.

package platformvm

import (
	"bytes"
	"context"
	"errors"
	"testing"
	"time"

	"github.com/prometheus/client_golang/prometheus"

	"github.com/stretchr/testify/require"

	"github.com/ava-labs/avalanchego/chains"
	"github.com/ava-labs/avalanchego/chains/atomic"
	"github.com/ava-labs/avalanchego/database"
	"github.com/ava-labs/avalanchego/database/memdb"
	"github.com/ava-labs/avalanchego/database/prefixdb"
	"github.com/ava-labs/avalanchego/ids"
	"github.com/ava-labs/avalanchego/message"
	"github.com/ava-labs/avalanchego/proto/pb/p2p"
	"github.com/ava-labs/avalanchego/snow"
	"github.com/ava-labs/avalanchego/snow/choices"
	"github.com/ava-labs/avalanchego/snow/consensus/snowball"
	"github.com/ava-labs/avalanchego/snow/engine/common"
	"github.com/ava-labs/avalanchego/snow/engine/common/queue"
	"github.com/ava-labs/avalanchego/snow/engine/common/tracker"
	"github.com/ava-labs/avalanchego/snow/engine/snowman/bootstrap"
	"github.com/ava-labs/avalanchego/snow/networking/benchlist"
	"github.com/ava-labs/avalanchego/snow/networking/handler"
	"github.com/ava-labs/avalanchego/snow/networking/router"
	"github.com/ava-labs/avalanchego/snow/networking/sender"
	"github.com/ava-labs/avalanchego/snow/networking/timeout"
	"github.com/ava-labs/avalanchego/snow/uptime"
	"github.com/ava-labs/avalanchego/snow/validators"
	"github.com/ava-labs/avalanchego/subnets"
	"github.com/ava-labs/avalanchego/utils/constants"
	"github.com/ava-labs/avalanchego/utils/crypto/secp256k1"
	"github.com/ava-labs/avalanchego/utils/formatting"
	"github.com/ava-labs/avalanchego/utils/formatting/address"
	"github.com/ava-labs/avalanchego/utils/json"
	"github.com/ava-labs/avalanchego/utils/logging"
	"github.com/ava-labs/avalanchego/utils/math/meter"
	"github.com/ava-labs/avalanchego/utils/resource"
	"github.com/ava-labs/avalanchego/utils/set"
	"github.com/ava-labs/avalanchego/utils/timer"
	"github.com/ava-labs/avalanchego/utils/units"
	"github.com/ava-labs/avalanchego/version"
	"github.com/ava-labs/avalanchego/vms/components/avax"
	"github.com/ava-labs/avalanchego/vms/platformvm/api"
	"github.com/ava-labs/avalanchego/vms/platformvm/block"
	"github.com/ava-labs/avalanchego/vms/platformvm/config"
	"github.com/ava-labs/avalanchego/vms/platformvm/reward"
	"github.com/ava-labs/avalanchego/vms/platformvm/status"
	"github.com/ava-labs/avalanchego/vms/platformvm/txs"
	"github.com/ava-labs/avalanchego/vms/secp256k1fx"

	smcon "github.com/ava-labs/avalanchego/snow/consensus/snowman"
	smeng "github.com/ava-labs/avalanchego/snow/engine/snowman"
	snowgetter "github.com/ava-labs/avalanchego/snow/engine/snowman/getter"
	timetracker "github.com/ava-labs/avalanchego/snow/networking/tracker"
	blockbuilder "github.com/ava-labs/avalanchego/vms/platformvm/block/builder"
	blockexecutor "github.com/ava-labs/avalanchego/vms/platformvm/block/executor"
	ts "github.com/ava-labs/avalanchego/vms/platformvm/testsetup"
	txbuilder "github.com/ava-labs/avalanchego/vms/platformvm/txs/builder"
	txexecutor "github.com/ava-labs/avalanchego/vms/platformvm/txs/executor"
)

var (
	defaultRewardConfig = reward.Config{
		MaxConsumptionRate: .12 * reward.PercentDenominator,
		MinConsumptionRate: .10 * reward.PercentDenominator,
		MintingPeriod:      365 * 24 * time.Hour,
		SupplyCap:          720 * units.MegaAvax,
	}

	defaultTxFee = uint64(100)

	banffForkTime = ts.ValidateEndTime.Add(-5 * ts.MinStakingDuration)

<<<<<<< HEAD
=======
	// each key controls an address that has [defaultBalance] AVAX at genesis
	keys = secp256k1.TestKeys()

	// Node IDs of genesis validators. Initialized in init function
	genesisNodeIDs []ids.NodeID

	defaultMinValidatorStake = 5 * units.MilliAvax
	defaultMaxValidatorStake = 500 * units.MilliAvax
>>>>>>> b61fa889
	defaultMinDelegatorStake = 1 * units.MilliAvax

	// subnet that exists at genesis in defaultVM
	// Its controlKeys are test.Keys[0], test.Keys[1], test.Keys[2]
	// Its threshold is 2
	testSubnet1            *txs.Tx
	testSubnet1ControlKeys = ts.Keys[0:3]

	errMissing = errors.New("missing")
)

func init() {
	for _, key := range keys {
		// TODO: use ids.GenerateTestNodeID() instead of ids.BuildTestNodeID
		// Can be done when TestGetState is refactored
		nodeBytes := key.PublicKey().Address()
		nodeID := ids.BuildTestNodeID(nodeBytes[:])

		genesisNodeIDs = append(genesisNodeIDs, nodeID)
	}
}

type mutableSharedMemory struct {
	atomic.SharedMemory
}

func defaultContext(t *testing.T) *snow.Context {
	require := require.New(t)

	ctx := snow.DefaultContextTest()
	ctx.NetworkID = constants.UnitTestID
	ctx.XChainID = ts.XChainID
	ctx.CChainID = ts.CChainID
	ctx.AVAXAssetID = ts.AvaxAssetID
	aliaser := ids.NewAliaser()

	require.NoError(aliaser.Alias(constants.PlatformChainID, "P"))
	require.NoError(aliaser.Alias(constants.PlatformChainID, constants.PlatformChainID.String()))
	require.NoError(aliaser.Alias(ts.XChainID, "X"))
	require.NoError(aliaser.Alias(ts.XChainID, ts.XChainID.String()))
	require.NoError(aliaser.Alias(ts.CChainID, "C"))
	require.NoError(aliaser.Alias(ts.CChainID, ts.CChainID.String()))

	ctx.BCLookup = aliaser

	ctx.ValidatorState = &validators.TestState{
		GetSubnetIDF: func(_ context.Context, chainID ids.ID) (ids.ID, error) {
			subnetID, ok := map[ids.ID]ids.ID{
				constants.PlatformChainID: constants.PrimaryNetworkID,
				ts.XChainID:               constants.PrimaryNetworkID,
				ts.CChainID:               constants.PrimaryNetworkID,
			}[chainID]
			if !ok {
				return ids.Empty, errMissing
			}
			return subnetID, nil
		},
	}
	return ctx
}

// Returns:
// 1) The genesis state
// 2) The byte representation of the default genesis for tests
func defaultGenesis(t *testing.T) (*api.BuildGenesisArgs, []byte) {
	require := require.New(t)

	genesisUTXOs := make([]api.UTXO, len(ts.Keys))
	for i, key := range ts.Keys {
		id := key.PublicKey().Address()
		addr, err := address.FormatBech32(constants.UnitTestHRP, id.Bytes())
		require.NoError(err)
		genesisUTXOs[i] = api.UTXO{
			Amount:  json.Uint64(ts.Balance),
			Address: addr,
		}
	}

<<<<<<< HEAD
	genesisValidators := make([]api.GenesisPermissionlessValidator, len(ts.Keys))
	for i, key := range ts.Keys {
		nodeID := ids.NodeID(key.PublicKey().Address())
=======
	genesisValidators := make([]api.GenesisPermissionlessValidator, len(genesisNodeIDs))
	for i, nodeID := range genesisNodeIDs {
>>>>>>> b61fa889
		addr, err := address.FormatBech32(constants.UnitTestHRP, nodeID.Bytes())
		require.NoError(err)
		genesisValidators[i] = api.GenesisPermissionlessValidator{
			GenesisValidator: api.GenesisValidator{
				StartTime: json.Uint64(ts.ValidateStartTime.Unix()),
				EndTime:   json.Uint64(ts.ValidateEndTime.Unix()),
				NodeID:    nodeID,
			},
			RewardOwner: &api.Owner{
				Threshold: 1,
				Addresses: []string{addr},
			},
			Staked: []api.UTXO{{
				Amount:  json.Uint64(ts.Weight),
				Address: addr,
			}},
			DelegationFee: reward.PercentDenominator,
		}
	}

	buildGenesisArgs := api.BuildGenesisArgs{
		Encoding:      formatting.Hex,
		NetworkID:     json.Uint32(constants.UnitTestID),
		AvaxAssetID:   ts.AvaxAssetID,
		UTXOs:         genesisUTXOs,
		Validators:    genesisValidators,
		Chains:        nil,
		Time:          json.Uint64(ts.GenesisTime.Unix()),
		InitialSupply: json.Uint64(360 * units.MegaAvax),
	}

	buildGenesisResponse := api.BuildGenesisReply{}
	platformvmSS := api.StaticService{}
	require.NoError(platformvmSS.BuildGenesis(nil, &buildGenesisArgs, &buildGenesisResponse))

	genesisBytes, err := formatting.Decode(buildGenesisResponse.Encoding, buildGenesisResponse.Bytes)
	require.NoError(err)

	return &buildGenesisArgs, genesisBytes
}

// Returns:
// 1) The genesis state
// 2) The byte representation of the default genesis for tests
func BuildGenesisTest(t *testing.T) (*api.BuildGenesisArgs, []byte) {
	return BuildGenesisTestWithArgs(t, nil)
}

// Returns:
// 1) The genesis state
// 2) The byte representation of the default genesis for tests
func BuildGenesisTestWithArgs(t *testing.T, args *api.BuildGenesisArgs) (*api.BuildGenesisArgs, []byte) {
	require := require.New(t)
	genesisUTXOs := make([]api.UTXO, len(ts.Keys))
	for i, key := range ts.Keys {
		id := key.PublicKey().Address()
		addr, err := address.FormatBech32(constants.UnitTestHRP, id.Bytes())
		require.NoError(err)

		genesisUTXOs[i] = api.UTXO{
			Amount:  json.Uint64(ts.Balance),
			Address: addr,
		}
	}

<<<<<<< HEAD
	genesisValidators := make([]api.GenesisPermissionlessValidator, len(ts.Keys))
	for i, key := range ts.Keys {
		nodeID := ids.NodeID(key.PublicKey().Address())
=======
	genesisValidators := make([]api.GenesisPermissionlessValidator, len(genesisNodeIDs))
	for i, nodeID := range genesisNodeIDs {
>>>>>>> b61fa889
		addr, err := address.FormatBech32(constants.UnitTestHRP, nodeID.Bytes())
		require.NoError(err)

		genesisValidators[i] = api.GenesisPermissionlessValidator{
			GenesisValidator: api.GenesisValidator{
				StartTime: json.Uint64(ts.ValidateStartTime.Unix()),
				EndTime:   json.Uint64(ts.ValidateEndTime.Unix()),
				NodeID:    nodeID,
			},
			RewardOwner: &api.Owner{
				Threshold: 1,
				Addresses: []string{addr},
			},
			Staked: []api.UTXO{{
				Amount:  json.Uint64(ts.Weight),
				Address: addr,
			}},
			DelegationFee: reward.PercentDenominator,
		}
	}

	buildGenesisArgs := api.BuildGenesisArgs{
		NetworkID:     json.Uint32(constants.UnitTestID),
		AvaxAssetID:   ts.AvaxAssetID,
		UTXOs:         genesisUTXOs,
		Validators:    genesisValidators,
		Chains:        nil,
		Time:          json.Uint64(ts.GenesisTime.Unix()),
		InitialSupply: json.Uint64(360 * units.MegaAvax),
		Encoding:      formatting.Hex,
	}

	if args != nil {
		buildGenesisArgs = *args
	}

	buildGenesisResponse := api.BuildGenesisReply{}
	platformvmSS := api.StaticService{}
	require.NoError(platformvmSS.BuildGenesis(nil, &buildGenesisArgs, &buildGenesisResponse))

	genesisBytes, err := formatting.Decode(buildGenesisResponse.Encoding, buildGenesisResponse.Bytes)
	require.NoError(err)

	return &buildGenesisArgs, genesisBytes
}

func defaultVM(t *testing.T) (*VM, database.Database, *mutableSharedMemory) {
	require := require.New(t)

	vm := &VM{Config: config.Config{
		Chains:                 chains.TestManager,
		UptimeLockedCalculator: uptime.NewLockedCalculator(),
		SybilProtectionEnabled: true,
		Validators:             validators.NewManager(),
		TxFee:                  defaultTxFee,
		CreateSubnetTxFee:      100 * defaultTxFee,
		TransformSubnetTxFee:   100 * defaultTxFee,
		CreateBlockchainTxFee:  100 * defaultTxFee,
		MinValidatorStake:      ts.MinValidatorStake,
		MaxValidatorStake:      ts.MaxValidatorStake,
		MinDelegatorStake:      defaultMinDelegatorStake,
		MinStakeDuration:       ts.MinStakingDuration,
		MaxStakeDuration:       ts.MaxStakingDuration,
		RewardConfig:           defaultRewardConfig,
		ApricotPhase3Time:      ts.ValidateEndTime,
		ApricotPhase5Time:      ts.ValidateEndTime,
		BanffTime:              banffForkTime,
	}}

	db := memdb.New()
	chainDB := prefixdb.New([]byte{0}, db)
	atomicDB := prefixdb.New([]byte{1}, db)

	vm.clock.Set(banffForkTime.Add(time.Second))
	msgChan := make(chan common.Message, 1)
	ctx := defaultContext(t)

	m := atomic.NewMemory(atomicDB)
	msm := &mutableSharedMemory{
		SharedMemory: m.NewSharedMemory(ctx.ChainID),
	}
	ctx.SharedMemory = msm

	ctx.Lock.Lock()
	defer ctx.Lock.Unlock()
	_, genesisBytes := defaultGenesis(t)
	appSender := &common.SenderTest{}
	appSender.CantSendAppGossip = true
	appSender.SendAppGossipF = func(context.Context, []byte) error {
		return nil
	}

	require.NoError(vm.Initialize(
		context.Background(),
		ctx,
		chainDB,
		genesisBytes,
		nil,
		nil,
		msgChan,
		nil,
		appSender,
	))

	require.NoError(vm.SetState(context.Background(), snow.NormalOp))

	// Create a subnet and store it in testSubnet1
	// Note: following Banff activation, block acceptance will move
	// chain time ahead
	var err error
	testSubnet1, err = vm.txBuilder.NewCreateSubnetTx(
		2, // threshold; 2 sigs from test.Keys[0], test.Keys[1], test.Keys[2] needed to add validator to this subnet
		// control test.Keys are test.Keys[0], test.Keys[1], test.Keys[2]
		[]ids.ShortID{ts.Keys[0].PublicKey().Address(), ts.Keys[1].PublicKey().Address(), ts.Keys[2].PublicKey().Address()},
		[]*secp256k1.PrivateKey{ts.Keys[0]}, // pays tx fee
		ts.Keys[0].PublicKey().Address(),    // change addr
	)
	require.NoError(err)
	require.NoError(vm.Network.IssueTx(context.Background(), testSubnet1))
	blk, err := vm.Builder.BuildBlock(context.Background())
	require.NoError(err)
	require.NoError(blk.Verify(context.Background()))
	require.NoError(blk.Accept(context.Background()))
	require.NoError(vm.SetPreference(context.Background(), vm.manager.LastAccepted()))

	return vm, db, msm
}

// Ensure genesis state is parsed from bytes and stored correctly
func TestGenesis(t *testing.T) {
	require := require.New(t)
	vm, _, _ := defaultVM(t)
	vm.ctx.Lock.Lock()
	defer func() {
		require.NoError(vm.Shutdown(context.Background()))
		vm.ctx.Lock.Unlock()
	}()

	// Ensure the genesis block has been accepted and stored
	genesisBlockID, err := vm.LastAccepted(context.Background()) // lastAccepted should be ID of genesis block
	require.NoError(err)

	genesisBlock, err := vm.manager.GetBlock(genesisBlockID)
	require.NoError(err)
	require.Equal(choices.Accepted, genesisBlock.Status())

	genesisState, _ := defaultGenesis(t)
	// Ensure all the genesis UTXOs are there
	for _, utxo := range genesisState.UTXOs {
		_, addrBytes, err := address.ParseBech32(utxo.Address)
		require.NoError(err)

		addr, err := ids.ToShortID(addrBytes)
		require.NoError(err)

		addrs := set.Of(addr)
		utxos, err := avax.GetAllUTXOs(vm.state, addrs)
		require.NoError(err)
		require.Len(utxos, 1)

		out := utxos[0].Out.(*secp256k1fx.TransferOutput)
		if out.Amount() != uint64(utxo.Amount) {
			id := ts.Keys[0].PublicKey().Address()
			addr, err := address.FormatBech32(constants.UnitTestHRP, id.Bytes())
			require.NoError(err)

			require.Equal(utxo.Address, addr)
			require.Equal(uint64(utxo.Amount)-vm.TxFee, out.Amount())
		}
	}

	// Ensure current validator set of primary network is correct
	require.Len(genesisState.Validators, vm.Validators.Count(constants.PrimaryNetworkID))

<<<<<<< HEAD
	for _, key := range ts.Keys {
		nodeID := ids.NodeID(key.PublicKey().Address())
=======
	for _, nodeID := range genesisNodeIDs {
>>>>>>> b61fa889
		_, ok := vm.Validators.GetValidator(constants.PrimaryNetworkID, nodeID)
		require.True(ok)
	}

	// Ensure the new subnet we created exists
	_, _, err = vm.state.GetTx(testSubnet1.ID())
	require.NoError(err)
}

// accept proposal to add validator to primary network
func TestAddValidatorCommit(t *testing.T) {
	require := require.New(t)
	vm, _, _ := defaultVM(t)
	vm.ctx.Lock.Lock()
	defer func() {
		require.NoError(vm.Shutdown(context.Background()))
		vm.ctx.Lock.Unlock()
	}()

	startTime := vm.clock.Time().Add(txexecutor.SyncBound).Add(1 * time.Second)
	endTime := startTime.Add(ts.MinStakingDuration)
	nodeID := ids.GenerateTestNodeID()
	rewardAddress := ids.GenerateTestShortID()

	// create valid tx
	tx, err := vm.txBuilder.NewAddValidatorTx(
		vm.MinValidatorStake,
		uint64(startTime.Unix()),
		uint64(endTime.Unix()),
		nodeID,
		rewardAddress,
		reward.PercentDenominator,
		[]*secp256k1.PrivateKey{ts.Keys[0]},
		ids.ShortEmpty, // change addr
	)
	require.NoError(err)

	// trigger block creation
	require.NoError(vm.Network.IssueTx(context.Background(), tx))

	blk, err := vm.Builder.BuildBlock(context.Background())
	require.NoError(err)

	require.NoError(blk.Verify(context.Background()))
	require.NoError(blk.Accept(context.Background()))

	_, txStatus, err := vm.state.GetTx(tx.ID())
	require.NoError(err)
	require.Equal(status.Committed, txStatus)

	// Verify that new validator now in pending validator set
	_, err = vm.state.GetPendingValidator(constants.PrimaryNetworkID, nodeID)
	require.NoError(err)
}

// verify invalid attempt to add validator to primary network
func TestInvalidAddValidatorCommit(t *testing.T) {
	require := require.New(t)
	vm, _, _ := defaultVM(t)
	vm.ctx.Lock.Lock()
	defer func() {
		require.NoError(vm.Shutdown(context.Background()))
		vm.ctx.Lock.Unlock()
	}()

<<<<<<< HEAD
	startTime := ts.GenesisTime.Add(-txexecutor.SyncBound).Add(-1 * time.Second)
	endTime := startTime.Add(ts.MinStakingDuration)
	key, _ := secp256k1.NewPrivateKey()
	nodeID := ids.NodeID(key.PublicKey().Address())
=======
	nodeID := ids.GenerateTestNodeID()
	startTime := defaultGenesisTime.Add(-txexecutor.SyncBound).Add(-1 * time.Second)
	endTime := startTime.Add(defaultMinStakingDuration)
>>>>>>> b61fa889

	// create invalid tx
	tx, err := vm.txBuilder.NewAddValidatorTx(
		vm.MinValidatorStake,
		uint64(startTime.Unix()),
		uint64(endTime.Unix()),
		nodeID,
		ids.GenerateTestShortID(),
		reward.PercentDenominator,
		[]*secp256k1.PrivateKey{ts.Keys[0]},
		ids.ShortEmpty, // change addr
	)
	require.NoError(err)

	preferredID := vm.manager.Preferred()
	preferred, err := vm.manager.GetBlock(preferredID)
	require.NoError(err)
	preferredHeight := preferred.Height()

	statelessBlk, err := block.NewBanffStandardBlock(
		preferred.Timestamp(),
		preferredID,
		preferredHeight+1,
		[]*txs.Tx{tx},
	)
	require.NoError(err)

	blkBytes := statelessBlk.Bytes()

	parsedBlock, err := vm.ParseBlock(context.Background(), blkBytes)
	require.NoError(err)

	err = parsedBlock.Verify(context.Background())
	require.ErrorIs(err, txexecutor.ErrTimestampNotBeforeStartTime)

	txID := statelessBlk.Txs()[0].ID()
	reason := vm.Builder.GetDropReason(txID)
	require.ErrorIs(reason, txexecutor.ErrTimestampNotBeforeStartTime)
}

// Reject attempt to add validator to primary network
func TestAddValidatorReject(t *testing.T) {
	require := require.New(t)
	vm, _, _ := defaultVM(t)
	vm.ctx.Lock.Lock()
	defer func() {
		require.NoError(vm.Shutdown(context.Background()))
		vm.ctx.Lock.Unlock()
	}()

	startTime := vm.clock.Time().Add(txexecutor.SyncBound).Add(1 * time.Second)
	endTime := startTime.Add(ts.MinStakingDuration)
	nodeID := ids.GenerateTestNodeID()
	rewardAddress := ids.GenerateTestShortID()

	// create valid tx
	tx, err := vm.txBuilder.NewAddValidatorTx(
		vm.MinValidatorStake,
		uint64(startTime.Unix()),
		uint64(endTime.Unix()),
		nodeID,
		rewardAddress,
		reward.PercentDenominator,
		[]*secp256k1.PrivateKey{ts.Keys[0]},
		ids.ShortEmpty, // change addr
	)
	require.NoError(err)

	// trigger block creation
	require.NoError(vm.Network.IssueTx(context.Background(), tx))

	blk, err := vm.Builder.BuildBlock(context.Background())
	require.NoError(err)

	require.NoError(blk.Verify(context.Background()))
	require.NoError(blk.Reject(context.Background()))

	_, _, err = vm.state.GetTx(tx.ID())
	require.ErrorIs(err, database.ErrNotFound)

	_, err = vm.state.GetPendingValidator(constants.PrimaryNetworkID, nodeID)
	require.ErrorIs(err, database.ErrNotFound)
}

// Reject proposal to add validator to primary network
func TestAddValidatorInvalidNotReissued(t *testing.T) {
	require := require.New(t)
	vm, _, _ := defaultVM(t)
	vm.ctx.Lock.Lock()
	defer func() {
		require.NoError(vm.Shutdown(context.Background()))
		vm.ctx.Lock.Unlock()
	}()

	// Use nodeID that is already in the genesis
<<<<<<< HEAD
	repeatNodeID := ids.NodeID(ts.Keys[0].PublicKey().Address())
=======
	repeatNodeID := genesisNodeIDs[0]
>>>>>>> b61fa889

	startTime := banffForkTime.Add(txexecutor.SyncBound).Add(1 * time.Second)
	endTime := startTime.Add(ts.MinStakingDuration)

	// create valid tx
	tx, err := vm.txBuilder.NewAddValidatorTx(
		vm.MinValidatorStake,
		uint64(startTime.Unix()),
		uint64(endTime.Unix()),
		repeatNodeID,
		ids.GenerateTestShortID(),
		reward.PercentDenominator,
		[]*secp256k1.PrivateKey{ts.Keys[0]},
		ids.ShortEmpty, // change addr
	)
	require.NoError(err)

	// trigger block creation
	err = vm.Network.IssueTx(context.Background(), tx)
	require.ErrorIs(err, txexecutor.ErrAlreadyValidator)
}

// Accept proposal to add validator to subnet
func TestAddSubnetValidatorAccept(t *testing.T) {
	require := require.New(t)
	vm, _, _ := defaultVM(t)
	vm.ctx.Lock.Lock()
	defer func() {
		require.NoError(vm.Shutdown(context.Background()))
		vm.ctx.Lock.Unlock()
	}()

	startTime := vm.clock.Time().Add(txexecutor.SyncBound).Add(1 * time.Second)
<<<<<<< HEAD
	endTime := startTime.Add(ts.MinStakingDuration)
	nodeID := ids.NodeID(ts.Keys[0].PublicKey().Address())
=======
	endTime := startTime.Add(defaultMinStakingDuration)
	nodeID := genesisNodeIDs[0]
>>>>>>> b61fa889

	// create valid tx
	// note that [startTime, endTime] is a subset of time that test.Keys[0]
	// validates primary network ([test.ValidateStartTime, test.ValidateEndTime])
	tx, err := vm.txBuilder.NewAddSubnetValidatorTx(
		ts.Weight,
		uint64(startTime.Unix()),
		uint64(endTime.Unix()),
		nodeID,
		testSubnet1.ID(),
		[]*secp256k1.PrivateKey{testSubnet1ControlKeys[0], testSubnet1ControlKeys[1]},
		ids.ShortEmpty, // change addr
	)
	require.NoError(err)

	// trigger block creation
	require.NoError(vm.Network.IssueTx(context.Background(), tx))

	blk, err := vm.Builder.BuildBlock(context.Background())
	require.NoError(err)

	require.NoError(blk.Verify(context.Background()))
	require.NoError(blk.Accept(context.Background()))

	_, txStatus, err := vm.state.GetTx(tx.ID())
	require.NoError(err)
	require.Equal(status.Committed, txStatus)

	// Verify that new validator is in pending validator set
	_, err = vm.state.GetPendingValidator(testSubnet1.ID(), nodeID)
	require.NoError(err)
}

// Reject proposal to add validator to subnet
func TestAddSubnetValidatorReject(t *testing.T) {
	require := require.New(t)
	vm, _, _ := defaultVM(t)
	vm.ctx.Lock.Lock()
	defer func() {
		require.NoError(vm.Shutdown(context.Background()))
		vm.ctx.Lock.Unlock()
	}()

	startTime := vm.clock.Time().Add(txexecutor.SyncBound).Add(1 * time.Second)
<<<<<<< HEAD
	endTime := startTime.Add(ts.MinStakingDuration)
	nodeID := ids.NodeID(ts.Keys[0].PublicKey().Address())
=======
	endTime := startTime.Add(defaultMinStakingDuration)
	nodeID := genesisNodeIDs[0]
>>>>>>> b61fa889

	// create valid tx
	// note that [startTime, endTime] is a subset of time that test.Keys[0]
	// validates primary network ([test.ValidateStartTime, test.ValidateEndTime])
	tx, err := vm.txBuilder.NewAddSubnetValidatorTx(
		ts.Weight,
		uint64(startTime.Unix()),
		uint64(endTime.Unix()),
		nodeID,
		testSubnet1.ID(),
		[]*secp256k1.PrivateKey{testSubnet1ControlKeys[1], testSubnet1ControlKeys[2]},
		ids.ShortEmpty, // change addr
	)
	require.NoError(err)

	// trigger block creation
	require.NoError(vm.Network.IssueTx(context.Background(), tx))

	blk, err := vm.Builder.BuildBlock(context.Background())
	require.NoError(err)

	require.NoError(blk.Verify(context.Background()))
	require.NoError(blk.Reject(context.Background()))

	_, _, err = vm.state.GetTx(tx.ID())
	require.ErrorIs(err, database.ErrNotFound)

	// Verify that new validator NOT in pending validator set
	_, err = vm.state.GetPendingValidator(testSubnet1.ID(), nodeID)
	require.ErrorIs(err, database.ErrNotFound)
}

// Test case where primary network validator rewarded
func TestRewardValidatorAccept(t *testing.T) {
	require := require.New(t)
	vm, _, _ := defaultVM(t)
	vm.ctx.Lock.Lock()
	defer func() {
		require.NoError(vm.Shutdown(context.Background()))
		vm.ctx.Lock.Unlock()
	}()

	// Fast forward clock to time for genesis validators to leave
	vm.clock.Set(ts.ValidateEndTime)

	// Advance time and create proposal to reward a genesis validator
	blk, err := vm.Builder.BuildBlock(context.Background())
	require.NoError(err)
	require.NoError(blk.Verify(context.Background()))

	// Assert preferences are correct
	oracleBlk := blk.(smcon.OracleBlock)
	options, err := oracleBlk.Options(context.Background())
	require.NoError(err)

	commit := options[0].(*blockexecutor.Block)
	require.IsType(&block.BanffCommitBlock{}, commit.Block)

	abort := options[1].(*blockexecutor.Block)
	require.IsType(&block.BanffAbortBlock{}, abort.Block)

	// Assert block tries to reward a genesis validator
	rewardTx := oracleBlk.(block.Block).Txs()[0].Unsigned
	require.IsType(&txs.RewardValidatorTx{}, rewardTx)

	// Verify options and accept commmit block
	require.NoError(commit.Verify(context.Background()))
	require.NoError(abort.Verify(context.Background()))
	txID := oracleBlk.(block.Block).Txs()[0].ID()
	{
		onAbort, ok := vm.manager.GetState(abort.ID())
		require.True(ok)

		_, txStatus, err := onAbort.GetTx(txID)
		require.NoError(err)
		require.Equal(status.Aborted, txStatus)
	}

	require.NoError(oracleBlk.Accept(context.Background()))
	require.NoError(commit.Accept(context.Background()))

	// Verify that chain's timestamp has advanced
	timestamp := vm.state.GetTimestamp()
	require.Equal(ts.ValidateEndTime.Unix(), timestamp.Unix())

	// Verify that rewarded validator has been removed.
	// Note that test genesis has multiple validators
	// terminating at the same time. The rewarded validator
	// will the first by txID. To make the test more stable
	// (txID changes every time we change any parameter
	// of the tx creating the validator), we explicitly
	//  check that rewarded validator is removed from staker set.
	_, txStatus, err := vm.state.GetTx(txID)
	require.NoError(err)
	require.Equal(status.Committed, txStatus)

	tx, _, err := vm.state.GetTx(rewardTx.(*txs.RewardValidatorTx).TxID)
	require.NoError(err)
	require.IsType(&txs.AddValidatorTx{}, tx.Unsigned)

	valTx, _ := tx.Unsigned.(*txs.AddValidatorTx)
	_, err = vm.state.GetCurrentValidator(constants.PrimaryNetworkID, valTx.NodeID())
	require.ErrorIs(err, database.ErrNotFound)
}

// Test case where primary network validator not rewarded
func TestRewardValidatorReject(t *testing.T) {
	require := require.New(t)
	vm, _, _ := defaultVM(t)
	vm.ctx.Lock.Lock()
	defer func() {
		require.NoError(vm.Shutdown(context.Background()))
		vm.ctx.Lock.Unlock()
	}()

	// Fast forward clock to time for genesis validators to leave
	vm.clock.Set(ts.ValidateEndTime)

	// Advance time and create proposal to reward a genesis validator
	blk, err := vm.Builder.BuildBlock(context.Background())
	require.NoError(err)

	require.NoError(blk.Verify(context.Background()))

	oracleBlk := blk.(smcon.OracleBlock)
	options, err := oracleBlk.Options(context.Background())
	require.NoError(err)

	commit := options[0].(*blockexecutor.Block)
	require.IsType(&block.BanffCommitBlock{}, commit.Block)

	abort := options[1].(*blockexecutor.Block)
	require.IsType(&block.BanffAbortBlock{}, abort.Block)

	// Assert block tries to reward a genesis validator
	rewardTx := oracleBlk.(block.Block).Txs()[0].Unsigned
	require.IsType(&txs.RewardValidatorTx{}, rewardTx)

	// Verify options and accept abort block
	require.NoError(commit.Verify(context.Background()))
	require.NoError(abort.Verify(context.Background()))
	txID := blk.(block.Block).Txs()[0].ID()
	{
		onAccept, ok := vm.manager.GetState(commit.ID())
		require.True(ok)

		_, txStatus, err := onAccept.GetTx(txID)
		require.NoError(err)
		require.Equal(status.Committed, txStatus)
	}

	require.NoError(blk.Accept(context.Background()))
	require.NoError(abort.Accept(context.Background()))

	// Verify that chain's timestamp has advanced
	timestamp := vm.state.GetTimestamp()
	require.Equal(ts.ValidateEndTime.Unix(), timestamp.Unix())

	// Verify that rewarded validator has been removed.
	// Note that test genesis has multiple validators
	// terminating at the same time. The rewarded validator
	// will the first by txID. To make the test more stable
	// (txID changes every time we change any parameter
	// of the tx creating the validator), we explicitly
	//  check that rewarded validator is removed from staker set.
	_, txStatus, err := vm.state.GetTx(txID)
	require.NoError(err)
	require.Equal(status.Aborted, txStatus)

	tx, _, err := vm.state.GetTx(rewardTx.(*txs.RewardValidatorTx).TxID)
	require.NoError(err)
	require.IsType(&txs.AddValidatorTx{}, tx.Unsigned)

	valTx, _ := tx.Unsigned.(*txs.AddValidatorTx)
	_, err = vm.state.GetCurrentValidator(constants.PrimaryNetworkID, valTx.NodeID())
	require.ErrorIs(err, database.ErrNotFound)
}

// Ensure BuildBlock errors when there is no block to build
func TestUnneededBuildBlock(t *testing.T) {
	require := require.New(t)
	vm, _, _ := defaultVM(t)
	vm.ctx.Lock.Lock()
	defer func() {
		require.NoError(vm.Shutdown(context.Background()))
		vm.ctx.Lock.Unlock()
	}()
	_, err := vm.Builder.BuildBlock(context.Background())
	require.ErrorIs(err, blockbuilder.ErrNoPendingBlocks)
}

// test acceptance of proposal to create a new chain
func TestCreateChain(t *testing.T) {
	require := require.New(t)
	vm, _, _ := defaultVM(t)
	vm.ctx.Lock.Lock()
	defer func() {
		require.NoError(vm.Shutdown(context.Background()))
		vm.ctx.Lock.Unlock()
	}()

	tx, err := vm.txBuilder.NewCreateChainTx(
		testSubnet1.ID(),
		nil,
		ids.ID{'t', 'e', 's', 't', 'v', 'm'},
		nil,
		"name",
		[]*secp256k1.PrivateKey{testSubnet1ControlKeys[0], testSubnet1ControlKeys[1]},
		ids.ShortEmpty, // change addr
	)
	require.NoError(err)

	require.NoError(vm.Network.IssueTx(context.Background(), tx))

	blk, err := vm.Builder.BuildBlock(context.Background())
	require.NoError(err) // should contain proposal to create chain

	require.NoError(blk.Verify(context.Background()))

	require.NoError(blk.Accept(context.Background()))

	_, txStatus, err := vm.state.GetTx(tx.ID())
	require.NoError(err)
	require.Equal(status.Committed, txStatus)

	// Verify chain was created
	chains, err := vm.state.GetChains(testSubnet1.ID())
	require.NoError(err)

	foundNewChain := false
	for _, chain := range chains {
		if bytes.Equal(chain.Bytes(), tx.Bytes()) {
			foundNewChain = true
		}
	}
	require.True(foundNewChain)
}

// test where we:
// 1) Create a subnet
// 2) Add a validator to the subnet's pending validator set
// 3) Advance timestamp to validator's start time (moving the validator from pending to current)
// 4) Advance timestamp to validator's end time (removing validator from current)
func TestCreateSubnet(t *testing.T) {
	require := require.New(t)
	vm, _, _ := defaultVM(t)
	vm.ctx.Lock.Lock()
	defer func() {
		require.NoError(vm.Shutdown(context.Background()))
		vm.ctx.Lock.Unlock()
	}()

<<<<<<< HEAD
	nodeID := ids.NodeID(ts.Keys[0].PublicKey().Address())

=======
	nodeID := genesisNodeIDs[0]
>>>>>>> b61fa889
	createSubnetTx, err := vm.txBuilder.NewCreateSubnetTx(
		1, // threshold
		[]ids.ShortID{ // control test.Keys
			ts.Keys[0].PublicKey().Address(),
			ts.Keys[1].PublicKey().Address(),
		},
		[]*secp256k1.PrivateKey{ts.Keys[0]}, // payer
		ts.Keys[0].PublicKey().Address(),    // change addr
	)
	require.NoError(err)

	require.NoError(vm.Network.IssueTx(context.Background(), createSubnetTx))

	// should contain proposal to create subnet
	blk, err := vm.Builder.BuildBlock(context.Background())
	require.NoError(err)

	require.NoError(blk.Verify(context.Background()))
	require.NoError(blk.Accept(context.Background()))
	require.NoError(vm.SetPreference(context.Background(), vm.manager.LastAccepted()))

	_, txStatus, err := vm.state.GetTx(createSubnetTx.ID())
	require.NoError(err)
	require.Equal(status.Committed, txStatus)

	subnets, err := vm.state.GetSubnets()
	require.NoError(err)

	found := false
	for _, subnet := range subnets {
		if subnet.ID() == createSubnetTx.ID() {
			found = true
			break
		}
	}
	require.True(found)

	// Now that we've created a new subnet, add a validator to that subnet
	startTime := vm.clock.Time().Add(txexecutor.SyncBound).Add(1 * time.Second)
	endTime := startTime.Add(ts.MinStakingDuration)
	// [startTime, endTime] is subset of time test.Keys[0] validates default subnet so tx is valid
	addValidatorTx, err := vm.txBuilder.NewAddSubnetValidatorTx(
		ts.Weight,
		uint64(startTime.Unix()),
		uint64(endTime.Unix()),
		nodeID,
		createSubnetTx.ID(),
		[]*secp256k1.PrivateKey{ts.Keys[0]},
		ids.ShortEmpty, // change addr
	)
	require.NoError(err)

	require.NoError(vm.Network.IssueTx(context.Background(), addValidatorTx))

	blk, err = vm.Builder.BuildBlock(context.Background()) // should add validator to the new subnet
	require.NoError(err)

	require.NoError(blk.Verify(context.Background()))
	require.NoError(blk.Accept(context.Background())) // add the validator to pending validator set
	require.NoError(vm.SetPreference(context.Background(), vm.manager.LastAccepted()))

	txID := blk.(block.Block).Txs()[0].ID()
	_, txStatus, err = vm.state.GetTx(txID)
	require.NoError(err)
	require.Equal(status.Committed, txStatus)

	_, err = vm.state.GetPendingValidator(createSubnetTx.ID(), nodeID)
	require.NoError(err)

	// Advance time to when new validator should start validating
	// Create a block with an advance time tx that moves validator
	// from pending to current validator set
	vm.clock.Set(startTime)
	blk, err = vm.Builder.BuildBlock(context.Background()) // should be advance time tx
	require.NoError(err)
	require.NoError(blk.Verify(context.Background()))
	require.NoError(blk.Accept(context.Background())) // move validator addValidatorTx from pending to current
	require.NoError(vm.SetPreference(context.Background(), vm.manager.LastAccepted()))

	_, err = vm.state.GetPendingValidator(createSubnetTx.ID(), nodeID)
	require.ErrorIs(err, database.ErrNotFound)

	_, err = vm.state.GetCurrentValidator(createSubnetTx.ID(), nodeID)
	require.NoError(err)

	// fast forward clock to time validator should stop validating
	vm.clock.Set(endTime)
	blk, err = vm.Builder.BuildBlock(context.Background())
	require.NoError(err)
	require.NoError(blk.Verify(context.Background()))
	require.NoError(blk.Accept(context.Background())) // remove validator from current validator set

	_, err = vm.state.GetPendingValidator(createSubnetTx.ID(), nodeID)
	require.ErrorIs(err, database.ErrNotFound)

	_, err = vm.state.GetCurrentValidator(createSubnetTx.ID(), nodeID)
	require.ErrorIs(err, database.ErrNotFound)
}

// test asset import
func TestAtomicImport(t *testing.T) {
	require := require.New(t)
	vm, baseDB, mutableSharedMemory := defaultVM(t)
	vm.ctx.Lock.Lock()
	defer func() {
		require.NoError(vm.Shutdown(context.Background()))
		vm.ctx.Lock.Unlock()
	}()

	utxoID := avax.UTXOID{
		TxID:        ids.Empty.Prefix(1),
		OutputIndex: 1,
	}
	amount := uint64(50000)
	recipientKey := ts.Keys[1]

	m := atomic.NewMemory(prefixdb.New([]byte{5}, baseDB))

	mutableSharedMemory.SharedMemory = m.NewSharedMemory(vm.ctx.ChainID)
	peerSharedMemory := m.NewSharedMemory(vm.ctx.XChainID)

	_, err := vm.txBuilder.NewImportTx(
		vm.ctx.XChainID,
		recipientKey.PublicKey().Address(),
		[]*secp256k1.PrivateKey{ts.Keys[0]},
		ids.ShortEmpty, // change addr
	)
	require.ErrorIs(err, txbuilder.ErrNoFunds)

	// Provide the avm UTXO

	utxo := &avax.UTXO{
		UTXOID: utxoID,
		Asset:  avax.Asset{ID: ts.AvaxAssetID},
		Out: &secp256k1fx.TransferOutput{
			Amt: amount,
			OutputOwners: secp256k1fx.OutputOwners{
				Threshold: 1,
				Addrs:     []ids.ShortID{recipientKey.PublicKey().Address()},
			},
		},
	}
	utxoBytes, err := txs.Codec.Marshal(txs.Version, utxo)
	require.NoError(err)

	inputID := utxo.InputID()
	require.NoError(peerSharedMemory.Apply(map[ids.ID]*atomic.Requests{
		vm.ctx.ChainID: {
			PutRequests: []*atomic.Element{
				{
					Key:   inputID[:],
					Value: utxoBytes,
					Traits: [][]byte{
						recipientKey.PublicKey().Address().Bytes(),
					},
				},
			},
		},
	}))

	tx, err := vm.txBuilder.NewImportTx(
		vm.ctx.XChainID,
		recipientKey.PublicKey().Address(),
		[]*secp256k1.PrivateKey{recipientKey},
		ids.ShortEmpty, // change addr
	)
	require.NoError(err)

	require.NoError(vm.Network.IssueTx(context.Background(), tx))

	blk, err := vm.Builder.BuildBlock(context.Background())
	require.NoError(err)

	require.NoError(blk.Verify(context.Background()))

	require.NoError(blk.Accept(context.Background()))

	_, txStatus, err := vm.state.GetTx(tx.ID())
	require.NoError(err)
	require.Equal(status.Committed, txStatus)

	inputID = utxoID.InputID()
	_, err = vm.ctx.SharedMemory.Get(vm.ctx.XChainID, [][]byte{inputID[:]})
	require.ErrorIs(err, database.ErrNotFound)
}

// test optimistic asset import
func TestOptimisticAtomicImport(t *testing.T) {
	require := require.New(t)
	vm, _, _ := defaultVM(t)
	vm.ctx.Lock.Lock()
	defer func() {
		require.NoError(vm.Shutdown(context.Background()))
		vm.ctx.Lock.Unlock()
	}()

	tx := &txs.Tx{Unsigned: &txs.ImportTx{
		BaseTx: txs.BaseTx{BaseTx: avax.BaseTx{
			NetworkID:    vm.ctx.NetworkID,
			BlockchainID: vm.ctx.ChainID,
		}},
		SourceChain: vm.ctx.XChainID,
		ImportedInputs: []*avax.TransferableInput{{
			UTXOID: avax.UTXOID{
				TxID:        ids.Empty.Prefix(1),
				OutputIndex: 1,
			},
			Asset: avax.Asset{ID: vm.ctx.AVAXAssetID},
			In: &secp256k1fx.TransferInput{
				Amt: 50000,
			},
		}},
	}}
	require.NoError(tx.Initialize(txs.Codec))

	preferredID := vm.manager.Preferred()
	preferred, err := vm.manager.GetBlock(preferredID)
	require.NoError(err)
	preferredHeight := preferred.Height()

	statelessBlk, err := block.NewApricotAtomicBlock(
		preferredID,
		preferredHeight+1,
		tx,
	)
	require.NoError(err)

	blk := vm.manager.NewBlock(statelessBlk)

	err = blk.Verify(context.Background())
	require.ErrorIs(err, database.ErrNotFound) // erred due to missing shared memory UTXOs

	require.NoError(vm.SetState(context.Background(), snow.Bootstrapping))

	require.NoError(blk.Verify(context.Background())) // skips shared memory UTXO verification during bootstrapping

	require.NoError(blk.Accept(context.Background()))

	require.NoError(vm.SetState(context.Background(), snow.NormalOp))

	_, txStatus, err := vm.state.GetTx(tx.ID())
	require.NoError(err)

	require.Equal(status.Committed, txStatus)
}

// test restarting the node
func TestRestartFullyAccepted(t *testing.T) {
	require := require.New(t)
	_, genesisBytes := defaultGenesis(t)
	db := memdb.New()

	firstDB := prefixdb.New([]byte{}, db)
	firstVM := &VM{Config: config.Config{
		Chains:                 chains.TestManager,
		Validators:             validators.NewManager(),
		UptimeLockedCalculator: uptime.NewLockedCalculator(),
		MinStakeDuration:       ts.MinStakingDuration,
		MaxStakeDuration:       ts.MaxStakingDuration,
		RewardConfig:           defaultRewardConfig,
		BanffTime:              banffForkTime,
	}}

	firstCtx := defaultContext(t)

	baseDB := memdb.New()
	atomicDB := prefixdb.New([]byte{1}, baseDB)
	m := atomic.NewMemory(atomicDB)
	msm := &mutableSharedMemory{
		SharedMemory: m.NewSharedMemory(firstCtx.ChainID),
	}
	firstCtx.SharedMemory = msm

	initialClkTime := banffForkTime.Add(time.Second)
	firstVM.clock.Set(initialClkTime)
	firstCtx.Lock.Lock()

	firstMsgChan := make(chan common.Message, 1)
	require.NoError(firstVM.Initialize(
		context.Background(),
		firstCtx,
		firstDB,
		genesisBytes,
		nil,
		nil,
		firstMsgChan,
		nil,
		nil,
	))

	genesisID, err := firstVM.LastAccepted(context.Background())
	require.NoError(err)

	// include a tx to make the block be accepted
	tx := &txs.Tx{Unsigned: &txs.ImportTx{
		BaseTx: txs.BaseTx{BaseTx: avax.BaseTx{
			NetworkID:    firstVM.ctx.NetworkID,
			BlockchainID: firstVM.ctx.ChainID,
		}},
		SourceChain: firstVM.ctx.XChainID,
		ImportedInputs: []*avax.TransferableInput{{
			UTXOID: avax.UTXOID{
				TxID:        ids.Empty.Prefix(1),
				OutputIndex: 1,
			},
			Asset: avax.Asset{ID: firstVM.ctx.AVAXAssetID},
			In: &secp256k1fx.TransferInput{
				Amt: 50000,
			},
		}},
	}}
	require.NoError(tx.Initialize(txs.Codec))

	nextChainTime := initialClkTime.Add(time.Second)
	firstVM.clock.Set(initialClkTime)

	preferredID := firstVM.manager.Preferred()
	preferred, err := firstVM.manager.GetBlock(preferredID)
	require.NoError(err)
	preferredHeight := preferred.Height()

	statelessBlk, err := block.NewBanffStandardBlock(
		nextChainTime,
		preferredID,
		preferredHeight+1,
		[]*txs.Tx{tx},
	)
	require.NoError(err)

	firstAdvanceTimeBlk := firstVM.manager.NewBlock(statelessBlk)

	nextChainTime = nextChainTime.Add(2 * time.Second)
	firstVM.clock.Set(nextChainTime)
	require.NoError(firstAdvanceTimeBlk.Verify(context.Background()))
	require.NoError(firstAdvanceTimeBlk.Accept(context.Background()))

	require.NoError(firstVM.Shutdown(context.Background()))
	firstCtx.Lock.Unlock()

	secondVM := &VM{Config: config.Config{
		Chains:                 chains.TestManager,
		Validators:             validators.NewManager(),
		UptimeLockedCalculator: uptime.NewLockedCalculator(),
		MinStakeDuration:       ts.MinStakingDuration,
		MaxStakeDuration:       ts.MaxStakingDuration,
		RewardConfig:           defaultRewardConfig,
		BanffTime:              banffForkTime,
	}}

	secondCtx := defaultContext(t)
	secondCtx.SharedMemory = msm
	secondVM.clock.Set(initialClkTime)
	secondCtx.Lock.Lock()
	defer func() {
		require.NoError(secondVM.Shutdown(context.Background()))
		secondCtx.Lock.Unlock()
	}()

	secondDB := prefixdb.New([]byte{}, db)
	secondMsgChan := make(chan common.Message, 1)
	require.NoError(secondVM.Initialize(
		context.Background(),
		secondCtx,
		secondDB,
		genesisBytes,
		nil,
		nil,
		secondMsgChan,
		nil,
		nil,
	))

	lastAccepted, err := secondVM.LastAccepted(context.Background())
	require.NoError(err)
	require.Equal(genesisID, lastAccepted)
}

// test bootstrapping the node
func TestBootstrapPartiallyAccepted(t *testing.T) {
	require := require.New(t)

	_, genesisBytes := defaultGenesis(t)

	baseDB := memdb.New()
	vmDB := prefixdb.New([]byte("vm"), baseDB)
	bootstrappingDB := prefixdb.New([]byte("bootstrapping"), baseDB)
	blocked, err := queue.NewWithMissing(bootstrappingDB, "", prometheus.NewRegistry())
	require.NoError(err)

	vm := &VM{Config: config.Config{
		Chains:                 chains.TestManager,
		Validators:             validators.NewManager(),
		UptimeLockedCalculator: uptime.NewLockedCalculator(),
		MinStakeDuration:       ts.MinStakingDuration,
		MaxStakeDuration:       ts.MaxStakingDuration,
		RewardConfig:           defaultRewardConfig,
		BanffTime:              banffForkTime,
	}}

	initialClkTime := banffForkTime.Add(time.Second)
	vm.clock.Set(initialClkTime)
	ctx := defaultContext(t)

	atomicDB := prefixdb.New([]byte{1}, baseDB)
	m := atomic.NewMemory(atomicDB)
	msm := &mutableSharedMemory{
		SharedMemory: m.NewSharedMemory(ctx.ChainID),
	}
	ctx.SharedMemory = msm

	consensusCtx := snow.DefaultConsensusContextTest()
	consensusCtx.Context = ctx
	ctx.Lock.Lock()

	msgChan := make(chan common.Message, 1)
	require.NoError(vm.Initialize(
		context.Background(),
		ctx,
		vmDB,
		genesisBytes,
		nil,
		nil,
		msgChan,
		nil,
		nil,
	))

	// include a tx to make the block be accepted
	tx := &txs.Tx{Unsigned: &txs.ImportTx{
		BaseTx: txs.BaseTx{BaseTx: avax.BaseTx{
			NetworkID:    vm.ctx.NetworkID,
			BlockchainID: vm.ctx.ChainID,
		}},
		SourceChain: vm.ctx.XChainID,
		ImportedInputs: []*avax.TransferableInput{{
			UTXOID: avax.UTXOID{
				TxID:        ids.Empty.Prefix(1),
				OutputIndex: 1,
			},
			Asset: avax.Asset{ID: vm.ctx.AVAXAssetID},
			In: &secp256k1fx.TransferInput{
				Amt: 50000,
			},
		}},
	}}
	require.NoError(tx.Initialize(txs.Codec))

	nextChainTime := initialClkTime.Add(time.Second)

	preferredID := vm.manager.Preferred()
	preferred, err := vm.manager.GetBlock(preferredID)
	require.NoError(err)
	preferredHeight := preferred.Height()

	statelessBlk, err := block.NewBanffStandardBlock(
		nextChainTime,
		preferredID,
		preferredHeight+1,
		[]*txs.Tx{tx},
	)
	require.NoError(err)

	advanceTimeBlk := vm.manager.NewBlock(statelessBlk)
	require.NoError(err)

	advanceTimeBlkID := advanceTimeBlk.ID()
	advanceTimeBlkBytes := advanceTimeBlk.Bytes()

	peerID := ids.BuildTestNodeID([]byte{1, 2, 3, 4, 5, 4, 3, 2, 1})
	beacons := validators.NewManager()
	require.NoError(beacons.AddStaker(ctx.SubnetID, peerID, nil, ids.Empty, 1))

	benchlist := benchlist.NewNoBenchlist()
	timeoutManager, err := timeout.NewManager(
		&timer.AdaptiveTimeoutConfig{
			InitialTimeout:     time.Millisecond,
			MinimumTimeout:     time.Millisecond,
			MaximumTimeout:     10 * time.Second,
			TimeoutHalflife:    5 * time.Minute,
			TimeoutCoefficient: 1.25,
		},
		benchlist,
		"",
		prometheus.NewRegistry(),
	)
	require.NoError(err)

	go timeoutManager.Dispatch()
	defer timeoutManager.Stop()

	chainRouter := &router.ChainRouter{}

	metrics := prometheus.NewRegistry()
	mc, err := message.NewCreator(logging.NoLog{}, metrics, "dummyNamespace", constants.DefaultNetworkCompressionType, 10*time.Second)
	require.NoError(err)

	require.NoError(chainRouter.Initialize(
		ids.EmptyNodeID,
		logging.NoLog{},
		timeoutManager,
		time.Second,
		set.Set[ids.ID]{},
		true,
		set.Set[ids.ID]{},
		nil,
		router.HealthConfig{},
		"",
		prometheus.NewRegistry(),
	))

	externalSender := &sender.ExternalSenderTest{TB: t}
	externalSender.Default(true)

	// Passes messages from the consensus engine to the network
	gossipConfig := subnets.GossipConfig{
		AcceptedFrontierPeerSize:  1,
		OnAcceptPeerSize:          1,
		AppGossipValidatorSize:    1,
		AppGossipNonValidatorSize: 1,
	}
	sender, err := sender.New(
		consensusCtx,
		mc,
		externalSender,
		chainRouter,
		timeoutManager,
		p2p.EngineType_ENGINE_TYPE_SNOWMAN,
		subnets.New(consensusCtx.NodeID, subnets.Config{GossipConfig: gossipConfig}),
	)
	require.NoError(err)

	var reqID uint32
	externalSender.SendF = func(msg message.OutboundMessage, nodeIDs set.Set[ids.NodeID], _ ids.ID, _ subnets.Allower) set.Set[ids.NodeID] {
		inMsg, err := mc.Parse(msg.Bytes(), ctx.NodeID, func() {})
		require.NoError(err)
		require.Equal(message.GetAcceptedFrontierOp, inMsg.Op())

		requestID, ok := message.GetRequestID(inMsg.Message())
		require.True(ok)

		reqID = requestID
		return nodeIDs
	}

	isBootstrapped := false
	bootstrapTracker := &common.BootstrapTrackerTest{
		T: t,
		IsBootstrappedF: func() bool {
			return isBootstrapped
		},
		BootstrappedF: func(ids.ID) {
			isBootstrapped = true
		},
	}

	peers := tracker.NewPeers()
	totalWeight, err := beacons.TotalWeight(ctx.SubnetID)
	require.NoError(err)
	startup := tracker.NewStartup(peers, (totalWeight+1)/2)
	beacons.RegisterCallbackListener(ctx.SubnetID, startup)

	// The engine handles consensus
	snowGetHandler, err := snowgetter.New(
		vm,
		sender,
		consensusCtx.Log,
		time.Second,
		2000,
		consensusCtx.Registerer,
	)
	require.NoError(err)

	commonCfg := common.Config{
		Ctx:                            consensusCtx,
		Beacons:                        beacons,
		SampleK:                        beacons.Count(ctx.SubnetID),
		StartupTracker:                 startup,
		Alpha:                          (totalWeight + 1) / 2,
		Sender:                         sender,
		BootstrapTracker:               bootstrapTracker,
		AncestorsMaxContainersReceived: 2000,
		SharedCfg:                      &common.SharedConfig{},
	}

	bootstrapConfig := bootstrap.Config{
		Config:        commonCfg,
		AllGetsServer: snowGetHandler,
		Blocked:       blocked,
		VM:            vm,
	}

	// Asynchronously passes messages from the network to the consensus engine
	cpuTracker, err := timetracker.NewResourceTracker(
		prometheus.NewRegistry(),
		resource.NoUsage,
		meter.ContinuousFactory{},
		time.Second,
	)
	require.NoError(err)

	h, err := handler.New(
		bootstrapConfig.Ctx,
		beacons,
		msgChan,
		time.Hour,
		2,
		cpuTracker,
		vm,
		subnets.New(ctx.NodeID, subnets.Config{}),
		tracker.NewPeers(),
	)
	require.NoError(err)

	engineConfig := smeng.Config{
		Ctx:           bootstrapConfig.Ctx,
		AllGetsServer: snowGetHandler,
		VM:            bootstrapConfig.VM,
		Sender:        bootstrapConfig.Sender,
		Validators:    beacons,
		Params: snowball.Parameters{
			K:                     1,
			AlphaPreference:       1,
			AlphaConfidence:       1,
			BetaVirtuous:          20,
			BetaRogue:             20,
			ConcurrentRepolls:     1,
			OptimalProcessing:     1,
			MaxOutstandingItems:   1,
			MaxItemProcessingTime: 1,
		},
		Consensus: &smcon.Topological{},
	}
	engine, err := smeng.New(engineConfig)
	require.NoError(err)

	bootstrapper, err := bootstrap.New(
		bootstrapConfig,
		engine.Start,
	)
	require.NoError(err)

	h.SetEngineManager(&handler.EngineManager{
		Avalanche: &handler.Engine{
			StateSyncer:  nil,
			Bootstrapper: bootstrapper,
			Consensus:    engine,
		},
		Snowman: &handler.Engine{
			StateSyncer:  nil,
			Bootstrapper: bootstrapper,
			Consensus:    engine,
		},
	})

	consensusCtx.State.Set(snow.EngineState{
		Type:  p2p.EngineType_ENGINE_TYPE_SNOWMAN,
		State: snow.NormalOp,
	})

	// Allow incoming messages to be routed to the new chain
	chainRouter.AddChain(context.Background(), h)
	ctx.Lock.Unlock()

	h.Start(context.Background(), false)

	ctx.Lock.Lock()
	require.NoError(bootstrapper.Connected(context.Background(), peerID, version.CurrentApp))

	externalSender.SendF = func(msg message.OutboundMessage, nodeIDs set.Set[ids.NodeID], _ ids.ID, _ subnets.Allower) set.Set[ids.NodeID] {
		inMsgIntf, err := mc.Parse(msg.Bytes(), ctx.NodeID, func() {})
		require.NoError(err)
		require.Equal(message.GetAcceptedOp, inMsgIntf.Op())
		inMsg := inMsgIntf.Message().(*p2p.GetAccepted)

		reqID = inMsg.RequestId
		return nodeIDs
	}

	require.NoError(bootstrapper.AcceptedFrontier(context.Background(), peerID, reqID, advanceTimeBlkID))

	externalSender.SendF = func(msg message.OutboundMessage, nodeIDs set.Set[ids.NodeID], _ ids.ID, _ subnets.Allower) set.Set[ids.NodeID] {
		inMsgIntf, err := mc.Parse(msg.Bytes(), ctx.NodeID, func() {})
		require.NoError(err)
		require.Equal(message.GetAncestorsOp, inMsgIntf.Op())
		inMsg := inMsgIntf.Message().(*p2p.GetAncestors)

		reqID = inMsg.RequestId

		containerID, err := ids.ToID(inMsg.ContainerId)
		require.NoError(err)
		require.Equal(advanceTimeBlkID, containerID)
		return nodeIDs
	}

	frontier := set.Of(advanceTimeBlkID)
	require.NoError(bootstrapper.Accepted(context.Background(), peerID, reqID, frontier))

	externalSender.SendF = nil
	externalSender.CantSend = false

	require.NoError(bootstrapper.Ancestors(context.Background(), peerID, reqID, [][]byte{advanceTimeBlkBytes}))
	require.Equal(advanceTimeBlk.ID(), vm.manager.Preferred())

	ctx.Lock.Unlock()
	chainRouter.Shutdown(context.Background())
}

func TestUnverifiedParent(t *testing.T) {
	require := require.New(t)
	_, genesisBytes := defaultGenesis(t)

	vm := &VM{Config: config.Config{
		Chains:                 chains.TestManager,
		Validators:             validators.NewManager(),
		UptimeLockedCalculator: uptime.NewLockedCalculator(),
		MinStakeDuration:       ts.MinStakingDuration,
		MaxStakeDuration:       ts.MaxStakingDuration,
		RewardConfig:           defaultRewardConfig,
		BanffTime:              banffForkTime,
	}}

	initialClkTime := banffForkTime.Add(time.Second)
	vm.clock.Set(initialClkTime)
	ctx := defaultContext(t)
	ctx.Lock.Lock()
	defer func() {
		require.NoError(vm.Shutdown(context.Background()))
		ctx.Lock.Unlock()
	}()

	msgChan := make(chan common.Message, 1)
	require.NoError(vm.Initialize(
		context.Background(),
		ctx,
		memdb.New(),
		genesisBytes,
		nil,
		nil,
		msgChan,
		nil,
		nil,
	))

	// include a tx1 to make the block be accepted
	tx1 := &txs.Tx{Unsigned: &txs.ImportTx{
		BaseTx: txs.BaseTx{BaseTx: avax.BaseTx{
			NetworkID:    vm.ctx.NetworkID,
			BlockchainID: vm.ctx.ChainID,
		}},
		SourceChain: vm.ctx.XChainID,
		ImportedInputs: []*avax.TransferableInput{{
			UTXOID: avax.UTXOID{
				TxID:        ids.Empty.Prefix(1),
				OutputIndex: 1,
			},
			Asset: avax.Asset{ID: vm.ctx.AVAXAssetID},
			In: &secp256k1fx.TransferInput{
				Amt: 50000,
			},
		}},
	}}
	require.NoError(tx1.Initialize(txs.Codec))

	nextChainTime := initialClkTime.Add(time.Second)

	preferredID := vm.manager.Preferred()
	preferred, err := vm.manager.GetBlock(preferredID)
	require.NoError(err)
	preferredHeight := preferred.Height()

	statelessBlk, err := block.NewBanffStandardBlock(
		nextChainTime,
		preferredID,
		preferredHeight+1,
		[]*txs.Tx{tx1},
	)
	require.NoError(err)
	firstAdvanceTimeBlk := vm.manager.NewBlock(statelessBlk)
	require.NoError(firstAdvanceTimeBlk.Verify(context.Background()))

	// include a tx1 to make the block be accepted
	tx2 := &txs.Tx{Unsigned: &txs.ImportTx{
		BaseTx: txs.BaseTx{BaseTx: avax.BaseTx{
			NetworkID:    vm.ctx.NetworkID,
			BlockchainID: vm.ctx.ChainID,
		}},
		SourceChain: vm.ctx.XChainID,
		ImportedInputs: []*avax.TransferableInput{{
			UTXOID: avax.UTXOID{
				TxID:        ids.Empty.Prefix(2),
				OutputIndex: 2,
			},
			Asset: avax.Asset{ID: vm.ctx.AVAXAssetID},
			In: &secp256k1fx.TransferInput{
				Amt: 50000,
			},
		}},
	}}
	require.NoError(tx1.Initialize(txs.Codec))
	nextChainTime = nextChainTime.Add(time.Second)
	vm.clock.Set(nextChainTime)
	statelessSecondAdvanceTimeBlk, err := block.NewBanffStandardBlock(
		nextChainTime,
		firstAdvanceTimeBlk.ID(),
		firstAdvanceTimeBlk.Height()+1,
		[]*txs.Tx{tx2},
	)
	require.NoError(err)
	secondAdvanceTimeBlk := vm.manager.NewBlock(statelessSecondAdvanceTimeBlk)

	require.Equal(secondAdvanceTimeBlk.Parent(), firstAdvanceTimeBlk.ID())
	require.NoError(secondAdvanceTimeBlk.Verify(context.Background()))
}

func TestMaxStakeAmount(t *testing.T) {
	vm, _, _ := defaultVM(t)
	vm.ctx.Lock.Lock()
	defer func() {
		require.NoError(t, vm.Shutdown(context.Background()))
		vm.ctx.Lock.Unlock()
	}()

<<<<<<< HEAD
	nodeID := ids.NodeID(ts.Keys[0].PublicKey().Address())
=======
	nodeID := genesisNodeIDs[0]
>>>>>>> b61fa889

	tests := []struct {
		description string
		startTime   time.Time
		endTime     time.Time
	}{
		{
			description: "[validator.StartTime] == [startTime] < [endTime] == [validator.EndTime]",
			startTime:   ts.ValidateStartTime,
			endTime:     ts.ValidateEndTime,
		},
		{
			description: "[validator.StartTime] < [startTime] < [endTime] == [validator.EndTime]",
			startTime:   ts.ValidateStartTime.Add(time.Minute),
			endTime:     ts.ValidateEndTime,
		},
		{
			description: "[validator.StartTime] == [startTime] < [endTime] < [validator.EndTime]",
			startTime:   ts.ValidateStartTime,
			endTime:     ts.ValidateEndTime.Add(-time.Minute),
		},
		{
			description: "[validator.StartTime] < [startTime] < [endTime] < [validator.EndTime]",
			startTime:   ts.ValidateStartTime.Add(time.Minute),
			endTime:     ts.ValidateEndTime.Add(-time.Minute),
		},
	}

	for _, test := range tests {
		t.Run(test.description, func(t *testing.T) {
			require := require.New(t)
			staker, err := txexecutor.GetValidator(vm.state, constants.PrimaryNetworkID, nodeID)
			require.NoError(err)

			amount, err := txexecutor.GetMaxWeight(vm.state, staker, test.startTime, test.endTime)
			require.NoError(err)
			require.Equal(ts.Weight, amount)
		})
	}
}

func TestUptimeDisallowedWithRestart(t *testing.T) {
	require := require.New(t)
	_, genesisBytes := defaultGenesis(t)
	db := memdb.New()

	firstDB := prefixdb.New([]byte{}, db)
	const firstUptimePercentage = 20 // 20%
	firstVM := &VM{Config: config.Config{
		Chains:                 chains.TestManager,
		UptimePercentage:       firstUptimePercentage / 100.,
		RewardConfig:           defaultRewardConfig,
		Validators:             validators.NewManager(),
		UptimeLockedCalculator: uptime.NewLockedCalculator(),
		BanffTime:              banffForkTime,
	}}

	firstCtx := defaultContext(t)
	firstCtx.Lock.Lock()

	firstMsgChan := make(chan common.Message, 1)
	require.NoError(firstVM.Initialize(
		context.Background(),
		firstCtx,
		firstDB,
		genesisBytes,
		nil,
		nil,
		firstMsgChan,
		nil,
		nil,
	))

	initialClkTime := ts.ValidateStartTime
	firstVM.clock.Set(initialClkTime)

	// Set VM state to NormalOp, to start tracking validators' uptime
	require.NoError(firstVM.SetState(context.Background(), snow.Bootstrapping))
	require.NoError(firstVM.SetState(context.Background(), snow.NormalOp))

	// Fast forward clock so that validators meet 20% uptime required for reward
	durationForReward := ts.ValidateEndTime.Sub(ts.ValidateStartTime) * firstUptimePercentage / 100
	firstVM.clock.Set(ts.ValidateStartTime.Add(durationForReward))

	// Shutdown VM to stop all genesis validator uptime.
	// At this point they have been validating for the 20% uptime needed to be rewarded
	require.NoError(firstVM.Shutdown(context.Background()))
	firstCtx.Lock.Unlock()

	// Restart the VM with a larger uptime requirement
	secondDB := prefixdb.New([]byte{}, db)
	const secondUptimePercentage = 21 // 21% > firstUptimePercentage, so uptime for reward is not met now
	secondVM := &VM{Config: config.Config{
		Chains:                 chains.TestManager,
		UptimePercentage:       secondUptimePercentage / 100.,
		Validators:             validators.NewManager(),
		UptimeLockedCalculator: uptime.NewLockedCalculator(),
		BanffTime:              banffForkTime,
	}}

	secondCtx := defaultContext(t)
	secondCtx.Lock.Lock()
	defer func() {
		require.NoError(secondVM.Shutdown(context.Background()))
		secondCtx.Lock.Unlock()
	}()

	secondMsgChan := make(chan common.Message, 1)
	require.NoError(secondVM.Initialize(
		context.Background(),
		secondCtx,
		secondDB,
		genesisBytes,
		nil,
		nil,
		secondMsgChan,
		nil,
		nil,
	))

	// set clock to the time we switched firstVM off
	secondVM.clock.Set(ts.ValidateStartTime.Add(durationForReward))

	// Set VM state to NormalOp, to start tracking validators' uptime
	require.NoError(secondVM.SetState(context.Background(), snow.Bootstrapping))
	require.NoError(secondVM.SetState(context.Background(), snow.NormalOp))

	// after restart and change of uptime required for reward, push validators to their end of life
	secondVM.clock.Set(ts.ValidateEndTime)

	// evaluate a genesis validator for reward
	blk, err := secondVM.Builder.BuildBlock(context.Background())
	require.NoError(err)
	require.NoError(blk.Verify(context.Background()))

	// Assert preferences are correct.
	// secondVM should prefer abort since uptime requirements are not met anymore
	oracleBlk := blk.(smcon.OracleBlock)
	options, err := oracleBlk.Options(context.Background())
	require.NoError(err)

	abort := options[0].(*blockexecutor.Block)
	require.IsType(&block.BanffAbortBlock{}, abort.Block)

	commit := options[1].(*blockexecutor.Block)
	require.IsType(&block.BanffCommitBlock{}, commit.Block)

	// Assert block tries to reward a genesis validator
	rewardTx := oracleBlk.(block.Block).Txs()[0].Unsigned
	require.IsType(&txs.RewardValidatorTx{}, rewardTx)
	txID := blk.(block.Block).Txs()[0].ID()

	// Verify options and accept abort block
	require.NoError(commit.Verify(context.Background()))
	require.NoError(abort.Verify(context.Background()))
	require.NoError(blk.Accept(context.Background()))
	require.NoError(abort.Accept(context.Background()))
	require.NoError(secondVM.SetPreference(context.Background(), secondVM.manager.LastAccepted()))

	// Verify that rewarded validator has been removed.
	// Note that test genesis has multiple validators
	// terminating at the same time. The rewarded validator
	// will the first by txID. To make the test more stable
	// (txID changes every time we change any parameter
	// of the tx creating the validator), we explicitly
	//  check that rewarded validator is removed from staker set.
	_, txStatus, err := secondVM.state.GetTx(txID)
	require.NoError(err)
	require.Equal(status.Aborted, txStatus)

	tx, _, err := secondVM.state.GetTx(rewardTx.(*txs.RewardValidatorTx).TxID)
	require.NoError(err)
	require.IsType(&txs.AddValidatorTx{}, tx.Unsigned)

	valTx, _ := tx.Unsigned.(*txs.AddValidatorTx)
	_, err = secondVM.state.GetCurrentValidator(constants.PrimaryNetworkID, valTx.NodeID())
	require.ErrorIs(err, database.ErrNotFound)
}

func TestUptimeDisallowedAfterNeverConnecting(t *testing.T) {
	require := require.New(t)
	_, genesisBytes := defaultGenesis(t)
	db := memdb.New()

	vm := &VM{Config: config.Config{
		Chains:                 chains.TestManager,
		UptimePercentage:       .2,
		RewardConfig:           defaultRewardConfig,
		Validators:             validators.NewManager(),
		UptimeLockedCalculator: uptime.NewLockedCalculator(),
		BanffTime:              banffForkTime,
	}}

	ctx := defaultContext(t)
	ctx.Lock.Lock()

	msgChan := make(chan common.Message, 1)
	appSender := &common.SenderTest{T: t}
	require.NoError(vm.Initialize(
		context.Background(),
		ctx,
		db,
		genesisBytes,
		nil,
		nil,
		msgChan,
		nil,
		appSender,
	))

	defer func() {
		require.NoError(vm.Shutdown(context.Background()))
		ctx.Lock.Unlock()
	}()

	initialClkTime := ts.ValidateStartTime
	vm.clock.Set(initialClkTime)

	// Set VM state to NormalOp, to start tracking validators' uptime
	require.NoError(vm.SetState(context.Background(), snow.Bootstrapping))
	require.NoError(vm.SetState(context.Background(), snow.NormalOp))

	// Fast forward clock to time for genesis validators to leave
	vm.clock.Set(ts.ValidateEndTime)

	// evaluate a genesis validator for reward
	blk, err := vm.Builder.BuildBlock(context.Background())
	require.NoError(err)
	require.NoError(blk.Verify(context.Background()))

	// Assert preferences are correct.
	// vm should prefer abort since uptime requirements are not met.
	oracleBlk := blk.(smcon.OracleBlock)
	options, err := oracleBlk.Options(context.Background())
	require.NoError(err)

	abort := options[0].(*blockexecutor.Block)
	require.IsType(&block.BanffAbortBlock{}, abort.Block)

	commit := options[1].(*blockexecutor.Block)
	require.IsType(&block.BanffCommitBlock{}, commit.Block)

	// Assert block tries to reward a genesis validator
	rewardTx := oracleBlk.(block.Block).Txs()[0].Unsigned
	require.IsType(&txs.RewardValidatorTx{}, rewardTx)
	txID := blk.(block.Block).Txs()[0].ID()

	// Verify options and accept abort block
	require.NoError(commit.Verify(context.Background()))
	require.NoError(abort.Verify(context.Background()))
	require.NoError(blk.Accept(context.Background()))
	require.NoError(abort.Accept(context.Background()))
	require.NoError(vm.SetPreference(context.Background(), vm.manager.LastAccepted()))

	// Verify that rewarded validator has been removed.
	// Note that test genesis has multiple validators
	// terminating at the same time. The rewarded validator
	// will the first by txID. To make the test more stable
	// (txID changes every time we change any parameter
	// of the tx creating the validator), we explicitly
	//  check that rewarded validator is removed from staker set.
	_, txStatus, err := vm.state.GetTx(txID)
	require.NoError(err)
	require.Equal(status.Aborted, txStatus)

	tx, _, err := vm.state.GetTx(rewardTx.(*txs.RewardValidatorTx).TxID)
	require.NoError(err)
	require.IsType(&txs.AddValidatorTx{}, tx.Unsigned)

	valTx, _ := tx.Unsigned.(*txs.AddValidatorTx)
	_, err = vm.state.GetCurrentValidator(constants.PrimaryNetworkID, valTx.NodeID())
	require.ErrorIs(err, database.ErrNotFound)
}

func TestRemovePermissionedValidatorDuringAddPending(t *testing.T) {
	require := require.New(t)

	validatorStartTime := banffForkTime.Add(txexecutor.SyncBound).Add(1 * time.Second)
	validatorEndTime := validatorStartTime.Add(360 * 24 * time.Hour)

	vm, _, _ := defaultVM(t)

	vm.ctx.Lock.Lock()
	defer func() {
		require.NoError(vm.Shutdown(context.Background()))

		vm.ctx.Lock.Unlock()
	}()

	key, err := secp256k1.NewPrivateKey()
	require.NoError(err)

	id := key.PublicKey().Address()
	nodeID := ids.GenerateTestNodeID()

	addValidatorTx, err := vm.txBuilder.NewAddValidatorTx(
		ts.MaxValidatorStake,
		uint64(validatorStartTime.Unix()),
		uint64(validatorEndTime.Unix()),
		nodeID,
		id,
		reward.PercentDenominator,
		[]*secp256k1.PrivateKey{ts.Keys[0]},
		ts.Keys[0].Address(),
	)
	require.NoError(err)

	require.NoError(vm.Network.IssueTx(context.Background(), addValidatorTx))

	// trigger block creation for the validator tx
	addValidatorBlock, err := vm.Builder.BuildBlock(context.Background())
	require.NoError(err)
	require.NoError(addValidatorBlock.Verify(context.Background()))
	require.NoError(addValidatorBlock.Accept(context.Background()))
	require.NoError(vm.SetPreference(context.Background(), vm.manager.LastAccepted()))

	createSubnetTx, err := vm.txBuilder.NewCreateSubnetTx(
		1,
		[]ids.ShortID{id},
		[]*secp256k1.PrivateKey{ts.Keys[0]},
		ts.Keys[0].Address(),
	)
	require.NoError(err)

	require.NoError(vm.Network.IssueTx(context.Background(), createSubnetTx))

	// trigger block creation for the subnet tx
	createSubnetBlock, err := vm.Builder.BuildBlock(context.Background())
	require.NoError(err)
	require.NoError(createSubnetBlock.Verify(context.Background()))
	require.NoError(createSubnetBlock.Accept(context.Background()))
	require.NoError(vm.SetPreference(context.Background(), vm.manager.LastAccepted()))

	addSubnetValidatorTx, err := vm.txBuilder.NewAddSubnetValidatorTx(
		ts.MaxValidatorStake,
		uint64(validatorStartTime.Unix()),
		uint64(validatorEndTime.Unix()),
		nodeID,
		createSubnetTx.ID(),
		[]*secp256k1.PrivateKey{key, ts.Keys[1]},
		ts.Keys[1].Address(),
	)
	require.NoError(err)

	removeSubnetValidatorTx, err := vm.txBuilder.NewRemoveSubnetValidatorTx(
		nodeID,
		createSubnetTx.ID(),
		[]*secp256k1.PrivateKey{key, ts.Keys[2]},
		ts.Keys[2].Address(),
	)
	require.NoError(err)

	statelessBlock, err := block.NewBanffStandardBlock(
		vm.state.GetTimestamp(),
		createSubnetBlock.ID(),
		createSubnetBlock.Height()+1,
		[]*txs.Tx{
			addSubnetValidatorTx,
			removeSubnetValidatorTx,
		},
	)
	require.NoError(err)

	blockBytes := statelessBlock.Bytes()
	block, err := vm.ParseBlock(context.Background(), blockBytes)
	require.NoError(err)
	require.NoError(block.Verify(context.Background()))
	require.NoError(block.Accept(context.Background()))
	require.NoError(vm.SetPreference(context.Background(), vm.manager.LastAccepted()))

	_, err = vm.state.GetPendingValidator(createSubnetTx.ID(), nodeID)
	require.ErrorIs(err, database.ErrNotFound)
}

func TestTransferSubnetOwnershipTx(t *testing.T) {
	require := require.New(t)
	vm, _, _ := defaultVM(t)
	vm.ctx.Lock.Lock()
	defer func() {
		require.NoError(vm.Shutdown(context.Background()))
		vm.ctx.Lock.Unlock()
	}()

	// Create a subnet
	createSubnetTx, err := vm.txBuilder.NewCreateSubnetTx(
		1,
		[]ids.ShortID{ts.Keys[0].PublicKey().Address()},
		[]*secp256k1.PrivateKey{ts.Keys[0]},
		ts.Keys[0].Address(),
	)
	require.NoError(err)
	subnetID := createSubnetTx.ID()

	require.NoError(vm.Network.IssueTx(context.Background(), createSubnetTx))
	createSubnetBlock, err := vm.Builder.BuildBlock(context.Background())
	require.NoError(err)

	createSubnetRawBlock := createSubnetBlock.(*blockexecutor.Block).Block
	require.IsType(&block.BanffStandardBlock{}, createSubnetRawBlock)
	require.Contains(createSubnetRawBlock.Txs(), createSubnetTx)

	require.NoError(createSubnetBlock.Verify(context.Background()))
	require.NoError(createSubnetBlock.Accept(context.Background()))
	require.NoError(vm.SetPreference(context.Background(), vm.manager.LastAccepted()))

	subnetOwner, err := vm.state.GetSubnetOwner(subnetID)
	require.NoError(err)
	expectedOwner := &secp256k1fx.OutputOwners{
		Locktime:  0,
		Threshold: 1,
		Addrs: []ids.ShortID{
			ts.Keys[0].PublicKey().Address(),
		},
	}
	require.Equal(expectedOwner, subnetOwner)

	transferSubnetOwnershipTx, err := vm.txBuilder.NewTransferSubnetOwnershipTx(
		subnetID,
		1,
		[]ids.ShortID{ts.Keys[1].PublicKey().Address()},
		[]*secp256k1.PrivateKey{ts.Keys[0]},
		ids.ShortEmpty, // change addr
	)
	require.NoError(err)

	require.NoError(vm.Network.IssueTx(context.Background(), transferSubnetOwnershipTx))
	transferSubnetOwnershipBlock, err := vm.Builder.BuildBlock(context.Background())
	require.NoError(err)

	transferSubnetOwnershipRawBlock := transferSubnetOwnershipBlock.(*blockexecutor.Block).Block
	require.IsType(&block.BanffStandardBlock{}, transferSubnetOwnershipRawBlock)
	require.Contains(transferSubnetOwnershipRawBlock.Txs(), transferSubnetOwnershipTx)

	require.NoError(transferSubnetOwnershipBlock.Verify(context.Background()))
	require.NoError(transferSubnetOwnershipBlock.Accept(context.Background()))
	require.NoError(vm.SetPreference(context.Background(), vm.manager.LastAccepted()))

	subnetOwner, err = vm.state.GetSubnetOwner(subnetID)
	require.NoError(err)
	expectedOwner = &secp256k1fx.OutputOwners{
		Locktime:  0,
		Threshold: 1,
		Addrs: []ids.ShortID{
			ts.Keys[1].PublicKey().Address(),
		},
	}
	require.Equal(expectedOwner, subnetOwner)
}

func TestBaseTx(t *testing.T) {
	require := require.New(t)
	vm, _, _ := defaultVM(t)
	vm.ctx.Lock.Lock()
	defer func() {
		require.NoError(vm.Shutdown(context.Background()))
		vm.ctx.Lock.Unlock()
	}()

	sendAmt := uint64(100000)
	changeAddr := ids.ShortEmpty

	baseTx, err := vm.txBuilder.NewBaseTx(
		sendAmt,
		secp256k1fx.OutputOwners{
			Threshold: 1,
			Addrs: []ids.ShortID{
				ts.Keys[1].Address(),
			},
		},
		[]*secp256k1.PrivateKey{ts.Keys[0]},
		changeAddr,
	)
	require.NoError(err)

	totalInputAmt := uint64(0)
	key0InputAmt := uint64(0)
	for inputID := range baseTx.Unsigned.InputIDs() {
		utxo, err := vm.state.GetUTXO(inputID)
		require.NoError(err)
		require.IsType(&secp256k1fx.TransferOutput{}, utxo.Out)
		castOut := utxo.Out.(*secp256k1fx.TransferOutput)
		if castOut.AddressesSet().Equals(set.Of(ts.Keys[0].Address())) {
			key0InputAmt += castOut.Amt
		}
		totalInputAmt += castOut.Amt
	}
	require.Equal(totalInputAmt, key0InputAmt)

	totalOutputAmt := uint64(0)
	key0OutputAmt := uint64(0)
	key1OutputAmt := uint64(0)
	changeAddrOutputAmt := uint64(0)
	for _, output := range baseTx.Unsigned.Outputs() {
		require.IsType(&secp256k1fx.TransferOutput{}, output.Out)
		castOut := output.Out.(*secp256k1fx.TransferOutput)
		if castOut.AddressesSet().Equals(set.Of(ts.Keys[0].Address())) {
			key0OutputAmt += castOut.Amt
		}
		if castOut.AddressesSet().Equals(set.Of(ts.Keys[1].Address())) {
			key1OutputAmt += castOut.Amt
		}
		if castOut.AddressesSet().Equals(set.Of(changeAddr)) {
			changeAddrOutputAmt += castOut.Amt
		}
		totalOutputAmt += castOut.Amt
	}
	require.Equal(totalOutputAmt, key0OutputAmt+key1OutputAmt+changeAddrOutputAmt)

	require.Equal(vm.TxFee, totalInputAmt-totalOutputAmt)
	require.Equal(sendAmt, key1OutputAmt)

	require.NoError(vm.Network.IssueTx(context.Background(), baseTx))
	baseTxBlock, err := vm.Builder.BuildBlock(context.Background())
	require.NoError(err)

	baseTxRawBlock := baseTxBlock.(*blockexecutor.Block).Block
	require.IsType(&block.BanffStandardBlock{}, baseTxRawBlock)
	require.Contains(baseTxRawBlock.Txs(), baseTx)

	require.NoError(baseTxBlock.Verify(context.Background()))
	require.NoError(baseTxBlock.Accept(context.Background()))
	require.NoError(vm.SetPreference(context.Background(), vm.manager.LastAccepted()))
}<|MERGE_RESOLUTION|>--- conflicted
+++ resolved
@@ -81,17 +81,6 @@
 
 	banffForkTime = ts.ValidateEndTime.Add(-5 * ts.MinStakingDuration)
 
-<<<<<<< HEAD
-=======
-	// each key controls an address that has [defaultBalance] AVAX at genesis
-	keys = secp256k1.TestKeys()
-
-	// Node IDs of genesis validators. Initialized in init function
-	genesisNodeIDs []ids.NodeID
-
-	defaultMinValidatorStake = 5 * units.MilliAvax
-	defaultMaxValidatorStake = 500 * units.MilliAvax
->>>>>>> b61fa889
 	defaultMinDelegatorStake = 1 * units.MilliAvax
 
 	// subnet that exists at genesis in defaultVM
@@ -102,17 +91,6 @@
 
 	errMissing = errors.New("missing")
 )
-
-func init() {
-	for _, key := range keys {
-		// TODO: use ids.GenerateTestNodeID() instead of ids.BuildTestNodeID
-		// Can be done when TestGetState is refactored
-		nodeBytes := key.PublicKey().Address()
-		nodeID := ids.BuildTestNodeID(nodeBytes[:])
-
-		genesisNodeIDs = append(genesisNodeIDs, nodeID)
-	}
-}
 
 type mutableSharedMemory struct {
 	atomic.SharedMemory
@@ -170,14 +148,8 @@
 		}
 	}
 
-<<<<<<< HEAD
-	genesisValidators := make([]api.GenesisPermissionlessValidator, len(ts.Keys))
-	for i, key := range ts.Keys {
-		nodeID := ids.NodeID(key.PublicKey().Address())
-=======
-	genesisValidators := make([]api.GenesisPermissionlessValidator, len(genesisNodeIDs))
-	for i, nodeID := range genesisNodeIDs {
->>>>>>> b61fa889
+	genesisValidators := make([]api.GenesisPermissionlessValidator, len(ts.GenesisNodeIDs))
+	for i, nodeID := range ts.GenesisNodeIDs {
 		addr, err := address.FormatBech32(constants.UnitTestHRP, nodeID.Bytes())
 		require.NoError(err)
 		genesisValidators[i] = api.GenesisPermissionlessValidator{
@@ -243,14 +215,8 @@
 		}
 	}
 
-<<<<<<< HEAD
-	genesisValidators := make([]api.GenesisPermissionlessValidator, len(ts.Keys))
-	for i, key := range ts.Keys {
-		nodeID := ids.NodeID(key.PublicKey().Address())
-=======
-	genesisValidators := make([]api.GenesisPermissionlessValidator, len(genesisNodeIDs))
-	for i, nodeID := range genesisNodeIDs {
->>>>>>> b61fa889
+	genesisValidators := make([]api.GenesisPermissionlessValidator, len(ts.GenesisNodeIDs))
+	for i, nodeID := range ts.GenesisNodeIDs {
 		addr, err := address.FormatBech32(constants.UnitTestHRP, nodeID.Bytes())
 		require.NoError(err)
 
@@ -425,12 +391,7 @@
 	// Ensure current validator set of primary network is correct
 	require.Len(genesisState.Validators, vm.Validators.Count(constants.PrimaryNetworkID))
 
-<<<<<<< HEAD
-	for _, key := range ts.Keys {
-		nodeID := ids.NodeID(key.PublicKey().Address())
-=======
-	for _, nodeID := range genesisNodeIDs {
->>>>>>> b61fa889
+	for _, nodeID := range ts.GenesisNodeIDs {
 		_, ok := vm.Validators.GetValidator(constants.PrimaryNetworkID, nodeID)
 		require.True(ok)
 	}
@@ -496,16 +457,9 @@
 		vm.ctx.Lock.Unlock()
 	}()
 
-<<<<<<< HEAD
+	nodeID := ids.GenerateTestNodeID()
 	startTime := ts.GenesisTime.Add(-txexecutor.SyncBound).Add(-1 * time.Second)
 	endTime := startTime.Add(ts.MinStakingDuration)
-	key, _ := secp256k1.NewPrivateKey()
-	nodeID := ids.NodeID(key.PublicKey().Address())
-=======
-	nodeID := ids.GenerateTestNodeID()
-	startTime := defaultGenesisTime.Add(-txexecutor.SyncBound).Add(-1 * time.Second)
-	endTime := startTime.Add(defaultMinStakingDuration)
->>>>>>> b61fa889
 
 	// create invalid tx
 	tx, err := vm.txBuilder.NewAddValidatorTx(
@@ -601,11 +555,7 @@
 	}()
 
 	// Use nodeID that is already in the genesis
-<<<<<<< HEAD
-	repeatNodeID := ids.NodeID(ts.Keys[0].PublicKey().Address())
-=======
-	repeatNodeID := genesisNodeIDs[0]
->>>>>>> b61fa889
+	repeatNodeID := ts.GenesisNodeIDs[0]
 
 	startTime := banffForkTime.Add(txexecutor.SyncBound).Add(1 * time.Second)
 	endTime := startTime.Add(ts.MinStakingDuration)
@@ -639,13 +589,8 @@
 	}()
 
 	startTime := vm.clock.Time().Add(txexecutor.SyncBound).Add(1 * time.Second)
-<<<<<<< HEAD
 	endTime := startTime.Add(ts.MinStakingDuration)
-	nodeID := ids.NodeID(ts.Keys[0].PublicKey().Address())
-=======
-	endTime := startTime.Add(defaultMinStakingDuration)
-	nodeID := genesisNodeIDs[0]
->>>>>>> b61fa889
+	nodeID := ts.GenesisNodeIDs[0]
 
 	// create valid tx
 	// note that [startTime, endTime] is a subset of time that test.Keys[0]
@@ -690,13 +635,8 @@
 	}()
 
 	startTime := vm.clock.Time().Add(txexecutor.SyncBound).Add(1 * time.Second)
-<<<<<<< HEAD
 	endTime := startTime.Add(ts.MinStakingDuration)
-	nodeID := ids.NodeID(ts.Keys[0].PublicKey().Address())
-=======
-	endTime := startTime.Add(defaultMinStakingDuration)
-	nodeID := genesisNodeIDs[0]
->>>>>>> b61fa889
+	nodeID := ts.GenesisNodeIDs[0]
 
 	// create valid tx
 	// note that [startTime, endTime] is a subset of time that test.Keys[0]
@@ -949,12 +889,7 @@
 		vm.ctx.Lock.Unlock()
 	}()
 
-<<<<<<< HEAD
-	nodeID := ids.NodeID(ts.Keys[0].PublicKey().Address())
-
-=======
-	nodeID := genesisNodeIDs[0]
->>>>>>> b61fa889
+	nodeID := ts.GenesisNodeIDs[0]
 	createSubnetTx, err := vm.txBuilder.NewCreateSubnetTx(
 		1, // threshold
 		[]ids.ShortID{ // control test.Keys
@@ -1777,11 +1712,7 @@
 		vm.ctx.Lock.Unlock()
 	}()
 
-<<<<<<< HEAD
-	nodeID := ids.NodeID(ts.Keys[0].PublicKey().Address())
-=======
-	nodeID := genesisNodeIDs[0]
->>>>>>> b61fa889
+	nodeID := ts.GenesisNodeIDs[0]
 
 	tests := []struct {
 		description string
