--- conflicted
+++ resolved
@@ -7,27 +7,7 @@
 	"github.com/prometheus/client_golang/prometheus"
 
 	"github.com/ava-labs/avalanchego/snow/engine/common"
-<<<<<<< HEAD
-	"github.com/ava-labs/avalanchego/utils"
-	"github.com/ava-labs/avalanchego/utils/heap"
-	"github.com/ava-labs/avalanchego/utils/linked"
-	"github.com/ava-labs/avalanchego/utils/setmap"
-	"github.com/ava-labs/avalanchego/utils/units"
 	"github.com/ava-labs/avalanchego/vms/avm/txs"
-
-	commonfees "github.com/ava-labs/avalanchego/vms/components/fees"
-)
-
-const (
-	// MaxTxSize is the maximum number of bytes a transaction can use to be
-	// allowed into the mempool.
-	MaxTxSize = 64 * units.KiB
-
-	// droppedTxIDsCacheSize is the maximum number of dropped txIDs to cache
-	droppedTxIDsCacheSize = 64
-=======
-	"github.com/ava-labs/avalanchego/vms/avm/txs"
->>>>>>> ec1a96b4
 
 	txmempool "github.com/ava-labs/avalanchego/vms/txs/mempool"
 )
@@ -36,65 +16,15 @@
 
 // Mempool contains transactions that have not yet been put into a block.
 type Mempool interface {
-<<<<<<< HEAD
-	SetEUpgradeActive()
-
-	Add(tx *txs.Tx, tipPercentage commonfees.TipPercentage) error
-	Get(txID ids.ID) (*txs.Tx, bool)
-	// Remove [txs] and any conflicts of [txs] from the mempool.
-	Remove(txs ...*txs.Tx)
-
-	// Peek returns the oldest tx in the mempool.
-	Peek() (tx *txs.Tx, exists bool)
-
-	// Iterate over transactions from oldest to newest until the function
-	// returns false or there are no more transactions.
-	Iterate(f func(tx *txs.Tx) bool)
-=======
 	txmempool.Mempool[*txs.Tx]
->>>>>>> ec1a96b4
 
 	// RequestBuildBlock notifies the consensus engine that a block should be
 	// built if there is at least one transaction in the mempool.
 	RequestBuildBlock()
 }
 
-type TxAndTipPercentage struct {
-	Tx            *txs.Tx
-	TipPercentage commonfees.TipPercentage
-}
-
-func lessTxAndTipPercent(a TxAndTipPercentage, b TxAndTipPercentage) bool {
-	switch {
-	case a.TipPercentage < b.TipPercentage:
-		return true
-	case a.TipPercentage > b.TipPercentage:
-		return false
-	default:
-		return a.Tx.ID().Compare(b.Tx.ID()) == -1
-	}
-}
-
 type mempool struct {
-<<<<<<< HEAD
-	lock sync.RWMutex
-
-	// TODO: drop [[isEUpgradeActive] once E upgrade is activated
-	isEUpgradeActive utils.Atomic[bool]
-
-	// unissued txs sorted by time they entered the mempool
-	// TODO: drop [unissuedTxs] once E upgrade is activated
-	unissuedTxs *linked.Hashmap[ids.ID, *txs.Tx]
-
-	// Following E upgrade activation, mempool transactions are sorted by tip percentage
-	unissuedTxsByTipPercentage heap.Map[ids.ID, TxAndTipPercentage]
-
-	consumedUTXOs  *setmap.SetMap[ids.ID, ids.ID] // TxID -> Consumed UTXOs
-	bytesAvailable int
-	droppedTxIDs   *cache.LRU[ids.ID, error] // TxID -> Verification error
-=======
 	txmempool.Mempool[*txs.Tx]
->>>>>>> ec1a96b4
 
 	toEngine chan<- common.Message
 }
@@ -104,173 +34,6 @@
 	registerer prometheus.Registerer,
 	toEngine chan<- common.Message,
 ) (Mempool, error) {
-<<<<<<< HEAD
-	m := &mempool{
-		unissuedTxs:                linked.NewHashmap[ids.ID, *txs.Tx](),
-		unissuedTxsByTipPercentage: heap.NewMap[ids.ID, TxAndTipPercentage](lessTxAndTipPercent),
-		consumedUTXOs:              setmap.New[ids.ID, ids.ID](),
-		bytesAvailable:             maxMempoolSize,
-		droppedTxIDs:               &cache.LRU[ids.ID, error]{Size: droppedTxIDsCacheSize},
-		toEngine:                   toEngine,
-		numTxs: prometheus.NewGauge(prometheus.GaugeOpts{
-			Namespace: namespace,
-			Name:      "count",
-			Help:      "Number of transactions in the mempool",
-		}),
-		bytesAvailableMetric: prometheus.NewGauge(prometheus.GaugeOpts{
-			Namespace: namespace,
-			Name:      "bytes_available",
-			Help:      "Number of bytes of space currently available in the mempool",
-		}),
-	}
-	m.isEUpgradeActive.Set(false)
-	m.bytesAvailableMetric.Set(maxMempoolSize)
-
-	err := utils.Err(
-		registerer.Register(m.numTxs),
-		registerer.Register(m.bytesAvailableMetric),
-	)
-	return m, err
-}
-
-func (m *mempool) SetEUpgradeActive() {
-	m.isEUpgradeActive.Set(true)
-}
-
-func (m *mempool) Add(tx *txs.Tx, tipPercentage commonfees.TipPercentage) error {
-	txID := tx.ID()
-
-	m.lock.Lock()
-	defer m.lock.Unlock()
-
-	if _, ok := m.get(txID); ok {
-		return fmt.Errorf("%w: %s", ErrDuplicateTx, txID)
-	}
-
-	txSize := len(tx.Bytes())
-	if txSize > MaxTxSize {
-		return fmt.Errorf("%w: %s size (%d) > max size (%d)",
-			ErrTxTooLarge,
-			txID,
-			txSize,
-			MaxTxSize,
-		)
-	}
-	if txSize > m.bytesAvailable {
-		return fmt.Errorf("%w: %s size (%d) > available space (%d)",
-			ErrMempoolFull,
-			txID,
-			txSize,
-			m.bytesAvailable,
-		)
-	}
-
-	inputs := tx.Unsigned.InputIDs()
-	if m.consumedUTXOs.HasOverlap(inputs) {
-		return fmt.Errorf("%w: %s", ErrConflictsWithOtherTx, txID)
-	}
-
-	m.bytesAvailable -= txSize
-	m.bytesAvailableMetric.Set(float64(m.bytesAvailable))
-
-	m.unissuedTxs.Put(txID, tx)
-	m.unissuedTxsByTipPercentage.Push(txID, TxAndTipPercentage{
-		Tx:            tx,
-		TipPercentage: tipPercentage,
-	})
-	m.numTxs.Inc()
-
-	// Mark these UTXOs as consumed in the mempool
-	m.consumedUTXOs.Put(txID, inputs)
-
-	// An added tx must not be marked as dropped.
-	m.droppedTxIDs.Evict(txID)
-	return nil
-}
-
-func (m *mempool) Get(txID ids.ID) (*txs.Tx, bool) {
-	m.lock.RLock()
-	defer m.lock.RUnlock()
-
-	return m.get(txID)
-}
-
-func (m *mempool) get(txID ids.ID) (*txs.Tx, bool) {
-	if !m.isEUpgradeActive.Get() {
-		return m.unissuedTxs.Get(txID)
-	}
-	v, found := m.unissuedTxsByTipPercentage.Get(txID)
-	return v.Tx, found
-}
-
-func (m *mempool) Remove(txs ...*txs.Tx) {
-	m.lock.Lock()
-	defer m.lock.Unlock()
-
-	for _, tx := range txs {
-		txID := tx.ID()
-		// If the transaction is in the mempool, remove it.
-		if _, ok := m.consumedUTXOs.DeleteKey(txID); ok {
-			m.unissuedTxs.Delete(txID)
-			m.unissuedTxsByTipPercentage.Remove(txID)
-			m.bytesAvailable += len(tx.Bytes())
-			continue
-		}
-
-		// If the transaction isn't in the mempool, remove any conflicts it has.
-		inputs := tx.Unsigned.InputIDs()
-		for _, removed := range m.consumedUTXOs.DeleteOverlapping(inputs) {
-			tx, _ := m.unissuedTxs.Get(removed.Key)
-			m.unissuedTxs.Delete(removed.Key)
-			m.unissuedTxsByTipPercentage.Remove(removed.Key)
-			m.bytesAvailable += len(tx.Bytes())
-		}
-	}
-	m.bytesAvailableMetric.Set(float64(m.bytesAvailable))
-	m.numTxs.Set(float64(m.unissuedTxs.Len()))
-}
-
-func (m *mempool) Peek() (*txs.Tx, bool) {
-	m.lock.RLock()
-	defer m.lock.RUnlock()
-
-	var (
-		tx     *txs.Tx
-		exists bool
-	)
-
-	if !m.isEUpgradeActive.Get() {
-		_, tx, exists = m.unissuedTxs.Oldest()
-	} else {
-		var v TxAndTipPercentage
-		_, v, exists = m.unissuedTxsByTipPercentage.Peek()
-		tx = v.Tx
-	}
-
-	return tx, exists
-}
-
-func (m *mempool) Iterate(f func(*txs.Tx) bool) {
-	m.lock.RLock()
-	defer m.lock.RUnlock()
-
-	// TODO: once E upgrade gets activated, replace unissuedTxs
-	// with an array containing txs. We cannot iterate [unissuedTxsByTipPercentage]
-	// but order does not seems relevant for the functions [f] currently used
-	itr := m.unissuedTxs.NewIterator()
-	for itr.Next() {
-		if !f(itr.Value()) {
-			return
-		}
-	}
-}
-
-func (m *mempool) RequestBuildBlock() {
-	m.lock.RLock()
-	defer m.lock.RUnlock()
-
-	if m.unissuedTxs.Len() == 0 || m.unissuedTxsByTipPercentage.Len() == 0 {
-=======
 	metrics, err := txmempool.NewMetrics(namespace, registerer)
 	if err != nil {
 		return nil, err
@@ -286,7 +49,6 @@
 
 func (m *mempool) RequestBuildBlock() {
 	if m.Len() == 0 {
->>>>>>> ec1a96b4
 		return
 	}
 
@@ -294,43 +56,4 @@
 	case m.toEngine <- common.PendingTxs:
 	default:
 	}
-<<<<<<< HEAD
-}
-
-func (m *mempool) MarkDropped(txID ids.ID, reason error) {
-	if errors.Is(reason, ErrMempoolFull) {
-		return
-	}
-
-	m.lock.RLock()
-	defer m.lock.RUnlock()
-
-	if !m.isEUpgradeActive.Get() {
-		if _, ok := m.unissuedTxs.Get(txID); ok {
-			return
-		}
-	} else {
-		if _, ok := m.unissuedTxsByTipPercentage.Get(txID); ok {
-			return
-		}
-	}
-
-	m.droppedTxIDs.Put(txID, reason)
-}
-
-func (m *mempool) GetDropReason(txID ids.ID) error {
-	err, _ := m.droppedTxIDs.Get(txID)
-	return err
-}
-
-func (m *mempool) Len() int {
-	m.lock.RLock()
-	defer m.lock.RUnlock()
-
-	if !m.isEUpgradeActive.Get() {
-		return m.unissuedTxs.Len()
-	}
-	return m.unissuedTxsByTipPercentage.Len()
-=======
->>>>>>> ec1a96b4
 }