--- conflicted
+++ resolved
@@ -101,7 +101,7 @@
 	keys = secp256k1.TestKeys()
 
 	// Node IDs of genesis validators. Initialized in init function
-	genesisNodeIDs []ids.NodeID
+	genesisNodeIDs []ids.ShortNodeID
 
 	defaultMinValidatorStake = 5 * units.MilliAvax
 	defaultMaxValidatorStake = 500 * units.MilliAvax
@@ -125,7 +125,7 @@
 func init() {
 	for _, key := range keys {
 		nodeBytes := key.PublicKey().Address()
-		nodeID := ids.BuildTestNodeID(nodeBytes[:])
+		nodeID := ids.BuildTestShortNodeID(nodeBytes[:])
 
 		genesisNodeIDs = append(genesisNodeIDs, nodeID)
 	}
@@ -187,14 +187,8 @@
 		}
 	}
 
-<<<<<<< HEAD
-	genesisValidators := make([]api.GenesisPermissionlessValidator, len(keys))
-	for i, key := range keys {
-		nodeID := ids.ShortNodeID(key.PublicKey().Address())
-=======
 	genesisValidators := make([]api.GenesisPermissionlessValidator, len(genesisNodeIDs))
 	for i, nodeID := range genesisNodeIDs {
->>>>>>> ab7db24e
 		addr, err := address.FormatBech32(constants.UnitTestHRP, nodeID.Bytes())
 		require.NoError(err)
 		genesisValidators[i] = api.GenesisPermissionlessValidator{
@@ -260,14 +254,8 @@
 		}
 	}
 
-<<<<<<< HEAD
-	genesisValidators := make([]api.GenesisPermissionlessValidator, len(keys))
-	for i, key := range keys {
-		nodeID := ids.ShortNodeID(key.PublicKey().Address())
-=======
 	genesisValidators := make([]api.GenesisPermissionlessValidator, len(genesisNodeIDs))
 	for i, nodeID := range genesisNodeIDs {
->>>>>>> ab7db24e
 		addr, err := address.FormatBech32(constants.UnitTestHRP, nodeID.Bytes())
 		require.NoError(err)
 
@@ -442,13 +430,8 @@
 	// Ensure current validator set of primary network is correct
 	require.Len(genesisState.Validators, vm.Validators.Count(constants.PrimaryNetworkID))
 
-<<<<<<< HEAD
-	for _, key := range keys {
-		shortNodeID := ids.ShortNodeID(key.PublicKey().Address())
-		nodeID := ids.NodeIDFromShortNodeID(shortNodeID)
-=======
-	for _, nodeID := range genesisNodeIDs {
->>>>>>> ab7db24e
+	for _, sNodeID := range genesisNodeIDs {
+		nodeID := ids.NodeIDFromShortNodeID(sNodeID)
 		_, ok := vm.Validators.GetValidator(constants.PrimaryNetworkID, nodeID)
 		require.True(ok)
 	}
@@ -517,12 +500,6 @@
 	nodeID := ids.GenerateTestNodeID()
 	startTime := defaultGenesisTime.Add(-txexecutor.SyncBound).Add(-1 * time.Second)
 	endTime := startTime.Add(defaultMinStakingDuration)
-<<<<<<< HEAD
-	key, _ := secp256k1.NewPrivateKey()
-	sNodeID := ids.ShortNodeID(key.PublicKey().Address())
-	nodeID := ids.NodeIDFromShortNodeID(sNodeID)
-=======
->>>>>>> ab7db24e
 
 	// create invalid tx
 	tx, err := vm.txBuilder.NewAddValidatorTx(
@@ -530,11 +507,7 @@
 		uint64(startTime.Unix()),
 		uint64(endTime.Unix()),
 		nodeID,
-<<<<<<< HEAD
-		ids.ShortID(sNodeID),
-=======
 		ids.GenerateTestShortID(),
->>>>>>> ab7db24e
 		reward.PercentDenominator,
 		[]*secp256k1.PrivateKey{keys[0]},
 		ids.ShortEmpty, // change addr
@@ -622,13 +595,7 @@
 	}()
 
 	// Use nodeID that is already in the genesis
-<<<<<<< HEAD
-	sRepeatNodeID := ids.ShortNodeID(keys[0].PublicKey().Address())
-	repeatNodeID := ids.NodeIDFromShortNodeID(sRepeatNodeID)
-=======
-	repeatNodeID := genesisNodeIDs[0]
->>>>>>> ab7db24e
-
+	repeatNodeID := ids.NodeIDFromShortNodeID(genesisNodeIDs[0])
 	startTime := banffForkTime.Add(txexecutor.SyncBound).Add(1 * time.Second)
 	endTime := startTime.Add(defaultMinStakingDuration)
 
@@ -638,11 +605,7 @@
 		uint64(startTime.Unix()),
 		uint64(endTime.Unix()),
 		repeatNodeID,
-<<<<<<< HEAD
-		ids.ShortID(sRepeatNodeID),
-=======
 		ids.GenerateTestShortID(),
->>>>>>> ab7db24e
 		reward.PercentDenominator,
 		[]*secp256k1.PrivateKey{keys[0]},
 		ids.ShortEmpty, // change addr
@@ -664,13 +627,9 @@
 		vm.ctx.Lock.Unlock()
 	}()
 
+	nodeID := ids.NodeIDFromShortNodeID(genesisNodeIDs[0])
 	startTime := vm.clock.Time().Add(txexecutor.SyncBound).Add(1 * time.Second)
 	endTime := startTime.Add(defaultMinStakingDuration)
-<<<<<<< HEAD
-	nodeID := ids.NodeIDFromShortNodeID(ids.ShortNodeID(keys[0].PublicKey().Address()))
-=======
-	nodeID := genesisNodeIDs[0]
->>>>>>> ab7db24e
 
 	// create valid tx
 	// note that [startTime, endTime] is a subset of time that keys[0]
@@ -714,13 +673,9 @@
 		vm.ctx.Lock.Unlock()
 	}()
 
+	nodeID := ids.NodeIDFromShortNodeID(genesisNodeIDs[0])
 	startTime := vm.clock.Time().Add(txexecutor.SyncBound).Add(1 * time.Second)
 	endTime := startTime.Add(defaultMinStakingDuration)
-<<<<<<< HEAD
-	nodeID := ids.NodeIDFromShortNodeID(ids.ShortNodeID(keys[0].PublicKey().Address()))
-=======
-	nodeID := genesisNodeIDs[0]
->>>>>>> ab7db24e
 
 	// create valid tx
 	// note that [startTime, endTime] is a subset of time that keys[0]
@@ -972,12 +927,6 @@
 		vm.ctx.Lock.Unlock()
 	}()
 
-<<<<<<< HEAD
-	nodeID := ids.NodeIDFromShortNodeID(ids.ShortNodeID(keys[0].PublicKey().Address()))
-
-=======
-	nodeID := genesisNodeIDs[0]
->>>>>>> ab7db24e
 	createSubnetTx, err := vm.txBuilder.NewCreateSubnetTx(
 		1, // threshold
 		[]ids.ShortID{ // control keys
@@ -1016,6 +965,7 @@
 	require.True(found)
 
 	// Now that we've created a new subnet, add a validator to that subnet
+	nodeID := ids.NodeIDFromShortNodeID(genesisNodeIDs[0])
 	startTime := vm.clock.Time().Add(txexecutor.SyncBound).Add(1 * time.Second)
 	endTime := startTime.Add(defaultMinStakingDuration)
 	// [startTime, endTime] is subset of time keys[0] validates default subnet so tx is valid
@@ -1797,11 +1747,7 @@
 		vm.ctx.Lock.Unlock()
 	}()
 
-<<<<<<< HEAD
-	nodeID := ids.NodeIDFromShortNodeID(ids.ShortNodeID(keys[0].PublicKey().Address()))
-=======
-	nodeID := genesisNodeIDs[0]
->>>>>>> ab7db24e
+	nodeID := ids.NodeIDFromShortNodeID(genesisNodeIDs[0])
 
 	tests := []struct {
 		description string
@@ -2098,11 +2044,7 @@
 	require.NoError(err)
 
 	id := key.PublicKey().Address()
-<<<<<<< HEAD
-	nodeID := ids.NodeIDFromShortNodeID(ids.ShortNodeID(id))
-=======
 	nodeID := ids.GenerateTestNodeID()
->>>>>>> ab7db24e
 
 	addValidatorTx, err := vm.txBuilder.NewAddValidatorTx(
 		defaultMaxValidatorStake,
@@ -2142,16 +2084,11 @@
 	require.NoError(createSubnetBlock.Accept(context.Background()))
 	require.NoError(vm.SetPreference(context.Background(), vm.manager.LastAccepted()))
 
-	subnetNodeID := ids.NodeIDFromShortNodeID(ids.ShortNodeID(id))
 	addSubnetValidatorTx, err := vm.txBuilder.NewAddSubnetValidatorTx(
 		defaultMaxValidatorStake,
 		uint64(validatorStartTime.Unix()),
 		uint64(validatorEndTime.Unix()),
-<<<<<<< HEAD
-		subnetNodeID,
-=======
 		nodeID,
->>>>>>> ab7db24e
 		createSubnetTx.ID(),
 		[]*secp256k1.PrivateKey{key, keys[1]},
 		keys[1].Address(),
@@ -2159,11 +2096,7 @@
 	require.NoError(err)
 
 	removeSubnetValidatorTx, err := vm.txBuilder.NewRemoveSubnetValidatorTx(
-<<<<<<< HEAD
-		subnetNodeID,
-=======
 		nodeID,
->>>>>>> ab7db24e
 		createSubnetTx.ID(),
 		[]*secp256k1.PrivateKey{key, keys[2]},
 		keys[2].Address(),
@@ -2188,11 +2121,7 @@
 	require.NoError(block.Accept(context.Background()))
 	require.NoError(vm.SetPreference(context.Background(), vm.manager.LastAccepted()))
 
-<<<<<<< HEAD
-	_, err = vm.state.GetPendingValidator(createSubnetTx.ID(), ids.NodeIDFromShortNodeID(ids.ShortNodeID(id)))
-=======
 	_, err = vm.state.GetPendingValidator(createSubnetTx.ID(), nodeID)
->>>>>>> ab7db24e
 	require.ErrorIs(err, database.ErrNotFound)
 }
 
