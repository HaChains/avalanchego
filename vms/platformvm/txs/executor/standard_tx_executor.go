// Copyright (C) 2019-2024, Ava Labs, Inc. All rights reserved.
// See the file LICENSE for licensing terms.

package executor

import (
	"context"
	"errors"
	"fmt"
	"time"

	"go.uber.org/zap"

	"github.com/ava-labs/avalanchego/chains/atomic"
	"github.com/ava-labs/avalanchego/ids"
	"github.com/ava-labs/avalanchego/utils/constants"
	"github.com/ava-labs/avalanchego/utils/set"
	"github.com/ava-labs/avalanchego/vms/components/avax"
	"github.com/ava-labs/avalanchego/vms/components/verify"
	"github.com/ava-labs/avalanchego/vms/platformvm/state"
	"github.com/ava-labs/avalanchego/vms/platformvm/txs"
	"github.com/ava-labs/avalanchego/vms/platformvm/txs/fee"

	commonfees "github.com/ava-labs/avalanchego/vms/components/fees"
)

var (
	_ txs.Visitor = (*StandardTxExecutor)(nil)

	errEmptyNodeID                = errors.New("validator nodeID cannot be empty")
	errMaxStakeDurationTooLarge   = errors.New("max stake duration must be less than or equal to the global max stake duration")
	errMissingStartTimePreDurango = errors.New("staker transactions must have a StartTime pre-Durango")
)

type StandardTxExecutor struct {
	// inputs, to be filled before visitor methods are called
	*Backend
	BlkFeeManager      *commonfees.Manager
	BlockMaxComplexity commonfees.Dimensions
	State              state.Diff // state is expected to be modified
	Tx                 *txs.Tx

	// outputs of visitor execution
	OnAccept       func() // may be nil
	Inputs         set.Set[ids.ID]
	AtomicRequests map[ids.ID]*atomic.Requests // may be nil
	TipPercentage  commonfees.TipPercentage
	BaseFee        uint64
}

func (*StandardTxExecutor) AdvanceTimeTx(*txs.AdvanceTimeTx) error {
	return ErrWrongTxType
}

func (*StandardTxExecutor) RewardValidatorTx(*txs.RewardValidatorTx) error {
	return ErrWrongTxType
}

func (e *StandardTxExecutor) CreateChainTx(tx *txs.CreateChainTx) error {
	if err := e.Tx.SyntacticVerify(e.Ctx); err != nil {
		return err
	}

	var (
		currentTimestamp = e.State.GetTimestamp()
		isDurangoActive  = e.Config.IsDurangoActivated(currentTimestamp)
		isEActive        = e.Config.IsEActivated(currentTimestamp)
	)
	if err := avax.VerifyMemoFieldLength(tx.Memo, isDurangoActive); err != nil {
		return err
	}

	baseTxCreds, err := verifyPoASubnetAuthorization(e.Backend, e.State, e.Tx, tx.SubnetID, tx.SubnetAuth)
	if err != nil {
		return err
	}

	// Verify the flowcheck
<<<<<<< HEAD
	feeCalculator := fees.NewDynamicCalculator(e.Backend.Config, e.Backend.Ctx.Log, currentTimestamp, e.BlkFeeManager, e.BlockMaxComplexity, e.Tx.Creds)
=======
	var feeCalculator *fee.Calculator
	if !isEActive {
		feeCalculator = fee.NewStaticCalculator(e.Backend.Config, currentTimestamp)
	} else {
		feeCalculator = fee.NewDynamicCalculator(e.Backend.Config, e.BlkFeeManager, e.BlockMaxComplexity, e.Tx.Creds)
	}
>>>>>>> e5d7e8c5

	if err := tx.Visit(feeCalculator); err != nil {
		return err
	}
	e.BaseFee = feeCalculator.DynamicBaseFee

	feesPaid, err := e.FlowChecker.VerifySpend(
		tx,
		e.State,
		tx.Ins,
		tx.Outs,
		baseTxCreds,
		map[ids.ID]uint64{
			e.Ctx.AVAXAssetID: feeCalculator.Fee,
		},
	)
	if err != nil {
		return err
	}

	if isEActive {
		if err := feeCalculator.CalculateTipPercentage(feesPaid); err != nil {
			return fmt.Errorf("failed estimating fee tip percentage: %w", err)
		}
		e.TipPercentage = feeCalculator.TipPercentage
	}

	txID := e.Tx.ID()

	// Consume the UTXOS
	avax.Consume(e.State, tx.Ins)
	// Produce the UTXOS
	avax.Produce(e.State, txID, tx.Outs)
	// Add the new chain to the database
	e.State.AddChain(e.Tx)

	// If this proposal is committed and this node is a member of the subnet
	// that validates the blockchain, create the blockchain
	e.OnAccept = func() {
		e.Config.CreateChain(txID, tx)
	}
	return nil
}

func (e *StandardTxExecutor) CreateSubnetTx(tx *txs.CreateSubnetTx) error {
	// Make sure this transaction is well formed.
	if err := e.Tx.SyntacticVerify(e.Ctx); err != nil {
		return err
	}

	var (
		currentTimestamp = e.State.GetTimestamp()
		isDurangoActive  = e.Config.IsDurangoActivated(currentTimestamp)
		isEActive        = e.Config.IsEActivated(currentTimestamp)
	)
	if err := avax.VerifyMemoFieldLength(tx.Memo, isDurangoActive); err != nil {
		return err
	}

	// Verify the flowcheck
<<<<<<< HEAD
	feeCalculator := fees.NewDynamicCalculator(e.Backend.Config, e.Backend.Ctx.Log, e.State.GetTimestamp(), e.BlkFeeManager, e.BlockMaxComplexity, e.Tx.Creds)
=======
	var feeCalculator *fee.Calculator
	if !isEActive {
		feeCalculator = fee.NewStaticCalculator(e.Backend.Config, currentTimestamp)
	} else {
		feeCalculator = fee.NewDynamicCalculator(e.Backend.Config, e.BlkFeeManager, e.BlockMaxComplexity, e.Tx.Creds)
	}
>>>>>>> e5d7e8c5

	if err := tx.Visit(feeCalculator); err != nil {
		return err
	}
	e.BaseFee = feeCalculator.DynamicBaseFee

	feesPaid, err := e.FlowChecker.VerifySpend(
		tx,
		e.State,
		tx.Ins,
		tx.Outs,
		e.Tx.Creds,
		map[ids.ID]uint64{
			e.Ctx.AVAXAssetID: feeCalculator.Fee,
		},
	)
	if err != nil {
		return err
	}

	if isEActive {
		if err := feeCalculator.CalculateTipPercentage(feesPaid); err != nil {
			return fmt.Errorf("failed estimating fee tip percentage: %w", err)
		}
		e.TipPercentage = feeCalculator.TipPercentage
	}

	txID := e.Tx.ID()

	// Consume the UTXOS
	avax.Consume(e.State, tx.Ins)
	// Produce the UTXOS
	avax.Produce(e.State, txID, tx.Outs)
	// Add the new subnet to the database
	e.State.AddSubnet(e.Tx)
	e.State.SetSubnetOwner(txID, tx.Owner)
	return nil
}

func (e *StandardTxExecutor) ImportTx(tx *txs.ImportTx) error {
	if err := e.Tx.SyntacticVerify(e.Ctx); err != nil {
		return err
	}

	var (
		currentTimestamp = e.State.GetTimestamp()
		isDurangoActive  = e.Config.IsDurangoActivated(currentTimestamp)
		isEActive        = e.Config.IsEActivated(currentTimestamp)
	)
	if err := avax.VerifyMemoFieldLength(tx.Memo, isDurangoActive); err != nil {
		return err
	}

	e.Inputs = set.NewSet[ids.ID](len(tx.ImportedInputs))
	utxoIDs := make([][]byte, len(tx.ImportedInputs))
	for i, in := range tx.ImportedInputs {
		utxoID := in.UTXOID.InputID()

		e.Inputs.Add(utxoID)
		utxoIDs[i] = utxoID[:]
	}

	feeCalculator := fees.NewDynamicCalculator(e.Backend.Config, e.Backend.Ctx.Log, e.State.GetTimestamp(), e.BlkFeeManager, e.BlockMaxComplexity, e.Tx.Creds)
	if err := tx.Visit(feeCalculator); err != nil {
		return err
	}
	e.BaseFee = feeCalculator.DynamicBaseFee

	// Skip verification of the shared memory inputs if the other primary
	// network chains are not guaranteed to be up-to-date.
	if e.Bootstrapped.Get() && !e.Config.PartialSyncPrimaryNetwork {
		if err := verify.SameSubnet(context.TODO(), e.Ctx, tx.SourceChain); err != nil {
			return err
		}

		allUTXOBytes, err := e.Ctx.SharedMemory.Get(tx.SourceChain, utxoIDs)
		if err != nil {
			return fmt.Errorf("failed to get shared memory: %w", err)
		}

		utxos := make([]*avax.UTXO, len(tx.Ins)+len(tx.ImportedInputs))
		for index, input := range tx.Ins {
			utxo, err := e.State.GetUTXO(input.InputID())
			if err != nil {
				return fmt.Errorf("failed to get UTXO %s: %w", &input.UTXOID, err)
			}
			utxos[index] = utxo
		}
		for i, utxoBytes := range allUTXOBytes {
			utxo := &avax.UTXO{}
			if _, err := txs.Codec.Unmarshal(utxoBytes, utxo); err != nil {
				return fmt.Errorf("failed to unmarshal UTXO: %w", err)
			}
			utxos[i+len(tx.Ins)] = utxo
		}

		ins := make([]*avax.TransferableInput, len(tx.Ins)+len(tx.ImportedInputs))
		copy(ins, tx.Ins)
		copy(ins[len(tx.Ins):], tx.ImportedInputs)

		// Verify the flowcheck
<<<<<<< HEAD
=======
		var feeCalculator *fee.Calculator
		if !isEActive {
			feeCalculator = fee.NewStaticCalculator(e.Backend.Config, currentTimestamp)
		} else {
			feeCalculator = fee.NewDynamicCalculator(e.Backend.Config, e.BlkFeeManager, e.BlockMaxComplexity, e.Tx.Creds)
		}

		if err := tx.Visit(feeCalculator); err != nil {
			return err
		}

>>>>>>> e5d7e8c5
		feesPaid, err := e.FlowChecker.VerifySpendUTXOs(
			tx,
			utxos,
			ins,
			tx.Outs,
			e.Tx.Creds,
			map[ids.ID]uint64{
				e.Ctx.AVAXAssetID: feeCalculator.Fee,
			},
		)
		if err != nil {
			return err
		}

		if isEActive {
			if err := feeCalculator.CalculateTipPercentage(feesPaid); err != nil {
				return fmt.Errorf("failed estimating fee tip percentage: %w", err)
			}
			e.TipPercentage = feeCalculator.TipPercentage
		}
	}

	txID := e.Tx.ID()

	// Consume the UTXOS
	avax.Consume(e.State, tx.Ins)
	// Produce the UTXOS
	avax.Produce(e.State, txID, tx.Outs)

	// Note: We apply atomic requests even if we are not verifying atomic
	// requests to ensure the shared state will be correct if we later start
	// verifying the requests.
	e.AtomicRequests = map[ids.ID]*atomic.Requests{
		tx.SourceChain: {
			RemoveRequests: utxoIDs,
		},
	}
	return nil
}

func (e *StandardTxExecutor) ExportTx(tx *txs.ExportTx) error {
	if err := e.Tx.SyntacticVerify(e.Ctx); err != nil {
		return err
	}

	var (
		currentTimestamp = e.State.GetTimestamp()
		isDurangoActive  = e.Config.IsDurangoActivated(currentTimestamp)
		isEActive        = e.Config.IsEActivated(currentTimestamp)
	)
	if err := avax.VerifyMemoFieldLength(tx.Memo, isDurangoActive); err != nil {
		return err
	}

	feeCalculator := fees.NewDynamicCalculator(e.Backend.Config, e.Backend.Ctx.Log, e.State.GetTimestamp(), e.BlkFeeManager, e.BlockMaxComplexity, e.Tx.Creds)
	if err := tx.Visit(feeCalculator); err != nil {
		return err
	}
	e.BaseFee = feeCalculator.DynamicBaseFee

	if e.Bootstrapped.Get() {
		if err := verify.SameSubnet(context.TODO(), e.Ctx, tx.DestinationChain); err != nil {
			return err
		}
	}

	// Verify the flowcheck
<<<<<<< HEAD
=======
	var feeCalculator *fee.Calculator
	if !isEActive {
		feeCalculator = fee.NewStaticCalculator(e.Backend.Config, currentTimestamp)
	} else {
		feeCalculator = fee.NewDynamicCalculator(e.Backend.Config, e.BlkFeeManager, e.BlockMaxComplexity, e.Tx.Creds)
	}

	if err := tx.Visit(feeCalculator); err != nil {
		return err
	}

>>>>>>> e5d7e8c5
	outs := make([]*avax.TransferableOutput, len(tx.Outs)+len(tx.ExportedOutputs))
	copy(outs, tx.Outs)
	copy(outs[len(tx.Outs):], tx.ExportedOutputs)
	feesPaid, err := e.FlowChecker.VerifySpend(
		tx,
		e.State,
		tx.Ins,
		outs,
		e.Tx.Creds,
		map[ids.ID]uint64{
			e.Ctx.AVAXAssetID: feeCalculator.Fee,
		},
	)
	if err != nil {
		return fmt.Errorf("failed verifySpend: %w", err)
	}

	if isEActive {
		if err := feeCalculator.CalculateTipPercentage(feesPaid); err != nil {
			return fmt.Errorf("failed estimating fee tip percentage: %w", err)
		}
		e.TipPercentage = feeCalculator.TipPercentage
	}

	txID := e.Tx.ID()

	// Consume the UTXOS
	avax.Consume(e.State, tx.Ins)
	// Produce the UTXOS
	avax.Produce(e.State, txID, tx.Outs)

	// Note: We apply atomic requests even if we are not verifying atomic
	// requests to ensure the shared state will be correct if we later start
	// verifying the requests.
	elems := make([]*atomic.Element, len(tx.ExportedOutputs))
	for i, out := range tx.ExportedOutputs {
		utxo := &avax.UTXO{
			UTXOID: avax.UTXOID{
				TxID:        txID,
				OutputIndex: uint32(len(tx.Outs) + i),
			},
			Asset: avax.Asset{ID: out.AssetID()},
			Out:   out.Out,
		}

		utxoBytes, err := txs.Codec.Marshal(txs.CodecVersion, utxo)
		if err != nil {
			return fmt.Errorf("failed to marshal UTXO: %w", err)
		}
		utxoID := utxo.InputID()
		elem := &atomic.Element{
			Key:   utxoID[:],
			Value: utxoBytes,
		}
		if out, ok := utxo.Out.(avax.Addressable); ok {
			elem.Traits = out.Addresses()
		}

		elems[i] = elem
	}
	e.AtomicRequests = map[ids.ID]*atomic.Requests{
		tx.DestinationChain: {
			PutRequests: elems,
		},
	}
	return nil
}

func (e *StandardTxExecutor) AddValidatorTx(tx *txs.AddValidatorTx) error {
	if tx.Validator.NodeID == ids.EmptyNodeID {
		return errEmptyNodeID
	}

	var err error
	_, e.BaseFee, err = verifyAddValidatorTx(
		e.Backend,
		e.BlkFeeManager,
		e.State,
		e.Tx,
		tx,
	)
	if err != nil {
		return err
	}

	if err := e.putStaker(tx); err != nil {
		return err
	}

	txID := e.Tx.ID()
	avax.Consume(e.State, tx.Ins)
	avax.Produce(e.State, txID, tx.Outs)

	if e.Config.PartialSyncPrimaryNetwork && tx.Validator.NodeID == e.Ctx.NodeID {
		e.Ctx.Log.Warn("verified transaction that would cause this node to become unhealthy",
			zap.String("reason", "primary network is not being fully synced"),
			zap.Stringer("txID", txID),
			zap.String("txType", "addValidator"),
			zap.Stringer("nodeID", tx.Validator.NodeID),
		)
	}
	return nil
}

func (e *StandardTxExecutor) AddSubnetValidatorTx(tx *txs.AddSubnetValidatorTx) error {
	tipPercentage, baseFee, err := verifyAddSubnetValidatorTx(
		e.Backend,
		e.BlkFeeManager,
		e.BlockMaxComplexity,
		e.State,
		e.Tx,
		tx,
	)
	if err != nil {
		return err
	}
	e.TipPercentage = tipPercentage
	e.BaseFee = baseFee

	if err := e.putStaker(tx); err != nil {
		return err
	}

	txID := e.Tx.ID()
	avax.Consume(e.State, tx.Ins)
	avax.Produce(e.State, txID, tx.Outs)
	return nil
}

func (e *StandardTxExecutor) AddDelegatorTx(tx *txs.AddDelegatorTx) error {
	_, baseFee, err := verifyAddDelegatorTx(
		e.Backend,
		e.BlkFeeManager,
		e.State,
		e.Tx,
		tx,
	)
	if err != nil {
		return err
	}
	e.BaseFee = baseFee

	if err := e.putStaker(tx); err != nil {
		return err
	}

	txID := e.Tx.ID()
	avax.Consume(e.State, tx.Ins)
	avax.Produce(e.State, txID, tx.Outs)
	return nil
}

// Verifies a [*txs.RemoveSubnetValidatorTx] and, if it passes, executes it on
// [e.State]. For verification rules, see [verifyRemoveSubnetValidatorTx]. This
// transaction will result in [tx.NodeID] being removed as a validator of
// [tx.SubnetID].
// Note: [tx.NodeID] may be either a current or pending validator.
func (e *StandardTxExecutor) RemoveSubnetValidatorTx(tx *txs.RemoveSubnetValidatorTx) error {
	staker, isCurrentValidator, tipPercentage, baseFee, err := verifyRemoveSubnetValidatorTx(
		e.Backend,
		e.BlkFeeManager,
		e.BlockMaxComplexity,
		e.State,
		e.Tx,
		tx,
	)
	if err != nil {
		return err
	}
	e.TipPercentage = tipPercentage
	e.BaseFee = baseFee

	// Invariant: There are no permissioned subnet delegators to remove.
	if isCurrentValidator {
		e.State.DeleteCurrentValidator(staker)
	} else {
		e.State.DeletePendingValidator(staker)
	}

	txID := e.Tx.ID()
	avax.Consume(e.State, tx.Ins)
	avax.Produce(e.State, txID, tx.Outs)

	return nil
}

func (e *StandardTxExecutor) TransformSubnetTx(tx *txs.TransformSubnetTx) error {
	if err := e.Tx.SyntacticVerify(e.Ctx); err != nil {
		return err
	}

	var (
		currentTimestamp = e.State.GetTimestamp()
		isDurangoActive  = e.Config.IsDurangoActivated(currentTimestamp)
		isEActive        = e.Config.IsEActivated(currentTimestamp)
	)
	if err := avax.VerifyMemoFieldLength(tx.Memo, isDurangoActive); err != nil {
		return err
	}

	// Note: math.MaxInt32 * time.Second < math.MaxInt64 - so this can never
	// overflow.
	if time.Duration(tx.MaxStakeDuration)*time.Second > e.Backend.Config.MaxStakeDuration {
		return errMaxStakeDurationTooLarge
	}

	baseTxCreds, err := verifyPoASubnetAuthorization(e.Backend, e.State, e.Tx, tx.Subnet, tx.SubnetAuth)
	if err != nil {
		return err
	}

<<<<<<< HEAD
	feeCalculator := fees.NewDynamicCalculator(e.Backend.Config, e.Backend.Ctx.Log, e.State.GetTimestamp(), e.BlkFeeManager, e.BlockMaxComplexity, e.Tx.Creds)
=======
	var feeCalculator *fee.Calculator
	if !isEActive {
		feeCalculator = fee.NewStaticCalculator(e.Backend.Config, currentTimestamp)
	} else {
		feeCalculator = fee.NewDynamicCalculator(e.Backend.Config, e.BlkFeeManager, e.BlockMaxComplexity, e.Tx.Creds)
	}
>>>>>>> e5d7e8c5
	if err := tx.Visit(feeCalculator); err != nil {
		return err
	}
	e.BaseFee = feeCalculator.DynamicBaseFee

	totalRewardAmount := tx.MaximumSupply - tx.InitialSupply
	feesPaid, err := e.Backend.FlowChecker.VerifySpend(
		tx,
		e.State,
		tx.Ins,
		tx.Outs,
		baseTxCreds,
		// Invariant: [tx.AssetID != e.Ctx.AVAXAssetID]. This prevents the first
		//            entry in this map literal from being overwritten by the
		//            second entry.
		map[ids.ID]uint64{
			e.Ctx.AVAXAssetID: feeCalculator.Fee,
			tx.AssetID:        totalRewardAmount,
		},
	)
	if err != nil {
		return err
	}

	if isEActive {
		if err := feeCalculator.CalculateTipPercentage(feesPaid); err != nil {
			return fmt.Errorf("failed estimating fee tip percentage: %w", err)
		}
		e.TipPercentage = feeCalculator.TipPercentage
	}

	txID := e.Tx.ID()

	// Consume the UTXOS
	avax.Consume(e.State, tx.Ins)
	// Produce the UTXOS
	avax.Produce(e.State, txID, tx.Outs)
	// Transform the new subnet in the database
	e.State.AddSubnetTransformation(e.Tx)
	e.State.SetCurrentSupply(tx.Subnet, tx.InitialSupply)
	return nil
}

func (e *StandardTxExecutor) AddPermissionlessValidatorTx(tx *txs.AddPermissionlessValidatorTx) error {
	tipPercentage, baseFee, err := verifyAddPermissionlessValidatorTx(
		e.Backend,
		e.BlkFeeManager,
		e.BlockMaxComplexity,
		e.State,
		e.Tx,
		tx,
	)
	if err != nil {
		return err
	}
	e.TipPercentage = tipPercentage
	e.BaseFee = baseFee

	if err := e.putStaker(tx); err != nil {
		return err
	}

	txID := e.Tx.ID()
	avax.Consume(e.State, tx.Ins)
	avax.Produce(e.State, txID, tx.Outs)

	if e.Config.PartialSyncPrimaryNetwork &&
		tx.Subnet == constants.PrimaryNetworkID &&
		tx.Validator.NodeID == e.Ctx.NodeID {
		e.Ctx.Log.Warn("verified transaction that would cause this node to become unhealthy",
			zap.String("reason", "primary network is not being fully synced"),
			zap.Stringer("txID", txID),
			zap.String("txType", "addPermissionlessValidator"),
			zap.Stringer("nodeID", tx.Validator.NodeID),
		)
	}

	return nil
}

func (e *StandardTxExecutor) AddPermissionlessDelegatorTx(tx *txs.AddPermissionlessDelegatorTx) error {
	tipPercentage, baseFees, err := verifyAddPermissionlessDelegatorTx(
		e.Backend,
		e.BlkFeeManager,
		e.BlockMaxComplexity,
		e.State,
		e.Tx,
		tx,
	)
	if err != nil {
		return err
	}
	e.TipPercentage = tipPercentage
	e.BaseFee = baseFees

	if err := e.putStaker(tx); err != nil {
		return err
	}

	txID := e.Tx.ID()
	avax.Consume(e.State, tx.Ins)
	avax.Produce(e.State, txID, tx.Outs)
	return nil
}

// Verifies a [*txs.TransferSubnetOwnershipTx] and, if it passes, executes it on
// [e.State]. For verification rules, see [verifyTransferSubnetOwnershipTx].
// This transaction will result in the ownership of [tx.Subnet] being transferred
// to [tx.Owner].
func (e *StandardTxExecutor) TransferSubnetOwnershipTx(tx *txs.TransferSubnetOwnershipTx) error {
	tipPercentage, baseFee, err := verifyTransferSubnetOwnershipTx(
		e.Backend,
		e.BlkFeeManager,
		e.BlockMaxComplexity,
		e.State,
		e.Tx,
		tx,
	)
	if err != nil {
		return err
	}
	e.TipPercentage = tipPercentage
	e.BaseFee = baseFee

	e.State.SetSubnetOwner(tx.Subnet, tx.Owner)

	txID := e.Tx.ID()
	avax.Consume(e.State, tx.Ins)
	avax.Produce(e.State, txID, tx.Outs)
	return nil
}

func (e *StandardTxExecutor) BaseTx(tx *txs.BaseTx) error {
	var (
		cfg              = e.Backend.Config
		currentTimestamp = e.State.GetTimestamp()
		IsDurangoActive  = cfg.IsDurangoActivated(currentTimestamp)
		isEActive        = cfg.IsEActivated(currentTimestamp)
	)

	if !IsDurangoActive {
		return ErrDurangoUpgradeNotActive
	}

	// Verify the tx is well-formed
	if err := e.Tx.SyntacticVerify(e.Ctx); err != nil {
		return err
	}

	if err := avax.VerifyMemoFieldLength(tx.Memo, true /*=isDurangoActive*/); err != nil {
		return err
	}

	// Verify the flowcheck
<<<<<<< HEAD
	feeCalculator := fees.NewDynamicCalculator(e.Backend.Config, e.Backend.Ctx.Log, e.State.GetTimestamp(), e.BlkFeeManager, e.BlockMaxComplexity, e.Tx.Creds)
=======
	var feeCalculator *fee.Calculator
	if !isEActive {
		feeCalculator = fee.NewStaticCalculator(e.Backend.Config, currentTimestamp)
	} else {
		feeCalculator = fee.NewDynamicCalculator(e.Backend.Config, e.BlkFeeManager, e.BlockMaxComplexity, e.Tx.Creds)
	}
>>>>>>> e5d7e8c5

	if err := tx.Visit(feeCalculator); err != nil {
		return err
	}
	e.BaseFee = feeCalculator.DynamicBaseFee

	feesPaid, err := e.FlowChecker.VerifySpend(
		tx,
		e.State,
		tx.Ins,
		tx.Outs,
		e.Tx.Creds,
		map[ids.ID]uint64{
			e.Ctx.AVAXAssetID: feeCalculator.Fee,
		},
	)
	if err != nil {
		return err
	}

	if isEActive {
		if err := feeCalculator.CalculateTipPercentage(feesPaid); err != nil {
			return fmt.Errorf("failed estimating fee tip percentage: %w", err)
		}
		e.TipPercentage = feeCalculator.TipPercentage
	}

	txID := e.Tx.ID()
	// Consume the UTXOS
	avax.Consume(e.State, tx.Ins)
	// Produce the UTXOS
	avax.Produce(e.State, txID, tx.Outs)
	e.TipPercentage = feeCalculator.TipPercentage
	return nil
}

// Creates the staker as defined in [stakerTx] and adds it to [e.State].
func (e *StandardTxExecutor) putStaker(stakerTx txs.Staker) error {
	var (
		chainTime = e.State.GetTimestamp()
		txID      = e.Tx.ID()
		staker    *state.Staker
		err       error
	)

	if !e.Config.IsDurangoActivated(chainTime) {
		// Pre-Durango, stakers set a future [StartTime] and are added to the
		// pending staker set. They are promoted to the current staker set once
		// the chain time reaches [StartTime].
		scheduledStakerTx, ok := stakerTx.(txs.ScheduledStaker)
		if !ok {
			return fmt.Errorf("%w: %T", errMissingStartTimePreDurango, stakerTx)
		}
		staker, err = state.NewPendingStaker(txID, scheduledStakerTx)
	} else {
		// Only calculate the potentialReward for permissionless stakers.
		// Recall that we only need to check if this is a permissioned
		// validator as there are no permissioned delegators
		var potentialReward uint64
		if !stakerTx.CurrentPriority().IsPermissionedValidator() {
			subnetID := stakerTx.SubnetID()
			currentSupply, err := e.State.GetCurrentSupply(subnetID)
			if err != nil {
				return err
			}

			rewards, err := GetRewardsCalculator(e.Backend, e.State, subnetID)
			if err != nil {
				return err
			}

			// Post-Durango, stakers are immediately added to the current staker
			// set. Their [StartTime] is the current chain time.
			stakeDuration := stakerTx.EndTime().Sub(chainTime)
			potentialReward = rewards.Calculate(
				stakeDuration,
				stakerTx.Weight(),
				currentSupply,
			)

			e.State.SetCurrentSupply(subnetID, currentSupply+potentialReward)
		}

		staker, err = state.NewCurrentStaker(txID, stakerTx, chainTime, potentialReward)
	}
	if err != nil {
		return err
	}

	switch priority := staker.Priority; {
	case priority.IsCurrentValidator():
		e.State.PutCurrentValidator(staker)
	case priority.IsCurrentDelegator():
		e.State.PutCurrentDelegator(staker)
	case priority.IsPendingValidator():
		e.State.PutPendingValidator(staker)
	case priority.IsPendingDelegator():
		e.State.PutPendingDelegator(staker)
	default:
		return fmt.Errorf("staker %s, unexpected priority %d", staker.TxID, priority)
	}
	return nil
}<|MERGE_RESOLUTION|>--- conflicted
+++ resolved
@@ -76,16 +76,7 @@
 	}
 
 	// Verify the flowcheck
-<<<<<<< HEAD
-	feeCalculator := fees.NewDynamicCalculator(e.Backend.Config, e.Backend.Ctx.Log, currentTimestamp, e.BlkFeeManager, e.BlockMaxComplexity, e.Tx.Creds)
-=======
-	var feeCalculator *fee.Calculator
-	if !isEActive {
-		feeCalculator = fee.NewStaticCalculator(e.Backend.Config, currentTimestamp)
-	} else {
-		feeCalculator = fee.NewDynamicCalculator(e.Backend.Config, e.BlkFeeManager, e.BlockMaxComplexity, e.Tx.Creds)
-	}
->>>>>>> e5d7e8c5
+	feeCalculator := fee.NewDynamicCalculator(e.Backend.Config, e.Backend.Ctx.Log, currentTimestamp, e.BlkFeeManager, e.BlockMaxComplexity, e.Tx.Creds)
 
 	if err := tx.Visit(feeCalculator); err != nil {
 		return err
@@ -146,16 +137,7 @@
 	}
 
 	// Verify the flowcheck
-<<<<<<< HEAD
-	feeCalculator := fees.NewDynamicCalculator(e.Backend.Config, e.Backend.Ctx.Log, e.State.GetTimestamp(), e.BlkFeeManager, e.BlockMaxComplexity, e.Tx.Creds)
-=======
-	var feeCalculator *fee.Calculator
-	if !isEActive {
-		feeCalculator = fee.NewStaticCalculator(e.Backend.Config, currentTimestamp)
-	} else {
-		feeCalculator = fee.NewDynamicCalculator(e.Backend.Config, e.BlkFeeManager, e.BlockMaxComplexity, e.Tx.Creds)
-	}
->>>>>>> e5d7e8c5
+	feeCalculator := fee.NewDynamicCalculator(e.Backend.Config, e.Backend.Ctx.Log, e.State.GetTimestamp(), e.BlkFeeManager, e.BlockMaxComplexity, e.Tx.Creds)
 
 	if err := tx.Visit(feeCalculator); err != nil {
 		return err
@@ -218,7 +200,7 @@
 		utxoIDs[i] = utxoID[:]
 	}
 
-	feeCalculator := fees.NewDynamicCalculator(e.Backend.Config, e.Backend.Ctx.Log, e.State.GetTimestamp(), e.BlkFeeManager, e.BlockMaxComplexity, e.Tx.Creds)
+	feeCalculator := fee.NewDynamicCalculator(e.Backend.Config, e.Backend.Ctx.Log, e.State.GetTimestamp(), e.BlkFeeManager, e.BlockMaxComplexity, e.Tx.Creds)
 	if err := tx.Visit(feeCalculator); err != nil {
 		return err
 	}
@@ -257,20 +239,6 @@
 		copy(ins[len(tx.Ins):], tx.ImportedInputs)
 
 		// Verify the flowcheck
-<<<<<<< HEAD
-=======
-		var feeCalculator *fee.Calculator
-		if !isEActive {
-			feeCalculator = fee.NewStaticCalculator(e.Backend.Config, currentTimestamp)
-		} else {
-			feeCalculator = fee.NewDynamicCalculator(e.Backend.Config, e.BlkFeeManager, e.BlockMaxComplexity, e.Tx.Creds)
-		}
-
-		if err := tx.Visit(feeCalculator); err != nil {
-			return err
-		}
-
->>>>>>> e5d7e8c5
 		feesPaid, err := e.FlowChecker.VerifySpendUTXOs(
 			tx,
 			utxos,
@@ -325,7 +293,7 @@
 		return err
 	}
 
-	feeCalculator := fees.NewDynamicCalculator(e.Backend.Config, e.Backend.Ctx.Log, e.State.GetTimestamp(), e.BlkFeeManager, e.BlockMaxComplexity, e.Tx.Creds)
+	feeCalculator := fee.NewDynamicCalculator(e.Backend.Config, e.Backend.Ctx.Log, e.State.GetTimestamp(), e.BlkFeeManager, e.BlockMaxComplexity, e.Tx.Creds)
 	if err := tx.Visit(feeCalculator); err != nil {
 		return err
 	}
@@ -338,20 +306,6 @@
 	}
 
 	// Verify the flowcheck
-<<<<<<< HEAD
-=======
-	var feeCalculator *fee.Calculator
-	if !isEActive {
-		feeCalculator = fee.NewStaticCalculator(e.Backend.Config, currentTimestamp)
-	} else {
-		feeCalculator = fee.NewDynamicCalculator(e.Backend.Config, e.BlkFeeManager, e.BlockMaxComplexity, e.Tx.Creds)
-	}
-
-	if err := tx.Visit(feeCalculator); err != nil {
-		return err
-	}
-
->>>>>>> e5d7e8c5
 	outs := make([]*avax.TransferableOutput, len(tx.Outs)+len(tx.ExportedOutputs))
 	copy(outs, tx.Outs)
 	copy(outs[len(tx.Outs):], tx.ExportedOutputs)
@@ -563,16 +517,7 @@
 		return err
 	}
 
-<<<<<<< HEAD
-	feeCalculator := fees.NewDynamicCalculator(e.Backend.Config, e.Backend.Ctx.Log, e.State.GetTimestamp(), e.BlkFeeManager, e.BlockMaxComplexity, e.Tx.Creds)
-=======
-	var feeCalculator *fee.Calculator
-	if !isEActive {
-		feeCalculator = fee.NewStaticCalculator(e.Backend.Config, currentTimestamp)
-	} else {
-		feeCalculator = fee.NewDynamicCalculator(e.Backend.Config, e.BlkFeeManager, e.BlockMaxComplexity, e.Tx.Creds)
-	}
->>>>>>> e5d7e8c5
+	feeCalculator := fee.NewDynamicCalculator(e.Backend.Config, e.Backend.Ctx.Log, e.State.GetTimestamp(), e.BlkFeeManager, e.BlockMaxComplexity, e.Tx.Creds)
 	if err := tx.Visit(feeCalculator); err != nil {
 		return err
 	}
@@ -727,16 +672,7 @@
 	}
 
 	// Verify the flowcheck
-<<<<<<< HEAD
-	feeCalculator := fees.NewDynamicCalculator(e.Backend.Config, e.Backend.Ctx.Log, e.State.GetTimestamp(), e.BlkFeeManager, e.BlockMaxComplexity, e.Tx.Creds)
-=======
-	var feeCalculator *fee.Calculator
-	if !isEActive {
-		feeCalculator = fee.NewStaticCalculator(e.Backend.Config, currentTimestamp)
-	} else {
-		feeCalculator = fee.NewDynamicCalculator(e.Backend.Config, e.BlkFeeManager, e.BlockMaxComplexity, e.Tx.Creds)
-	}
->>>>>>> e5d7e8c5
+	feeCalculator := fee.NewDynamicCalculator(e.Backend.Config, e.Backend.Ctx.Log, e.State.GetTimestamp(), e.BlkFeeManager, e.BlockMaxComplexity, e.Tx.Creds)
 
 	if err := tx.Visit(feeCalculator); err != nil {
 		return err
