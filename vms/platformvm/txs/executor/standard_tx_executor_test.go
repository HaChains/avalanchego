// Copyright (C) 2019-2024, Ava Labs, Inc. All rights reserved.
// See the file LICENSE for licensing terms.

package executor

import (
	"errors"
	"math"
	"math/rand"
	"testing"
	"time"

	"github.com/stretchr/testify/require"
	"go.uber.org/mock/gomock"

	"github.com/ava-labs/avalanchego/database"
	"github.com/ava-labs/avalanchego/genesis"
	"github.com/ava-labs/avalanchego/ids"
	"github.com/ava-labs/avalanchego/snow"
	"github.com/ava-labs/avalanchego/snow/snowtest"
	"github.com/ava-labs/avalanchego/upgrade/upgradetest"
	"github.com/ava-labs/avalanchego/utils"
	"github.com/ava-labs/avalanchego/utils/constants"
	"github.com/ava-labs/avalanchego/utils/crypto/bls"
	"github.com/ava-labs/avalanchego/utils/crypto/secp256k1"
	"github.com/ava-labs/avalanchego/utils/hashing"
	"github.com/ava-labs/avalanchego/utils/logging"
	"github.com/ava-labs/avalanchego/utils/units"
	"github.com/ava-labs/avalanchego/vms/components/avax"
	"github.com/ava-labs/avalanchego/vms/components/verify"
	"github.com/ava-labs/avalanchego/vms/platformvm/config"
	"github.com/ava-labs/avalanchego/vms/platformvm/fx/fxmock"
	"github.com/ava-labs/avalanchego/vms/platformvm/genesis/genesistest"
	"github.com/ava-labs/avalanchego/vms/platformvm/reward"
	"github.com/ava-labs/avalanchego/vms/platformvm/signer"
	"github.com/ava-labs/avalanchego/vms/platformvm/state"
	"github.com/ava-labs/avalanchego/vms/platformvm/state/statetest"
	"github.com/ava-labs/avalanchego/vms/platformvm/status"
	"github.com/ava-labs/avalanchego/vms/platformvm/txs"
	"github.com/ava-labs/avalanchego/vms/platformvm/txs/fee"
	"github.com/ava-labs/avalanchego/vms/platformvm/txs/txstest"
	"github.com/ava-labs/avalanchego/vms/platformvm/utxo"
	"github.com/ava-labs/avalanchego/vms/platformvm/utxo/utxomock"
	"github.com/ava-labs/avalanchego/vms/platformvm/warp/message"
	"github.com/ava-labs/avalanchego/vms/secp256k1fx"
	"github.com/ava-labs/avalanchego/wallet/subnet/primary/common"
)

// This tests that the math performed during TransformSubnetTx execution can
// never overflow
const _ time.Duration = math.MaxUint32 * time.Second

var errTest = errors.New("non-nil error")

func TestStandardTxExecutorAddValidatorTxEmptyID(t *testing.T) {
	require := require.New(t)
	env := newEnvironment(t, upgradetest.ApricotPhase5)
	env.ctx.Lock.Lock()
	defer env.ctx.Lock.Unlock()

	chainTime := env.state.GetTimestamp()
	startTime := genesistest.DefaultValidatorStartTime.Add(1 * time.Second)

	tests := []struct {
		banffTime time.Time
	}{
		{ // Case: Before banff
			banffTime: chainTime.Add(1),
		},
		{ // Case: At banff
			banffTime: chainTime,
		},
		{ // Case: After banff
			banffTime: chainTime.Add(-1),
		},
	}
	for _, test := range tests {
		// Case: Empty validator node ID after banff
		env.config.UpgradeConfig.BanffTime = test.banffTime

		wallet := newWallet(t, env, walletConfig{})

		tx, err := wallet.IssueAddValidatorTx(
			&txs.Validator{
				NodeID: ids.EmptyNodeID,
				Start:  uint64(startTime.Unix()),
				End:    genesistest.DefaultValidatorEndTimeUnix,
				Wght:   env.config.MinValidatorStake,
			},
			&secp256k1fx.OutputOwners{
				Threshold: 1,
				Addrs:     []ids.ShortID{ids.GenerateTestShortID()},
			},
			reward.PercentDenominator,
		)
		require.NoError(err)

		stateDiff, err := state.NewDiff(lastAcceptedID, env)
		require.NoError(err)

		feeCalculator := state.PickFeeCalculator(env.config, stateDiff)
		executor := StandardTxExecutor{
			Backend:       &env.backend,
			State:         stateDiff,
			FeeCalculator: feeCalculator,
			Tx:            tx,
		}
		err = tx.Unsigned.Visit(&executor)
		require.ErrorIs(err, errEmptyNodeID)
	}
}

func TestStandardTxExecutorAddDelegator(t *testing.T) {
	dummyHeight := uint64(1)
	rewardsOwner := &secp256k1fx.OutputOwners{
		Threshold: 1,
		Addrs:     []ids.ShortID{ids.GenerateTestShortID()},
	}
	nodeID := genesistest.DefaultNodeIDs[0]

	newValidatorID := ids.GenerateTestNodeID()
	newValidatorStartTime := genesistest.DefaultValidatorStartTime.Add(5 * time.Second)
	newValidatorEndTime := genesistest.DefaultValidatorEndTime.Add(-5 * time.Second)

	// [addMinStakeValidator] adds a new validator to the primary network's
	// pending validator set with the minimum staking amount
	addMinStakeValidator := func(env *environment) {
		require := require.New(t)

		wallet := newWallet(t, env, walletConfig{
			keys: genesistest.DefaultFundedKeys[:1],
		})
		tx, err := wallet.IssueAddValidatorTx(
			&txs.Validator{
				NodeID: newValidatorID,
				Start:  uint64(newValidatorStartTime.Unix()),
				End:    uint64(newValidatorEndTime.Unix()),
				Wght:   env.config.MinValidatorStake,
			},
			rewardsOwner,
			reward.PercentDenominator,
		)
		require.NoError(err)

		addValTx := tx.Unsigned.(*txs.AddValidatorTx)
		staker, err := state.NewCurrentStaker(
			tx.ID(),
			addValTx,
			newValidatorStartTime,
			0,
		)
		require.NoError(err)

		require.NoError(env.state.PutCurrentValidator(staker))
		env.state.AddTx(tx, status.Committed)
		env.state.SetHeight(dummyHeight)
		require.NoError(env.state.Commit())
	}

	// [addMaxStakeValidator] adds a new validator to the primary network's
	// pending validator set with the maximum staking amount
	addMaxStakeValidator := func(env *environment) {
		require := require.New(t)

		wallet := newWallet(t, env, walletConfig{
			keys: genesistest.DefaultFundedKeys[:1],
		})
		tx, err := wallet.IssueAddValidatorTx(
			&txs.Validator{
				NodeID: newValidatorID,
				Start:  uint64(newValidatorStartTime.Unix()),
				End:    uint64(newValidatorEndTime.Unix()),
				Wght:   env.config.MaxValidatorStake,
			},
			rewardsOwner,
			reward.PercentDenominator,
		)
		require.NoError(err)

		addValTx := tx.Unsigned.(*txs.AddValidatorTx)
		staker, err := state.NewCurrentStaker(
			tx.ID(),
			addValTx,
			newValidatorStartTime,
			0,
		)
		require.NoError(err)

		require.NoError(env.state.PutCurrentValidator(staker))
		env.state.AddTx(tx, status.Committed)
		env.state.SetHeight(dummyHeight)
		require.NoError(env.state.Commit())
	}

	env := newEnvironment(t, upgradetest.ApricotPhase5)
	currentTimestamp := env.state.GetTimestamp()

	type test struct {
		description          string
		stakeAmount          uint64
		startTime            time.Time
		endTime              time.Time
		nodeID               ids.NodeID
		feeKeys              []*secp256k1.PrivateKey
		setup                func(*environment)
		AP3Time              time.Time
		expectedExecutionErr error
	}

	tests := []test{
		{
			description:          "validator stops validating earlier than delegator",
			stakeAmount:          env.config.MinDelegatorStake,
			startTime:            genesistest.DefaultValidatorStartTime.Add(time.Second),
			endTime:              genesistest.DefaultValidatorEndTime.Add(time.Second),
			nodeID:               nodeID,
			feeKeys:              []*secp256k1.PrivateKey{genesistest.DefaultFundedKeys[0]},
			setup:                nil,
			AP3Time:              genesistest.DefaultValidatorStartTime,
			expectedExecutionErr: ErrPeriodMismatch,
		},
		{
			description:          "validator not in the current or pending validator sets",
			stakeAmount:          env.config.MinDelegatorStake,
			startTime:            genesistest.DefaultValidatorStartTime.Add(5 * time.Second),
			endTime:              genesistest.DefaultValidatorEndTime.Add(-5 * time.Second),
			nodeID:               newValidatorID,
			feeKeys:              []*secp256k1.PrivateKey{genesistest.DefaultFundedKeys[0]},
			setup:                nil,
			AP3Time:              genesistest.DefaultValidatorStartTime,
			expectedExecutionErr: database.ErrNotFound,
		},
		{
			description:          "delegator starts before validator",
			stakeAmount:          env.config.MinDelegatorStake,
			startTime:            newValidatorStartTime.Add(-1 * time.Second), // start validating subnet before primary network
			endTime:              newValidatorEndTime,
			nodeID:               newValidatorID,
			feeKeys:              []*secp256k1.PrivateKey{genesistest.DefaultFundedKeys[0]},
			setup:                addMinStakeValidator,
			AP3Time:              genesistest.DefaultValidatorStartTime,
			expectedExecutionErr: ErrPeriodMismatch,
		},
		{
			description:          "delegator stops before validator",
			stakeAmount:          env.config.MinDelegatorStake,
			startTime:            newValidatorStartTime,
			endTime:              newValidatorEndTime.Add(time.Second), // stop validating subnet after stopping validating primary network
			nodeID:               newValidatorID,
			feeKeys:              []*secp256k1.PrivateKey{genesistest.DefaultFundedKeys[0]},
			setup:                addMinStakeValidator,
			AP3Time:              genesistest.DefaultValidatorStartTime,
			expectedExecutionErr: ErrPeriodMismatch,
		},
		{
			description:          "valid",
			stakeAmount:          env.config.MinDelegatorStake,
			startTime:            newValidatorStartTime, // same start time as for primary network
			endTime:              newValidatorEndTime,   // same end time as for primary network
			nodeID:               newValidatorID,
			feeKeys:              []*secp256k1.PrivateKey{genesistest.DefaultFundedKeys[0]},
			setup:                addMinStakeValidator,
			AP3Time:              genesistest.DefaultValidatorStartTime,
			expectedExecutionErr: nil,
		},
		{
			description:          "starts delegating at current timestamp",
			stakeAmount:          env.config.MinDelegatorStake,                              // weight
			startTime:            currentTimestamp,                                          // start time
			endTime:              genesistest.DefaultValidatorEndTime,                       // end time
			nodeID:               nodeID,                                                    // node ID
			feeKeys:              []*secp256k1.PrivateKey{genesistest.DefaultFundedKeys[0]}, // tx fee payer
			setup:                nil,
			AP3Time:              genesistest.DefaultValidatorStartTime,
			expectedExecutionErr: ErrTimestampNotBeforeStartTime,
		},
		{
			description: "tx fee paying key has no funds",
			stakeAmount: env.config.MinDelegatorStake,                              // weight
			startTime:   genesistest.DefaultValidatorStartTime.Add(time.Second),    // start time
			endTime:     genesistest.DefaultValidatorEndTime,                       // end time
			nodeID:      nodeID,                                                    // node ID
			feeKeys:     []*secp256k1.PrivateKey{genesistest.DefaultFundedKeys[1]}, // tx fee payer
			setup: func(env *environment) { // Remove all UTXOs owned by keys[1]
				utxoIDs, err := env.state.UTXOIDs(
					genesistest.DefaultFundedKeys[1].Address().Bytes(),
					ids.Empty,
					math.MaxInt32)
				require.NoError(t, err)

				for _, utxoID := range utxoIDs {
					env.state.DeleteUTXO(utxoID)
				}
				env.state.SetHeight(dummyHeight)
				require.NoError(t, env.state.Commit())
			},
			AP3Time:              genesistest.DefaultValidatorStartTime,
			expectedExecutionErr: ErrFlowCheckFailed,
		},
		{
			description:          "over delegation before AP3",
			stakeAmount:          env.config.MinDelegatorStake,
			startTime:            newValidatorStartTime, // same start time as for primary network
			endTime:              newValidatorEndTime,   // same end time as for primary network
			nodeID:               newValidatorID,
			feeKeys:              []*secp256k1.PrivateKey{genesistest.DefaultFundedKeys[0]},
			setup:                addMaxStakeValidator,
			AP3Time:              genesistest.DefaultValidatorEndTime,
			expectedExecutionErr: nil,
		},
		{
			description:          "over delegation after AP3",
			stakeAmount:          env.config.MinDelegatorStake,
			startTime:            newValidatorStartTime, // same start time as for primary network
			endTime:              newValidatorEndTime,   // same end time as for primary network
			nodeID:               newValidatorID,
			feeKeys:              []*secp256k1.PrivateKey{genesistest.DefaultFundedKeys[0]},
			setup:                addMaxStakeValidator,
			AP3Time:              genesistest.DefaultValidatorStartTime,
			expectedExecutionErr: ErrOverDelegated,
		},
	}

	for _, tt := range tests {
		t.Run(tt.description, func(t *testing.T) {
			require := require.New(t)
			env := newEnvironment(t, upgradetest.ApricotPhase5)
			env.config.UpgradeConfig.ApricotPhase3Time = tt.AP3Time

			wallet := newWallet(t, env, walletConfig{
				keys: tt.feeKeys,
			})
			tx, err := wallet.IssueAddDelegatorTx(
				&txs.Validator{
					NodeID: tt.nodeID,
					Start:  uint64(tt.startTime.Unix()),
					End:    uint64(tt.endTime.Unix()),
					Wght:   tt.stakeAmount,
				},
				rewardsOwner,
			)
			require.NoError(err)

			if tt.setup != nil {
				tt.setup(env)
			}

			onAcceptState, err := state.NewDiff(lastAcceptedID, env)
			require.NoError(err)

			env.config.UpgradeConfig.BanffTime = onAcceptState.GetTimestamp()

			feeCalculator := state.PickFeeCalculator(env.config, onAcceptState)
			executor := StandardTxExecutor{
				Backend:       &env.backend,
				State:         onAcceptState,
				FeeCalculator: feeCalculator,
				Tx:            tx,
			}
			err = tx.Unsigned.Visit(&executor)
			require.ErrorIs(err, tt.expectedExecutionErr)
		})
	}
}

func TestApricotStandardTxExecutorAddSubnetValidator(t *testing.T) {
	require := require.New(t)
	env := newEnvironment(t, upgradetest.ApricotPhase5)
	env.ctx.Lock.Lock()
	defer env.ctx.Lock.Unlock()

	nodeID := genesistest.DefaultNodeIDs[0]
	subnetID := testSubnet1.ID()

	{
		// Case: Proposed validator currently validating primary network
		// but stops validating subnet after stops validating primary network
		// (note that keys[0] is a genesis validator)
		startTime := genesistest.DefaultValidatorStartTime.Add(time.Second)

		wallet := newWallet(t, env, walletConfig{
			subnetIDs: []ids.ID{subnetID},
		})
		tx, err := wallet.IssueAddSubnetValidatorTx(
			&txs.SubnetValidator{
				Validator: txs.Validator{
					NodeID: nodeID,
					Start:  uint64(startTime.Unix()),
					End:    genesistest.DefaultValidatorEndTimeUnix + 1,
					Wght:   genesistest.DefaultValidatorWeight,
				},
				Subnet: subnetID,
			},
		)
		require.NoError(err)

		onAcceptState, err := state.NewDiff(lastAcceptedID, env)
		require.NoError(err)

		feeCalculator := state.PickFeeCalculator(env.config, onAcceptState)
		executor := StandardTxExecutor{
			Backend:       &env.backend,
			State:         onAcceptState,
			FeeCalculator: feeCalculator,
			Tx:            tx,
		}
		err = tx.Unsigned.Visit(&executor)
		require.ErrorIs(err, ErrPeriodMismatch)
	}

	{
		// Case: Proposed validator currently validating primary network
		// and proposed subnet validation period is subset of
		// primary network validation period
		// (note that keys[0] is a genesis validator)
		wallet := newWallet(t, env, walletConfig{
			subnetIDs: []ids.ID{subnetID},
		})
		tx, err := wallet.IssueAddSubnetValidatorTx(
			&txs.SubnetValidator{
				Validator: txs.Validator{
					NodeID: nodeID,
					Start:  genesistest.DefaultValidatorStartTimeUnix + 1,
					End:    genesistest.DefaultValidatorEndTimeUnix,
					Wght:   genesistest.DefaultValidatorWeight,
				},
				Subnet: subnetID,
			},
		)
		require.NoError(err)

		onAcceptState, err := state.NewDiff(lastAcceptedID, env)
		require.NoError(err)

		feeCalculator := state.PickFeeCalculator(env.config, onAcceptState)
		executor := StandardTxExecutor{
			Backend:       &env.backend,
			State:         onAcceptState,
			FeeCalculator: feeCalculator,
			Tx:            tx,
		}
		require.NoError(tx.Unsigned.Visit(&executor))
	}

	// Add a validator to pending validator set of primary network
	// Starts validating primary network 10 seconds after genesis
	pendingDSValidatorID := ids.GenerateTestNodeID()
	dsStartTime := genesistest.DefaultValidatorStartTime.Add(10 * time.Second)
	dsEndTime := dsStartTime.Add(5 * defaultMinStakingDuration)

	wallet := newWallet(t, env, walletConfig{})
	addDSTx, err := wallet.IssueAddValidatorTx(
		&txs.Validator{
			NodeID: pendingDSValidatorID,
			Start:  uint64(dsStartTime.Unix()),
			End:    uint64(dsEndTime.Unix()),
			Wght:   env.config.MinValidatorStake,
		},
		&secp256k1fx.OutputOwners{
			Threshold: 1,
			Addrs:     []ids.ShortID{ids.GenerateTestShortID()},
		},
		reward.PercentDenominator,
	)
	require.NoError(err)

	{
		// Case: Proposed validator isn't in pending or current validator sets
		wallet := newWallet(t, env, walletConfig{
			subnetIDs: []ids.ID{subnetID},
		})
		tx, err := wallet.IssueAddSubnetValidatorTx(
			&txs.SubnetValidator{
				Validator: txs.Validator{
					NodeID: pendingDSValidatorID,
					Start:  uint64(dsStartTime.Unix()), // start validating subnet before primary network
					End:    uint64(dsEndTime.Unix()),
					Wght:   genesistest.DefaultValidatorWeight,
				},
				Subnet: subnetID,
			},
		)
		require.NoError(err)

		onAcceptState, err := state.NewDiff(lastAcceptedID, env)
		require.NoError(err)

		feeCalculator := state.PickFeeCalculator(env.config, onAcceptState)
		executor := StandardTxExecutor{
			Backend:       &env.backend,
			State:         onAcceptState,
			FeeCalculator: feeCalculator,
			Tx:            tx,
		}
		err = tx.Unsigned.Visit(&executor)
		require.ErrorIs(err, ErrNotValidator)
	}

	addValTx := addDSTx.Unsigned.(*txs.AddValidatorTx)
	staker, err := state.NewCurrentStaker(
		addDSTx.ID(),
		addValTx,
		dsStartTime,
		0,
	)
	require.NoError(err)

	require.NoError(env.state.PutCurrentValidator(staker))
	env.state.AddTx(addDSTx, status.Committed)
	dummyHeight := uint64(1)
	env.state.SetHeight(dummyHeight)
	require.NoError(env.state.Commit())

	// Node with ID key.Address() now a pending validator for primary network

	{
		// Case: Proposed validator is pending validator of primary network
		// but starts validating subnet before primary network
		wallet := newWallet(t, env, walletConfig{
			subnetIDs: []ids.ID{subnetID},
		})
		tx, err := wallet.IssueAddSubnetValidatorTx(
			&txs.SubnetValidator{
				Validator: txs.Validator{
					NodeID: pendingDSValidatorID,
					Start:  uint64(dsStartTime.Unix()) - 1, // start validating subnet before primary network
					End:    uint64(dsEndTime.Unix()),
					Wght:   genesistest.DefaultValidatorWeight,
				},
				Subnet: subnetID,
			},
		)
		require.NoError(err)

		onAcceptState, err := state.NewDiff(lastAcceptedID, env)
		require.NoError(err)

		feeCalculator := state.PickFeeCalculator(env.config, onAcceptState)
		executor := StandardTxExecutor{
			Backend:       &env.backend,
			State:         onAcceptState,
			FeeCalculator: feeCalculator,
			Tx:            tx,
		}
		err = tx.Unsigned.Visit(&executor)
		require.ErrorIs(err, ErrPeriodMismatch)
	}

	{
		// Case: Proposed validator is pending validator of primary network
		// but stops validating subnet after primary network
		wallet := newWallet(t, env, walletConfig{
			subnetIDs: []ids.ID{subnetID},
		})
		tx, err := wallet.IssueAddSubnetValidatorTx(
			&txs.SubnetValidator{
				Validator: txs.Validator{
					NodeID: pendingDSValidatorID,
					Start:  uint64(dsStartTime.Unix()),
					End:    uint64(dsEndTime.Unix()) + 1, // stop validating subnet after stopping validating primary network
					Wght:   genesistest.DefaultValidatorWeight,
				},
				Subnet: subnetID,
			},
		)
		require.NoError(err)

		onAcceptState, err := state.NewDiff(lastAcceptedID, env)
		require.NoError(err)

		feeCalculator := state.PickFeeCalculator(env.config, onAcceptState)
		executor := StandardTxExecutor{
			Backend:       &env.backend,
			State:         onAcceptState,
			FeeCalculator: feeCalculator,
			Tx:            tx,
		}
		err = tx.Unsigned.Visit(&executor)
		require.ErrorIs(err, ErrPeriodMismatch)
	}

	{
		// Case: Proposed validator is pending validator of primary network and
		// period validating subnet is subset of time validating primary network
		wallet := newWallet(t, env, walletConfig{
			subnetIDs: []ids.ID{subnetID},
		})
		tx, err := wallet.IssueAddSubnetValidatorTx(
			&txs.SubnetValidator{
				Validator: txs.Validator{
					NodeID: pendingDSValidatorID,
					Start:  uint64(dsStartTime.Unix()), // same start time as for primary network
					End:    uint64(dsEndTime.Unix()),   // same end time as for primary network
					Wght:   genesistest.DefaultValidatorWeight,
				},
				Subnet: subnetID,
			},
		)
		require.NoError(err)

		onAcceptState, err := state.NewDiff(lastAcceptedID, env)
		require.NoError(err)

		feeCalculator := state.PickFeeCalculator(env.config, onAcceptState)
		executor := StandardTxExecutor{
			Backend:       &env.backend,
			State:         onAcceptState,
			FeeCalculator: feeCalculator,
			Tx:            tx,
		}
		require.NoError(tx.Unsigned.Visit(&executor))
	}

	// Case: Proposed validator start validating at/before current timestamp
	// First, advance the timestamp
	newTimestamp := genesistest.DefaultValidatorStartTime.Add(2 * time.Second)
	env.state.SetTimestamp(newTimestamp)

	{
		wallet := newWallet(t, env, walletConfig{
			subnetIDs: []ids.ID{subnetID},
		})
		tx, err := wallet.IssueAddSubnetValidatorTx(
			&txs.SubnetValidator{
				Validator: txs.Validator{
					NodeID: nodeID,
					Start:  uint64(newTimestamp.Unix()),
					End:    uint64(newTimestamp.Add(defaultMinStakingDuration).Unix()),
					Wght:   genesistest.DefaultValidatorWeight,
				},
				Subnet: subnetID,
			},
		)
		require.NoError(err)

		onAcceptState, err := state.NewDiff(lastAcceptedID, env)
		require.NoError(err)

		feeCalculator := state.PickFeeCalculator(env.config, onAcceptState)
		executor := StandardTxExecutor{
			Backend:       &env.backend,
			State:         onAcceptState,
			FeeCalculator: feeCalculator,
			Tx:            tx,
		}
		err = tx.Unsigned.Visit(&executor)
		require.ErrorIs(err, ErrTimestampNotBeforeStartTime)
	}

	// reset the timestamp
	env.state.SetTimestamp(genesistest.DefaultValidatorStartTime)

	// Case: Proposed validator already validating the subnet
	// First, add validator as validator of subnet
	wallet = newWallet(t, env, walletConfig{
		subnetIDs: []ids.ID{subnetID},
	})
	subnetTx, err := wallet.IssueAddSubnetValidatorTx(
		&txs.SubnetValidator{
			Validator: txs.Validator{
				NodeID: nodeID,
				Start:  genesistest.DefaultValidatorStartTimeUnix,
				End:    genesistest.DefaultValidatorEndTimeUnix,
				Wght:   genesistest.DefaultValidatorWeight,
			},
			Subnet: subnetID,
		},
	)
	require.NoError(err)

	addSubnetValTx := subnetTx.Unsigned.(*txs.AddSubnetValidatorTx)
	staker, err = state.NewCurrentStaker(
		subnetTx.ID(),
		addSubnetValTx,
		genesistest.DefaultValidatorStartTime,
		0,
	)
	require.NoError(err)

	require.NoError(env.state.PutCurrentValidator(staker))
	env.state.AddTx(subnetTx, status.Committed)
	env.state.SetHeight(dummyHeight)
	require.NoError(env.state.Commit())

	{
		// Node with ID nodeIDKey.Address() now validating subnet with ID testSubnet1.ID
		startTime := genesistest.DefaultValidatorStartTime.Add(time.Second)
		wallet := newWallet(t, env, walletConfig{
			subnetIDs: []ids.ID{subnetID},
		})
		tx, err := wallet.IssueAddSubnetValidatorTx(
			&txs.SubnetValidator{
				Validator: txs.Validator{
					NodeID: nodeID,
					Start:  uint64(startTime.Unix()),
					End:    genesistest.DefaultValidatorEndTimeUnix,
					Wght:   genesistest.DefaultValidatorWeight,
				},
				Subnet: subnetID,
			},
		)
		require.NoError(err)

		onAcceptState, err := state.NewDiff(lastAcceptedID, env)
		require.NoError(err)

		feeCalculator := state.PickFeeCalculator(env.config, onAcceptState)
		executor := StandardTxExecutor{
			Backend:       &env.backend,
			State:         onAcceptState,
			FeeCalculator: feeCalculator,
			Tx:            tx,
		}
		err = tx.Unsigned.Visit(&executor)
		require.ErrorIs(err, ErrDuplicateValidator)
	}

	env.state.DeleteCurrentValidator(staker)
	env.state.SetHeight(dummyHeight)
	require.NoError(env.state.Commit())

	{
		// Case: Duplicate signatures
		startTime := genesistest.DefaultValidatorStartTime.Add(time.Second)
		wallet := newWallet(t, env, walletConfig{
			subnetIDs: []ids.ID{subnetID},
		})
		tx, err := wallet.IssueAddSubnetValidatorTx(
			&txs.SubnetValidator{
				Validator: txs.Validator{
					NodeID: nodeID,
					Start:  uint64(startTime.Unix()),
					End:    uint64(startTime.Add(defaultMinStakingDuration).Unix()) + 1,
					Wght:   genesistest.DefaultValidatorWeight,
				},
				Subnet: subnetID,
			},
		)
		require.NoError(err)

		// Duplicate a signature
		addSubnetValidatorTx := tx.Unsigned.(*txs.AddSubnetValidatorTx)
		input := addSubnetValidatorTx.SubnetAuth.(*secp256k1fx.Input)
		input.SigIndices = append(input.SigIndices, input.SigIndices[0])
		// This tx was syntactically verified when it was created...pretend it wasn't so we don't use cache
		addSubnetValidatorTx.SyntacticallyVerified = false

		onAcceptState, err := state.NewDiff(lastAcceptedID, env)
		require.NoError(err)

		feeCalculator := state.PickFeeCalculator(env.config, onAcceptState)
		executor := StandardTxExecutor{
			Backend:       &env.backend,
			State:         onAcceptState,
			FeeCalculator: feeCalculator,
			Tx:            tx,
		}
		err = tx.Unsigned.Visit(&executor)
		require.ErrorIs(err, secp256k1fx.ErrInputIndicesNotSortedUnique)
	}

	{
		// Case: Too few signatures
		startTime := genesistest.DefaultValidatorStartTime.Add(time.Second)
		wallet := newWallet(t, env, walletConfig{
			subnetIDs: []ids.ID{subnetID},
		})
		tx, err := wallet.IssueAddSubnetValidatorTx(
			&txs.SubnetValidator{
				Validator: txs.Validator{
					NodeID: nodeID,
					Start:  uint64(startTime.Unix()),
					End:    uint64(startTime.Add(defaultMinStakingDuration).Unix()),
					Wght:   genesistest.DefaultValidatorWeight,
				},
				Subnet: subnetID,
			},
		)
		require.NoError(err)

		// Remove a signature
		addSubnetValidatorTx := tx.Unsigned.(*txs.AddSubnetValidatorTx)
		input := addSubnetValidatorTx.SubnetAuth.(*secp256k1fx.Input)
		input.SigIndices = input.SigIndices[1:]
		// This tx was syntactically verified when it was created...pretend it wasn't so we don't use cache
		addSubnetValidatorTx.SyntacticallyVerified = false

		onAcceptState, err := state.NewDiff(lastAcceptedID, env)
		require.NoError(err)

		feeCalculator := state.PickFeeCalculator(env.config, onAcceptState)
		executor := StandardTxExecutor{
			Backend:       &env.backend,
			State:         onAcceptState,
			FeeCalculator: feeCalculator,
			Tx:            tx,
		}
		err = tx.Unsigned.Visit(&executor)
		require.ErrorIs(err, errUnauthorizedSubnetModification)
	}

	{
		// Case: Control Signature from invalid key (keys[3] is not a control key)
		startTime := genesistest.DefaultValidatorStartTime.Add(time.Second)
		wallet := newWallet(t, env, walletConfig{
			subnetIDs: []ids.ID{subnetID},
		})
		tx, err := wallet.IssueAddSubnetValidatorTx(
			&txs.SubnetValidator{
				Validator: txs.Validator{
					NodeID: nodeID,
					Start:  uint64(startTime.Unix()),
					End:    uint64(startTime.Add(defaultMinStakingDuration).Unix()),
					Wght:   genesistest.DefaultValidatorWeight,
				},
				Subnet: subnetID,
			},
		)
		require.NoError(err)

		// Replace a valid signature with one from keys[3]
		sig, err := genesistest.DefaultFundedKeys[3].SignHash(hashing.ComputeHash256(tx.Unsigned.Bytes()))
		require.NoError(err)
		copy(tx.Creds[0].(*secp256k1fx.Credential).Sigs[0][:], sig)

		onAcceptState, err := state.NewDiff(lastAcceptedID, env)
		require.NoError(err)

		feeCalculator := state.PickFeeCalculator(env.config, onAcceptState)
		executor := StandardTxExecutor{
			Backend:       &env.backend,
			State:         onAcceptState,
			FeeCalculator: feeCalculator,
			Tx:            tx,
		}
		err = tx.Unsigned.Visit(&executor)
		require.ErrorIs(err, errUnauthorizedSubnetModification)
	}

	{
		// Case: Proposed validator in pending validator set for subnet
		// First, add validator to pending validator set of subnet
		startTime := genesistest.DefaultValidatorStartTime.Add(time.Second)
		wallet := newWallet(t, env, walletConfig{
			subnetIDs: []ids.ID{subnetID},
		})
		tx, err := wallet.IssueAddSubnetValidatorTx(
			&txs.SubnetValidator{
				Validator: txs.Validator{
					NodeID: nodeID,
					Start:  uint64(startTime.Unix()) + 1,
					End:    uint64(startTime.Add(defaultMinStakingDuration).Unix()) + 1,
					Wght:   genesistest.DefaultValidatorWeight,
				},
				Subnet: subnetID,
			},
		)
		require.NoError(err)

		addSubnetValTx := subnetTx.Unsigned.(*txs.AddSubnetValidatorTx)
		staker, err = state.NewCurrentStaker(
			subnetTx.ID(),
			addSubnetValTx,
			genesistest.DefaultValidatorStartTime,
			0,
		)
		require.NoError(err)

		require.NoError(env.state.PutCurrentValidator(staker))
		env.state.AddTx(tx, status.Committed)
		env.state.SetHeight(dummyHeight)
		require.NoError(env.state.Commit())

		onAcceptState, err := state.NewDiff(lastAcceptedID, env)
		require.NoError(err)

		feeCalculator := state.PickFeeCalculator(env.config, onAcceptState)
		executor := StandardTxExecutor{
			Backend:       &env.backend,
			State:         onAcceptState,
			FeeCalculator: feeCalculator,
			Tx:            tx,
		}
		err = tx.Unsigned.Visit(&executor)
		require.ErrorIs(err, ErrDuplicateValidator)
	}
}

func TestEtnaStandardTxExecutorAddSubnetValidator(t *testing.T) {
	require := require.New(t)
	env := newEnvironment(t, upgradetest.Etna)
	env.ctx.Lock.Lock()
	defer env.ctx.Lock.Unlock()

	nodeID := genesistest.DefaultNodeIDs[0]
	subnetID := testSubnet1.ID()

	wallet := newWallet(t, env, walletConfig{
		subnetIDs: []ids.ID{subnetID},
	})
	tx, err := wallet.IssueAddSubnetValidatorTx(
		&txs.SubnetValidator{
			Validator: txs.Validator{
				NodeID: nodeID,
				Start:  genesistest.DefaultValidatorStartTimeUnix + 1,
				End:    genesistest.DefaultValidatorEndTimeUnix,
				Wght:   genesistest.DefaultValidatorWeight,
			},
			Subnet: subnetID,
		},
	)
	require.NoError(err)

	onAcceptState, err := state.NewDiff(lastAcceptedID, env)
	require.NoError(err)

	onAcceptState.SetSubnetConversion(
		subnetID,
		ids.GenerateTestID(),
		ids.GenerateTestID(),
		[]byte{'a', 'd', 'd', 'r', 'e', 's', 's'},
	)

	executor := StandardTxExecutor{
		Backend: &env.backend,
		State:   onAcceptState,
		Tx:      tx,
	}
	err = tx.Unsigned.Visit(&executor)
	require.ErrorIs(err, errIsImmutable)
}

func TestBanffStandardTxExecutorAddValidator(t *testing.T) {
	require := require.New(t)
	env := newEnvironment(t, upgradetest.Banff)
	env.ctx.Lock.Lock()
	defer env.ctx.Lock.Unlock()

	nodeID := ids.GenerateTestNodeID()
	rewardsOwner := &secp256k1fx.OutputOwners{
		Threshold: 1,
		Addrs:     []ids.ShortID{ids.GenerateTestShortID()},
	}

	{
		// Case: Validator's start time too early
		wallet := newWallet(t, env, walletConfig{})
		tx, err := wallet.IssueAddValidatorTx(
			&txs.Validator{
				NodeID: nodeID,
				Start:  genesistest.DefaultValidatorStartTimeUnix - 1,
				End:    genesistest.DefaultValidatorEndTimeUnix,
				Wght:   env.config.MinValidatorStake,
			},
			rewardsOwner,
			reward.PercentDenominator,
		)
		require.NoError(err)

		onAcceptState, err := state.NewDiff(lastAcceptedID, env)
		require.NoError(err)

		feeCalculator := state.PickFeeCalculator(env.config, onAcceptState)
		executor := StandardTxExecutor{
			Backend:       &env.backend,
			State:         onAcceptState,
			FeeCalculator: feeCalculator,
			Tx:            tx,
		}
		err = tx.Unsigned.Visit(&executor)
		require.ErrorIs(err, ErrTimestampNotBeforeStartTime)
	}

	{
		// Case: Validator in current validator set of primary network
		wallet := newWallet(t, env, walletConfig{})

		startTime := genesistest.DefaultValidatorStartTime.Add(1 * time.Second)
		tx, err := wallet.IssueAddValidatorTx(
			&txs.Validator{
				NodeID: nodeID,
				Start:  uint64(startTime.Unix()),
				End:    uint64(startTime.Add(defaultMinStakingDuration).Unix()),
				Wght:   env.config.MinValidatorStake,
			},
			rewardsOwner,
			reward.PercentDenominator,
		)
		require.NoError(err)

		addValTx := tx.Unsigned.(*txs.AddValidatorTx)
		staker, err := state.NewCurrentStaker(
			tx.ID(),
			addValTx,
			startTime,
			0,
		)
		require.NoError(err)

		onAcceptState, err := state.NewDiff(lastAcceptedID, env)
		require.NoError(err)

		require.NoError(onAcceptState.PutCurrentValidator(staker))
		onAcceptState.AddTx(tx, status.Committed)

		feeCalculator := state.PickFeeCalculator(env.config, onAcceptState)
		executor := StandardTxExecutor{
			Backend:       &env.backend,
			State:         onAcceptState,
			FeeCalculator: feeCalculator,
			Tx:            tx,
		}
		err = tx.Unsigned.Visit(&executor)
		require.ErrorIs(err, ErrAlreadyValidator)
	}

	{
		// Case: Validator in pending validator set of primary network
		wallet := newWallet(t, env, walletConfig{})

		startTime := genesistest.DefaultValidatorStartTime.Add(1 * time.Second)
		tx, err := wallet.IssueAddValidatorTx(
			&txs.Validator{
				NodeID: nodeID,
				Start:  uint64(startTime.Unix()),
				End:    uint64(startTime.Add(defaultMinStakingDuration).Unix()),
				Wght:   env.config.MinValidatorStake,
			},
			rewardsOwner,
			reward.PercentDenominator,
		)
		require.NoError(err)

		staker, err := state.NewPendingStaker(
			tx.ID(),
			tx.Unsigned.(*txs.AddValidatorTx),
		)
		require.NoError(err)

		onAcceptState, err := state.NewDiff(lastAcceptedID, env)
		require.NoError(err)

		require.NoError(onAcceptState.PutPendingValidator(staker))
		onAcceptState.AddTx(tx, status.Committed)

		feeCalculator := state.PickFeeCalculator(env.config, onAcceptState)
		executor := StandardTxExecutor{
			Backend:       &env.backend,
			State:         onAcceptState,
			FeeCalculator: feeCalculator,
			Tx:            tx,
		}
		err = tx.Unsigned.Visit(&executor)
		require.ErrorIs(err, ErrAlreadyValidator)
	}

	{
		// Case: Validator doesn't have enough tokens to cover stake amount
		wallet := newWallet(t, env, walletConfig{
			keys: genesistest.DefaultFundedKeys[:1],
		})

		startTime := genesistest.DefaultValidatorStartTime.Add(1 * time.Second)
		tx, err := wallet.IssueAddValidatorTx(
			&txs.Validator{
				NodeID: nodeID,
				Start:  uint64(startTime.Unix()),
				End:    uint64(startTime.Add(defaultMinStakingDuration).Unix()),
				Wght:   env.config.MinValidatorStake,
			},
			rewardsOwner,
			reward.PercentDenominator,
		)
		require.NoError(err)

		// Remove all UTXOs owned by preFundedKeys[0]
		utxoIDs, err := env.state.UTXOIDs(genesistest.DefaultFundedKeys[0].Address().Bytes(), ids.Empty, math.MaxInt32)
		require.NoError(err)

		onAcceptState, err := state.NewDiff(lastAcceptedID, env)
		require.NoError(err)

		for _, utxoID := range utxoIDs {
			onAcceptState.DeleteUTXO(utxoID)
		}

		feeCalculator := state.PickFeeCalculator(env.config, onAcceptState)
		executor := StandardTxExecutor{
			Backend:       &env.backend,
			FeeCalculator: feeCalculator,
			State:         onAcceptState,
			Tx:            tx,
		}
		err = tx.Unsigned.Visit(&executor)
		require.ErrorIs(err, ErrFlowCheckFailed)
	}
}

// Verifies that [AddValidatorTx] and [AddDelegatorTx] are disabled post-Durango
func TestDurangoDisabledTransactions(t *testing.T) {
	type test struct {
		name        string
		buildTx     func(t *testing.T, env *environment) *txs.Tx
		expectedErr error
	}

	rewardsOwner := &secp256k1fx.OutputOwners{
		Threshold: 1,
		Addrs:     []ids.ShortID{ids.GenerateTestShortID()},
	}

	tests := []test{
		{
			name: "AddValidatorTx",
			buildTx: func(t *testing.T, env *environment) *txs.Tx {
				var (
					nodeID    = ids.GenerateTestNodeID()
					chainTime = env.state.GetTimestamp()
					endTime   = chainTime.Add(defaultMaxStakingDuration)
				)

				wallet := newWallet(t, env, walletConfig{})
				tx, err := wallet.IssueAddValidatorTx(
					&txs.Validator{
						NodeID: nodeID,
						Start:  0,
						End:    uint64(endTime.Unix()),
						Wght:   defaultMinValidatorStake,
					},
					rewardsOwner,
					reward.PercentDenominator,
				)
				require.NoError(t, err)

				return tx
			},
			expectedErr: ErrAddValidatorTxPostDurango,
		},
		{
			name: "AddDelegatorTx",
			buildTx: func(t *testing.T, env *environment) *txs.Tx {
				require := require.New(t)

				var primaryValidator *state.Staker
				it, err := env.state.GetCurrentStakerIterator()
				require.NoError(err)
				for it.Next() {
					staker := it.Value()
					if staker.Priority != txs.PrimaryNetworkValidatorCurrentPriority {
						continue
					}
					primaryValidator = staker
					break
				}
				it.Release()

				wallet := newWallet(t, env, walletConfig{})
				tx, err := wallet.IssueAddDelegatorTx(
					&txs.Validator{
						NodeID: primaryValidator.NodeID,
						Start:  0,
						End:    uint64(primaryValidator.EndTime.Unix()),
						Wght:   defaultMinValidatorStake,
					},
					rewardsOwner,
				)
				require.NoError(err)

				return tx
			},
			expectedErr: ErrAddDelegatorTxPostDurango,
		},
	}

	for _, tt := range tests {
		t.Run(tt.name, func(t *testing.T) {
			require := require.New(t)

			env := newEnvironment(t, upgradetest.Durango)
			env.ctx.Lock.Lock()
			defer env.ctx.Lock.Unlock()

			onAcceptState, err := state.NewDiff(env.state.GetLastAccepted(), env)
			require.NoError(err)

			tx := tt.buildTx(t, env)

			feeCalculator := state.PickFeeCalculator(env.config, onAcceptState)
			err = tx.Unsigned.Visit(&StandardTxExecutor{
				Backend:       &env.backend,
				State:         onAcceptState,
				FeeCalculator: feeCalculator,
				Tx:            tx,
			})
			require.ErrorIs(err, tt.expectedErr)
		})
	}
}

// Verifies that the Memo field is required to be empty post-Durango
func TestDurangoMemoField(t *testing.T) {
	type test struct {
		name      string
		setupTest func(t *testing.T, env *environment, memoField []byte) (*txs.Tx, state.Diff)
	}

	owners := &secp256k1fx.OutputOwners{
		Threshold: 1,
		Addrs:     []ids.ShortID{ids.GenerateTestShortID()},
	}

	tests := []test{
		{
			name: "AddSubnetValidatorTx",
			setupTest: func(t *testing.T, env *environment, memoField []byte) (*txs.Tx, state.Diff) {
				require := require.New(t)

				var primaryValidator *state.Staker
				it, err := env.state.GetCurrentStakerIterator()
				require.NoError(err)
				for it.Next() {
					staker := it.Value()
					if staker.Priority != txs.PrimaryNetworkValidatorCurrentPriority {
						continue
					}
					primaryValidator = staker
					break
				}
				it.Release()

				subnetID := testSubnet1.ID()
				wallet := newWallet(t, env, walletConfig{
					subnetIDs: []ids.ID{subnetID},
				})
				tx, err := wallet.IssueAddSubnetValidatorTx(
					&txs.SubnetValidator{
						Validator: txs.Validator{
							NodeID: primaryValidator.NodeID,
							Start:  0,
							End:    uint64(primaryValidator.EndTime.Unix()),
							Wght:   defaultMinValidatorStake,
						},
						Subnet: subnetID,
					},
					common.WithMemo(memoField),
				)
				require.NoError(err)

				onAcceptState, err := state.NewDiff(env.state.GetLastAccepted(), env)
				require.NoError(err)
				return tx, onAcceptState
			},
		},
		{
			name: "CreateChainTx",
			setupTest: func(t *testing.T, env *environment, memoField []byte) (*txs.Tx, state.Diff) {
				require := require.New(t)

				subnetID := testSubnet1.ID()
				wallet := newWallet(t, env, walletConfig{
					subnetIDs: []ids.ID{subnetID},
				})

				tx, err := wallet.IssueCreateChainTx(
					subnetID,
					[]byte{},
					ids.GenerateTestID(),
					[]ids.ID{},
					"aaa",
					common.WithMemo(memoField),
				)
				require.NoError(err)

				onAcceptState, err := state.NewDiff(env.state.GetLastAccepted(), env)
				require.NoError(err)
				return tx, onAcceptState
			},
		},
		{
			name: "CreateSubnetTx",
			setupTest: func(t *testing.T, env *environment, memoField []byte) (*txs.Tx, state.Diff) {
				require := require.New(t)

				wallet := newWallet(t, env, walletConfig{})
				tx, err := wallet.IssueCreateSubnetTx(
					owners,
					common.WithMemo(memoField),
				)
				require.NoError(err)

				onAcceptState, err := state.NewDiff(env.state.GetLastAccepted(), env)
				require.NoError(err)
				return tx, onAcceptState
			},
		},
		{
			name: "ImportTx",
			setupTest: func(t *testing.T, env *environment, memoField []byte) (*txs.Tx, state.Diff) {
				require := require.New(t)

				var (
					sourceChain  = env.ctx.XChainID
					sourceKey    = genesistest.DefaultFundedKeys[1]
					sourceAmount = 10 * units.Avax
				)

				sharedMemory := fundedSharedMemory(
					t,
					env,
					sourceKey,
					sourceChain,
					map[ids.ID]uint64{
						env.ctx.AVAXAssetID: sourceAmount,
					},
					rand.NewSource(0),
				)
				env.msm.SharedMemory = sharedMemory

				wallet := newWallet(t, env, walletConfig{
					chainIDs: []ids.ID{sourceChain},
				})

				tx, err := wallet.IssueImportTx(
					sourceChain,
					owners,
					common.WithMemo(memoField),
				)
				require.NoError(err)

				onAcceptState, err := state.NewDiff(env.state.GetLastAccepted(), env)
				require.NoError(err)
				return tx, onAcceptState
			},
		},
		{
			name: "ExportTx",
			setupTest: func(t *testing.T, env *environment, memoField []byte) (*txs.Tx, state.Diff) {
				require := require.New(t)

				wallet := newWallet(t, env, walletConfig{})
				tx, err := wallet.IssueExportTx(
					env.ctx.XChainID,
					[]*avax.TransferableOutput{{
						Asset: avax.Asset{ID: env.ctx.AVAXAssetID},
						Out: &secp256k1fx.TransferOutput{
							Amt:          units.Avax,
							OutputOwners: *owners,
						},
					}},
					common.WithMemo(memoField),
				)
				require.NoError(err)

				onAcceptState, err := state.NewDiff(env.state.GetLastAccepted(), env)
				require.NoError(err)
				return tx, onAcceptState
			},
		},
		{
			name: "RemoveSubnetValidatorTx",
			setupTest: func(t *testing.T, env *environment, memoField []byte) (*txs.Tx, state.Diff) {
				require := require.New(t)

				var primaryValidator *state.Staker
				it, err := env.state.GetCurrentStakerIterator()
				require.NoError(err)
				for it.Next() {
					staker := it.Value()
					if staker.Priority != txs.PrimaryNetworkValidatorCurrentPriority {
						continue
					}
					primaryValidator = staker
					break
				}
				it.Release()

				endTime := primaryValidator.EndTime

				subnetID := testSubnet1.ID()
				wallet := newWallet(t, env, walletConfig{
					subnetIDs: []ids.ID{subnetID},
				})
				subnetValTx, err := wallet.IssueAddSubnetValidatorTx(
					&txs.SubnetValidator{
						Validator: txs.Validator{
							NodeID: primaryValidator.NodeID,
							Start:  0,
							End:    uint64(endTime.Unix()),
							Wght:   genesistest.DefaultValidatorWeight,
						},
						Subnet: subnetID,
					},
				)
				require.NoError(err)

				onAcceptState, err := state.NewDiff(env.state.GetLastAccepted(), env)
				require.NoError(err)

				feeCalculator := state.PickFeeCalculator(env.config, onAcceptState)
				require.NoError(subnetValTx.Unsigned.Visit(&StandardTxExecutor{
					Backend:       &env.backend,
					State:         onAcceptState,
					FeeCalculator: feeCalculator,
					Tx:            subnetValTx,
				}))

				tx, err := wallet.IssueRemoveSubnetValidatorTx(
					primaryValidator.NodeID,
					subnetID,
					common.WithMemo(memoField),
				)
				require.NoError(err)
				return tx, onAcceptState
			},
		},
		{
			name: "TransformSubnetTx",
			setupTest: func(t *testing.T, env *environment, memoField []byte) (*txs.Tx, state.Diff) {
				require := require.New(t)

				subnetID := testSubnet1.ID()
				wallet := newWallet(t, env, walletConfig{
					subnetIDs: []ids.ID{subnetID},
				})

				tx, err := wallet.IssueTransformSubnetTx(
					subnetID,                  // subnetID
					ids.GenerateTestID(),      // assetID
					10,                        // initial supply
					10,                        // max supply
					0,                         // min consumption rate
					reward.PercentDenominator, // max consumption rate
					2,                         // min validator stake
					10,                        // max validator stake
					time.Minute,               // min stake duration
					time.Hour,                 // max stake duration
					1,                         // min delegation fees
					10,                        // min delegator stake
					1,                         // max validator weight factor
					80,                        // uptime requirement
					common.WithMemo(memoField),
				)
				require.NoError(err)

				onAcceptState, err := state.NewDiff(env.state.GetLastAccepted(), env)
				require.NoError(err)
				return tx, onAcceptState
			},
		},
		{
			name: "AddPermissionlessValidatorTx",
			setupTest: func(t *testing.T, env *environment, memoField []byte) (*txs.Tx, state.Diff) {
				require := require.New(t)
				var (
					nodeID    = ids.GenerateTestNodeID()
					chainTime = env.state.GetTimestamp()
					endTime   = chainTime.Add(defaultMaxStakingDuration)
				)
				sk, err := bls.NewSecretKey()
				require.NoError(err)

				wallet := newWallet(t, env, walletConfig{})
				tx, err := wallet.IssueAddPermissionlessValidatorTx(
					&txs.SubnetValidator{
						Validator: txs.Validator{
							NodeID: nodeID,
							Start:  0,
							End:    uint64(endTime.Unix()),
							Wght:   env.config.MinValidatorStake,
						},
						Subnet: constants.PrimaryNetworkID,
					},
					signer.NewProofOfPossession(sk),
					env.ctx.AVAXAssetID,
					owners,
					owners,
					reward.PercentDenominator,
					common.WithMemo(memoField),
				)
				require.NoError(err)

				onAcceptState, err := state.NewDiff(env.state.GetLastAccepted(), env)
				require.NoError(err)
				return tx, onAcceptState
			},
		},
		{
			name: "AddPermissionlessDelegatorTx",
			setupTest: func(t *testing.T, env *environment, memoField []byte) (*txs.Tx, state.Diff) {
				require := require.New(t)

				var primaryValidator *state.Staker
				it, err := env.state.GetCurrentStakerIterator()
				require.NoError(err)
				for it.Next() {
					staker := it.Value()
					if staker.Priority != txs.PrimaryNetworkValidatorCurrentPriority {
						continue
					}
					primaryValidator = staker
					break
				}
				it.Release()

				wallet := newWallet(t, env, walletConfig{})
				tx, err := wallet.IssueAddPermissionlessDelegatorTx(
					&txs.SubnetValidator{
						Validator: txs.Validator{
							NodeID: primaryValidator.NodeID,
							Start:  0,
							End:    uint64(primaryValidator.EndTime.Unix()),
							Wght:   defaultMinValidatorStake,
						},
						Subnet: constants.PrimaryNetworkID,
					},
					env.ctx.AVAXAssetID,
					owners,
					common.WithMemo(memoField),
				)
				require.NoError(err)

				onAcceptState, err := state.NewDiff(env.state.GetLastAccepted(), env)
				require.NoError(err)
				return tx, onAcceptState
			},
		},
		{
			name: "TransferSubnetOwnershipTx",
			setupTest: func(t *testing.T, env *environment, memoField []byte) (*txs.Tx, state.Diff) {
				require := require.New(t)

				subnetID := testSubnet1.ID()
				wallet := newWallet(t, env, walletConfig{
					subnetIDs: []ids.ID{subnetID},
				})

				tx, err := wallet.IssueTransferSubnetOwnershipTx(
					subnetID,
					owners,
					common.WithMemo(memoField),
				)
				require.NoError(err)

				onAcceptState, err := state.NewDiff(env.state.GetLastAccepted(), env)
				require.NoError(err)
				return tx, onAcceptState
			},
		},
		{
			name: "BaseTx",
			setupTest: func(t *testing.T, env *environment, memoField []byte) (*txs.Tx, state.Diff) {
				require := require.New(t)

				wallet := newWallet(t, env, walletConfig{})
				tx, err := wallet.IssueBaseTx(
					[]*avax.TransferableOutput{
						{
							Asset: avax.Asset{ID: env.ctx.AVAXAssetID},
							Out: &secp256k1fx.TransferOutput{
								Amt: 1,
								OutputOwners: secp256k1fx.OutputOwners{
									Threshold: 1,
									Addrs:     []ids.ShortID{ids.ShortEmpty},
								},
							},
						},
					},
					common.WithMemo(memoField),
				)
				require.NoError(err)

				onAcceptState, err := state.NewDiff(env.state.GetLastAccepted(), env)
				require.NoError(err)
				return tx, onAcceptState
			},
		},
	}

	for _, tt := range tests {
		t.Run(tt.name, func(t *testing.T) {
			require := require.New(t)

			env := newEnvironment(t, upgradetest.Durango)
			env.ctx.Lock.Lock()
			defer env.ctx.Lock.Unlock()

			feeCalculator := state.PickFeeCalculator(env.config, env.state)

			// Populated memo field should error
			tx, onAcceptState := tt.setupTest(t, env, []byte{'m', 'e', 'm', 'o'})
			err := tx.Unsigned.Visit(&StandardTxExecutor{
				Backend:       &env.backend,
				State:         onAcceptState,
				FeeCalculator: feeCalculator,
				Tx:            tx,
			})
			require.ErrorIs(err, avax.ErrMemoTooLarge)

			// Empty memo field should not error
			tx, onAcceptState = tt.setupTest(t, env, []byte{})
			require.NoError(tx.Unsigned.Visit(&StandardTxExecutor{
				Backend:       &env.backend,
				State:         onAcceptState,
				FeeCalculator: feeCalculator,
				Tx:            tx,
			}))
		})
	}
}

// Verifies that [TransformSubnetTx] is disabled post-Etna
func TestEtnaDisabledTransactions(t *testing.T) {
	require := require.New(t)

	env := newEnvironment(t, upgradetest.Etna)
	env.ctx.Lock.Lock()
	defer env.ctx.Lock.Unlock()

	onAcceptState, err := state.NewDiff(env.state.GetLastAccepted(), env)
	require.NoError(err)

	tx := &txs.Tx{
		Unsigned: &txs.TransformSubnetTx{},
	}

	err = tx.Unsigned.Visit(&StandardTxExecutor{
		Backend: &env.backend,
		State:   onAcceptState,
		Tx:      tx,
	})
	require.ErrorIs(err, errTransformSubnetTxPostEtna)
}

// Returns a RemoveSubnetValidatorTx that passes syntactic verification.
// Memo field is empty as required post Durango activation
func newRemoveSubnetValidatorTx(t *testing.T) (*txs.RemoveSubnetValidatorTx, *txs.Tx) {
	t.Helper()

	creds := []verify.Verifiable{
		&secp256k1fx.Credential{
			Sigs: make([][65]byte, 1),
		},
		&secp256k1fx.Credential{
			Sigs: make([][65]byte, 1),
		},
	}
	unsignedTx := &txs.RemoveSubnetValidatorTx{
		BaseTx: txs.BaseTx{
			BaseTx: avax.BaseTx{
				Ins: []*avax.TransferableInput{{
					UTXOID: avax.UTXOID{
						TxID: ids.GenerateTestID(),
					},
					Asset: avax.Asset{
						ID: ids.GenerateTestID(),
					},
					In: &secp256k1fx.TransferInput{
						Amt: 1,
						Input: secp256k1fx.Input{
							SigIndices: []uint32{0, 1},
						},
					},
				}},
				Outs: []*avax.TransferableOutput{
					{
						Asset: avax.Asset{
							ID: ids.GenerateTestID(),
						},
						Out: &secp256k1fx.TransferOutput{
							Amt: 1,
							OutputOwners: secp256k1fx.OutputOwners{
								Threshold: 1,
								Addrs:     []ids.ShortID{ids.GenerateTestShortID()},
							},
						},
					},
				},
			},
		},
		Subnet: ids.GenerateTestID(),
		NodeID: ids.GenerateTestNodeID(),
		SubnetAuth: &secp256k1fx.Credential{
			Sigs: make([][65]byte, 1),
		},
	}
	tx := &txs.Tx{
		Unsigned: unsignedTx,
		Creds:    creds,
	}
	require.NoError(t, tx.Initialize(txs.Codec))
	return unsignedTx, tx
}

// mock implementations that can be used in tests
// for verifying RemoveSubnetValidatorTx.
type removeSubnetValidatorTxVerifyEnv struct {
	latestForkTime time.Time
	fx             *fxmock.Fx
	flowChecker    *utxomock.Verifier
	unsignedTx     *txs.RemoveSubnetValidatorTx
	tx             *txs.Tx
	state          *state.MockDiff
	staker         *state.Staker
}

// Returns mock implementations that can be used in tests
// for verifying RemoveSubnetValidatorTx.
func newValidRemoveSubnetValidatorTxVerifyEnv(t *testing.T, ctrl *gomock.Controller) removeSubnetValidatorTxVerifyEnv {
	t.Helper()

	now := time.Now()
	mockFx := fxmock.NewFx(ctrl)
	mockFlowChecker := utxomock.NewVerifier(ctrl)
	unsignedTx, tx := newRemoveSubnetValidatorTx(t)
	mockState := state.NewMockDiff(ctrl)
	return removeSubnetValidatorTxVerifyEnv{
		latestForkTime: now,
		fx:             mockFx,
		flowChecker:    mockFlowChecker,
		unsignedTx:     unsignedTx,
		tx:             tx,
		state:          mockState,
		staker: &state.Staker{
			TxID:     ids.GenerateTestID(),
			NodeID:   ids.GenerateTestNodeID(),
			Priority: txs.SubnetPermissionedValidatorCurrentPriority,
		},
	}
}

func TestStandardExecutorRemoveSubnetValidatorTx(t *testing.T) {
	type test struct {
		name        string
		newExecutor func(*gomock.Controller) (*txs.RemoveSubnetValidatorTx, *StandardTxExecutor)
		expectedErr error
	}

	tests := []test{
		{
			name: "valid tx",
			newExecutor: func(ctrl *gomock.Controller) (*txs.RemoveSubnetValidatorTx, *StandardTxExecutor) {
				env := newValidRemoveSubnetValidatorTxVerifyEnv(t, ctrl)

				// Set dependency expectations.
				env.state.EXPECT().GetTimestamp().Return(env.latestForkTime).AnyTimes()
				env.state.EXPECT().GetCurrentValidator(env.unsignedTx.Subnet, env.unsignedTx.NodeID).Return(env.staker, nil).Times(1)
				subnetOwner := fxmock.NewOwner(ctrl)
				env.state.EXPECT().GetSubnetOwner(env.unsignedTx.Subnet).Return(subnetOwner, nil).Times(1)
				env.fx.EXPECT().VerifyPermission(env.unsignedTx, env.unsignedTx.SubnetAuth, env.tx.Creds[len(env.tx.Creds)-1], subnetOwner).Return(nil).Times(1)
				env.flowChecker.EXPECT().VerifySpend(
					env.unsignedTx, env.state, env.unsignedTx.Ins, env.unsignedTx.Outs, env.tx.Creds[:len(env.tx.Creds)-1], gomock.Any(),
				).Return(nil).Times(1)
				env.state.EXPECT().DeleteCurrentValidator(env.staker)
				env.state.EXPECT().DeleteUTXO(gomock.Any()).Times(len(env.unsignedTx.Ins))
				env.state.EXPECT().AddUTXO(gomock.Any()).Times(len(env.unsignedTx.Outs))

				cfg := &config.Config{
					UpgradeConfig: upgradetest.GetConfigWithUpgradeTime(upgradetest.Durango, env.latestForkTime),
				}
				feeCalculator := state.PickFeeCalculator(cfg, env.state)
				e := &StandardTxExecutor{
					Backend: &Backend{
						Config:       cfg,
						Bootstrapped: &utils.Atomic[bool]{},
						Fx:           env.fx,
						FlowChecker:  env.flowChecker,
						Ctx:          &snow.Context{},
					},
					FeeCalculator: feeCalculator,
					Tx:            env.tx,
					State:         env.state,
				}
				e.Bootstrapped.Set(true)
				return env.unsignedTx, e
			},
			expectedErr: nil,
		},
		{
			name: "tx fails syntactic verification",
			newExecutor: func(ctrl *gomock.Controller) (*txs.RemoveSubnetValidatorTx, *StandardTxExecutor) {
				env := newValidRemoveSubnetValidatorTxVerifyEnv(t, ctrl)
				// Setting the subnet ID to the Primary Network ID makes the tx fail syntactic verification
				env.tx.Unsigned.(*txs.RemoveSubnetValidatorTx).Subnet = constants.PrimaryNetworkID
				env.state = state.NewMockDiff(ctrl)
				env.state.EXPECT().GetTimestamp().Return(env.latestForkTime).AnyTimes()

				cfg := &config.Config{
					UpgradeConfig: upgradetest.GetConfigWithUpgradeTime(upgradetest.Durango, env.latestForkTime),
				}
				feeCalculator := state.PickFeeCalculator(cfg, env.state)
				e := &StandardTxExecutor{
					Backend: &Backend{
						Config:       cfg,
						Bootstrapped: &utils.Atomic[bool]{},
						Fx:           env.fx,
						FlowChecker:  env.flowChecker,
						Ctx:          &snow.Context{},
					},
					FeeCalculator: feeCalculator,
					Tx:            env.tx,
					State:         env.state,
				}
				e.Bootstrapped.Set(true)
				return env.unsignedTx, e
			},
			expectedErr: txs.ErrRemovePrimaryNetworkValidator,
		},
		{
			name: "node isn't a validator of the subnet",
			newExecutor: func(ctrl *gomock.Controller) (*txs.RemoveSubnetValidatorTx, *StandardTxExecutor) {
				env := newValidRemoveSubnetValidatorTxVerifyEnv(t, ctrl)
				env.state = state.NewMockDiff(ctrl)
				env.state.EXPECT().GetTimestamp().Return(env.latestForkTime).AnyTimes()
				env.state.EXPECT().GetCurrentValidator(env.unsignedTx.Subnet, env.unsignedTx.NodeID).Return(nil, database.ErrNotFound)
				env.state.EXPECT().GetPendingValidator(env.unsignedTx.Subnet, env.unsignedTx.NodeID).Return(nil, database.ErrNotFound)

				cfg := &config.Config{
					UpgradeConfig: upgradetest.GetConfigWithUpgradeTime(upgradetest.Durango, env.latestForkTime),
				}
				feeCalculator := state.PickFeeCalculator(cfg, env.state)
				e := &StandardTxExecutor{
					Backend: &Backend{
						Config:       cfg,
						Bootstrapped: &utils.Atomic[bool]{},
						Fx:           env.fx,
						FlowChecker:  env.flowChecker,
						Ctx:          &snow.Context{},
					},
					FeeCalculator: feeCalculator,
					Tx:            env.tx,
					State:         env.state,
				}
				e.Bootstrapped.Set(true)
				return env.unsignedTx, e
			},
			expectedErr: ErrNotValidator,
		},
		{
			name: "validator is permissionless",
			newExecutor: func(ctrl *gomock.Controller) (*txs.RemoveSubnetValidatorTx, *StandardTxExecutor) {
				env := newValidRemoveSubnetValidatorTxVerifyEnv(t, ctrl)

				staker := *env.staker
				staker.Priority = txs.SubnetPermissionlessValidatorCurrentPriority

				// Set dependency expectations.
				env.state.EXPECT().GetTimestamp().Return(env.latestForkTime).AnyTimes()
				env.state.EXPECT().GetCurrentValidator(env.unsignedTx.Subnet, env.unsignedTx.NodeID).Return(&staker, nil).Times(1)

				cfg := &config.Config{
					UpgradeConfig: upgradetest.GetConfigWithUpgradeTime(upgradetest.Durango, env.latestForkTime),
				}
				feeCalculator := state.PickFeeCalculator(cfg, env.state)
				e := &StandardTxExecutor{
					Backend: &Backend{
						Config:       cfg,
						Bootstrapped: &utils.Atomic[bool]{},
						Fx:           env.fx,
						FlowChecker:  env.flowChecker,
						Ctx:          &snow.Context{},
					},
					FeeCalculator: feeCalculator,
					Tx:            env.tx,
					State:         env.state,
				}
				e.Bootstrapped.Set(true)
				return env.unsignedTx, e
			},
			expectedErr: ErrRemovePermissionlessValidator,
		},
		{
			name: "tx has no credentials",
			newExecutor: func(ctrl *gomock.Controller) (*txs.RemoveSubnetValidatorTx, *StandardTxExecutor) {
				env := newValidRemoveSubnetValidatorTxVerifyEnv(t, ctrl)
				// Remove credentials
				env.tx.Creds = nil
				env.state = state.NewMockDiff(ctrl)
				env.state.EXPECT().GetTimestamp().Return(env.latestForkTime).AnyTimes()
				env.state.EXPECT().GetCurrentValidator(env.unsignedTx.Subnet, env.unsignedTx.NodeID).Return(env.staker, nil)

				cfg := &config.Config{
					UpgradeConfig: upgradetest.GetConfigWithUpgradeTime(upgradetest.Durango, env.latestForkTime),
				}
				feeCalculator := state.PickFeeCalculator(cfg, env.state)
				e := &StandardTxExecutor{
					Backend: &Backend{
						Config:       cfg,
						Bootstrapped: &utils.Atomic[bool]{},
						Fx:           env.fx,
						FlowChecker:  env.flowChecker,
						Ctx:          &snow.Context{},
					},
					FeeCalculator: feeCalculator,
					Tx:            env.tx,
					State:         env.state,
				}
				e.Bootstrapped.Set(true)
				return env.unsignedTx, e
			},
			expectedErr: errWrongNumberOfCredentials,
		},
		{
			name: "can't find subnet",
			newExecutor: func(ctrl *gomock.Controller) (*txs.RemoveSubnetValidatorTx, *StandardTxExecutor) {
				env := newValidRemoveSubnetValidatorTxVerifyEnv(t, ctrl)
				env.state = state.NewMockDiff(ctrl)
				env.state.EXPECT().GetTimestamp().Return(env.latestForkTime).AnyTimes()
				env.state.EXPECT().GetCurrentValidator(env.unsignedTx.Subnet, env.unsignedTx.NodeID).Return(env.staker, nil)
				env.state.EXPECT().GetSubnetOwner(env.unsignedTx.Subnet).Return(nil, database.ErrNotFound)

				cfg := &config.Config{
					UpgradeConfig: upgradetest.GetConfigWithUpgradeTime(upgradetest.Durango, env.latestForkTime),
				}
				feeCalculator := state.PickFeeCalculator(cfg, env.state)
				e := &StandardTxExecutor{
					Backend: &Backend{
						Config:       cfg,
						Bootstrapped: &utils.Atomic[bool]{},
						Fx:           env.fx,
						FlowChecker:  env.flowChecker,
						Ctx:          &snow.Context{},
					},
					FeeCalculator: feeCalculator,
					Tx:            env.tx,
					State:         env.state,
				}
				e.Bootstrapped.Set(true)
				return env.unsignedTx, e
			},
			expectedErr: database.ErrNotFound,
		},
		{
			name: "no permission to remove validator",
			newExecutor: func(ctrl *gomock.Controller) (*txs.RemoveSubnetValidatorTx, *StandardTxExecutor) {
				env := newValidRemoveSubnetValidatorTxVerifyEnv(t, ctrl)
				env.state = state.NewMockDiff(ctrl)
				env.state.EXPECT().GetTimestamp().Return(env.latestForkTime).AnyTimes()
				env.state.EXPECT().GetCurrentValidator(env.unsignedTx.Subnet, env.unsignedTx.NodeID).Return(env.staker, nil)
				subnetOwner := fxmock.NewOwner(ctrl)
				env.state.EXPECT().GetSubnetOwner(env.unsignedTx.Subnet).Return(subnetOwner, nil)
				env.fx.EXPECT().VerifyPermission(gomock.Any(), env.unsignedTx.SubnetAuth, env.tx.Creds[len(env.tx.Creds)-1], subnetOwner).Return(errTest)

				cfg := &config.Config{
					UpgradeConfig: upgradetest.GetConfigWithUpgradeTime(upgradetest.Durango, env.latestForkTime),
				}
				feeCalculator := state.PickFeeCalculator(cfg, env.state)
				e := &StandardTxExecutor{
					Backend: &Backend{
						Config:       cfg,
						Bootstrapped: &utils.Atomic[bool]{},
						Fx:           env.fx,
						FlowChecker:  env.flowChecker,
						Ctx:          &snow.Context{},
					},
					FeeCalculator: feeCalculator,
					Tx:            env.tx,
					State:         env.state,
				}
				e.Bootstrapped.Set(true)
				return env.unsignedTx, e
			},
			expectedErr: errUnauthorizedSubnetModification,
		},
		{
			name: "flow checker failed",
			newExecutor: func(ctrl *gomock.Controller) (*txs.RemoveSubnetValidatorTx, *StandardTxExecutor) {
				env := newValidRemoveSubnetValidatorTxVerifyEnv(t, ctrl)
				env.state = state.NewMockDiff(ctrl)
				env.state.EXPECT().GetTimestamp().Return(env.latestForkTime).AnyTimes()
				env.state.EXPECT().GetCurrentValidator(env.unsignedTx.Subnet, env.unsignedTx.NodeID).Return(env.staker, nil)
				subnetOwner := fxmock.NewOwner(ctrl)
				env.state.EXPECT().GetSubnetOwner(env.unsignedTx.Subnet).Return(subnetOwner, nil)
				env.fx.EXPECT().VerifyPermission(gomock.Any(), env.unsignedTx.SubnetAuth, env.tx.Creds[len(env.tx.Creds)-1], subnetOwner).Return(nil)
				env.flowChecker.EXPECT().VerifySpend(
					gomock.Any(), gomock.Any(), gomock.Any(), gomock.Any(), gomock.Any(), gomock.Any(),
				).Return(errTest)

				cfg := &config.Config{
					UpgradeConfig: upgradetest.GetConfigWithUpgradeTime(upgradetest.Durango, env.latestForkTime),
				}
				feeCalculator := state.PickFeeCalculator(cfg, env.state)
				e := &StandardTxExecutor{
					Backend: &Backend{
						Config:       cfg,
						Bootstrapped: &utils.Atomic[bool]{},
						Fx:           env.fx,
						FlowChecker:  env.flowChecker,
						Ctx:          &snow.Context{},
					},
					FeeCalculator: feeCalculator,
					Tx:            env.tx,
					State:         env.state,
				}
				e.Bootstrapped.Set(true)
				return env.unsignedTx, e
			},
			expectedErr: ErrFlowCheckFailed,
		},
		{
			name: "attempted to remove subnet validator after subnet manager is set",
			newExecutor: func(ctrl *gomock.Controller) (*txs.RemoveSubnetValidatorTx, *StandardTxExecutor) {
				env := newValidRemoveSubnetValidatorTxVerifyEnv(t, ctrl)
				env.state.EXPECT().GetSubnetConversion(env.unsignedTx.Subnet).Return(ids.GenerateTestID(), ids.GenerateTestID(), []byte{'a', 'd', 'd', 'r', 'e', 's', 's'}, nil).AnyTimes()
				env.state.EXPECT().GetTimestamp().Return(env.latestForkTime).AnyTimes()

				cfg := &config.Config{
					UpgradeConfig: upgradetest.GetConfigWithUpgradeTime(upgradetest.Etna, env.latestForkTime),
				}
				e := &StandardTxExecutor{
					Backend: &Backend{
						Config:       cfg,
						Bootstrapped: &utils.Atomic[bool]{},
						Fx:           env.fx,
						FlowChecker:  env.flowChecker,
						Ctx:          &snow.Context{},
					},
					Tx:    env.tx,
					State: env.state,
				}
				e.Bootstrapped.Set(true)
				return env.unsignedTx, e
			},
			expectedErr: ErrRemoveValidatorManagedSubnet,
		},
	}

	for _, tt := range tests {
		t.Run(tt.name, func(t *testing.T) {
			require := require.New(t)
			ctrl := gomock.NewController(t)

			unsignedTx, executor := tt.newExecutor(ctrl)
			err := executor.RemoveSubnetValidatorTx(unsignedTx)
			require.ErrorIs(err, tt.expectedErr)
		})
	}
}

// Returns a TransformSubnetTx that passes syntactic verification.
// Memo field is empty as required post Durango activation
func newTransformSubnetTx(t *testing.T) (*txs.TransformSubnetTx, *txs.Tx) {
	t.Helper()

	creds := []verify.Verifiable{
		&secp256k1fx.Credential{
			Sigs: make([][65]byte, 1),
		},
		&secp256k1fx.Credential{
			Sigs: make([][65]byte, 1),
		},
	}
	unsignedTx := &txs.TransformSubnetTx{
		BaseTx: txs.BaseTx{
			BaseTx: avax.BaseTx{
				Ins: []*avax.TransferableInput{{
					UTXOID: avax.UTXOID{
						TxID: ids.GenerateTestID(),
					},
					Asset: avax.Asset{
						ID: ids.GenerateTestID(),
					},
					In: &secp256k1fx.TransferInput{
						Amt: 1,
						Input: secp256k1fx.Input{
							SigIndices: []uint32{0, 1},
						},
					},
				}},
				Outs: []*avax.TransferableOutput{
					{
						Asset: avax.Asset{
							ID: ids.GenerateTestID(),
						},
						Out: &secp256k1fx.TransferOutput{
							Amt: 1,
							OutputOwners: secp256k1fx.OutputOwners{
								Threshold: 1,
								Addrs:     []ids.ShortID{ids.GenerateTestShortID()},
							},
						},
					},
				},
			},
		},
		Subnet:                   ids.GenerateTestID(),
		AssetID:                  ids.GenerateTestID(),
		InitialSupply:            10,
		MaximumSupply:            10,
		MinConsumptionRate:       0,
		MaxConsumptionRate:       reward.PercentDenominator,
		MinValidatorStake:        2,
		MaxValidatorStake:        10,
		MinStakeDuration:         1,
		MaxStakeDuration:         2,
		MinDelegationFee:         reward.PercentDenominator,
		MinDelegatorStake:        1,
		MaxValidatorWeightFactor: 1,
		UptimeRequirement:        reward.PercentDenominator,
		SubnetAuth: &secp256k1fx.Credential{
			Sigs: make([][65]byte, 1),
		},
	}
	tx := &txs.Tx{
		Unsigned: unsignedTx,
		Creds:    creds,
	}
	require.NoError(t, tx.Initialize(txs.Codec))
	return unsignedTx, tx
}

// mock implementations that can be used in tests
// for verifying TransformSubnetTx.
type transformSubnetTxVerifyEnv struct {
	latestForkTime time.Time
	fx             *fxmock.Fx
	flowChecker    *utxomock.Verifier
	unsignedTx     *txs.TransformSubnetTx
	tx             *txs.Tx
	state          *state.MockDiff
	staker         *state.Staker
}

// Returns mock implementations that can be used in tests
// for verifying TransformSubnetTx.
func newValidTransformSubnetTxVerifyEnv(t *testing.T, ctrl *gomock.Controller) transformSubnetTxVerifyEnv {
	t.Helper()

	now := time.Now()
	mockFx := fxmock.NewFx(ctrl)
	mockFlowChecker := utxomock.NewVerifier(ctrl)
	unsignedTx, tx := newTransformSubnetTx(t)
	mockState := state.NewMockDiff(ctrl)
	return transformSubnetTxVerifyEnv{
		latestForkTime: now,
		fx:             mockFx,
		flowChecker:    mockFlowChecker,
		unsignedTx:     unsignedTx,
		tx:             tx,
		state:          mockState,
		staker: &state.Staker{
			TxID:   ids.GenerateTestID(),
			NodeID: ids.GenerateTestNodeID(),
		},
	}
}

func TestStandardExecutorTransformSubnetTx(t *testing.T) {
	type test struct {
		name        string
		newExecutor func(*gomock.Controller) (*txs.TransformSubnetTx, *StandardTxExecutor)
		err         error
	}

	tests := []test{
		{
			name: "tx fails syntactic verification",
			newExecutor: func(ctrl *gomock.Controller) (*txs.TransformSubnetTx, *StandardTxExecutor) {
				env := newValidTransformSubnetTxVerifyEnv(t, ctrl)
				// Setting the tx to nil makes the tx fail syntactic verification
				env.tx.Unsigned = (*txs.TransformSubnetTx)(nil)
				env.state = state.NewMockDiff(ctrl)
				env.state.EXPECT().GetTimestamp().Return(env.latestForkTime).AnyTimes()

				cfg := &config.Config{
					UpgradeConfig: upgradetest.GetConfigWithUpgradeTime(upgradetest.Durango, env.latestForkTime),
				}
				feeCalculator := state.PickFeeCalculator(cfg, env.state)
				e := &StandardTxExecutor{
					Backend: &Backend{
						Config:       cfg,
						Bootstrapped: &utils.Atomic[bool]{},
						Fx:           env.fx,
						FlowChecker:  env.flowChecker,
						Ctx:          &snow.Context{},
					},
					FeeCalculator: feeCalculator,
					Tx:            env.tx,
					State:         env.state,
				}
				e.Bootstrapped.Set(true)
				return env.unsignedTx, e
			},
			err: txs.ErrNilTx,
		},
		{
			name: "max stake duration too large",
			newExecutor: func(ctrl *gomock.Controller) (*txs.TransformSubnetTx, *StandardTxExecutor) {
				env := newValidTransformSubnetTxVerifyEnv(t, ctrl)
				env.unsignedTx.MaxStakeDuration = math.MaxUint32
				env.state = state.NewMockDiff(ctrl)
				env.state.EXPECT().GetTimestamp().Return(env.latestForkTime).AnyTimes()

				cfg := &config.Config{
					UpgradeConfig: upgradetest.GetConfigWithUpgradeTime(upgradetest.Durango, env.latestForkTime),
				}
				feeCalculator := state.PickFeeCalculator(cfg, env.state)
				e := &StandardTxExecutor{
					Backend: &Backend{
						Config:       cfg,
						Bootstrapped: &utils.Atomic[bool]{},
						Fx:           env.fx,
						FlowChecker:  env.flowChecker,
						Ctx:          &snow.Context{},
					},
					FeeCalculator: feeCalculator,
					Tx:            env.tx,
					State:         env.state,
				}
				e.Bootstrapped.Set(true)
				return env.unsignedTx, e
			},
			err: errMaxStakeDurationTooLarge,
		},
		{
			name: "fail subnet authorization",
			newExecutor: func(ctrl *gomock.Controller) (*txs.TransformSubnetTx, *StandardTxExecutor) {
				env := newValidTransformSubnetTxVerifyEnv(t, ctrl)
				// Remove credentials
				env.tx.Creds = nil
				env.state = state.NewMockDiff(ctrl)
				env.state.EXPECT().GetTimestamp().Return(env.latestForkTime).AnyTimes()

				cfg := &config.Config{
					UpgradeConfig:    upgradetest.GetConfigWithUpgradeTime(upgradetest.Durango, env.latestForkTime),
					MaxStakeDuration: math.MaxInt64,
				}

				feeCalculator := state.PickFeeCalculator(cfg, env.state)
				e := &StandardTxExecutor{
					Backend: &Backend{
						Config:       cfg,
						Bootstrapped: &utils.Atomic[bool]{},
						Fx:           env.fx,
						FlowChecker:  env.flowChecker,
						Ctx:          &snow.Context{},
					},
					FeeCalculator: feeCalculator,
					Tx:            env.tx,
					State:         env.state,
				}
				e.Bootstrapped.Set(true)
				return env.unsignedTx, e
			},
			err: errWrongNumberOfCredentials,
		},
		{
			name: "flow checker failed",
			newExecutor: func(ctrl *gomock.Controller) (*txs.TransformSubnetTx, *StandardTxExecutor) {
				env := newValidTransformSubnetTxVerifyEnv(t, ctrl)
				env.state = state.NewMockDiff(ctrl)
				subnetOwner := fxmock.NewOwner(ctrl)
				env.state.EXPECT().GetTimestamp().Return(env.latestForkTime).AnyTimes()
				env.state.EXPECT().GetSubnetOwner(env.unsignedTx.Subnet).Return(subnetOwner, nil)
				env.state.EXPECT().GetSubnetConversion(env.unsignedTx.Subnet).Return(ids.Empty, ids.Empty, nil, database.ErrNotFound).Times(1)
				env.state.EXPECT().GetSubnetTransformation(env.unsignedTx.Subnet).Return(nil, database.ErrNotFound).Times(1)
				env.fx.EXPECT().VerifyPermission(gomock.Any(), env.unsignedTx.SubnetAuth, env.tx.Creds[len(env.tx.Creds)-1], subnetOwner).Return(nil)
				env.flowChecker.EXPECT().VerifySpend(
					gomock.Any(), gomock.Any(), gomock.Any(), gomock.Any(), gomock.Any(), gomock.Any(),
				).Return(ErrFlowCheckFailed)

				cfg := &config.Config{
					UpgradeConfig:    upgradetest.GetConfigWithUpgradeTime(upgradetest.Durango, env.latestForkTime),
					MaxStakeDuration: math.MaxInt64,
				}

				feeCalculator := state.PickFeeCalculator(cfg, env.state)
				e := &StandardTxExecutor{
					Backend: &Backend{
						Config:       cfg,
						Bootstrapped: &utils.Atomic[bool]{},
						Fx:           env.fx,
						FlowChecker:  env.flowChecker,
						Ctx:          &snow.Context{},
					},
					FeeCalculator: feeCalculator,
					Tx:            env.tx,
					State:         env.state,
				}
				e.Bootstrapped.Set(true)
				return env.unsignedTx, e
			},
			err: ErrFlowCheckFailed,
		},
		{
			name: "invalid if subnet manager is set",
			newExecutor: func(ctrl *gomock.Controller) (*txs.TransformSubnetTx, *StandardTxExecutor) {
				env := newValidTransformSubnetTxVerifyEnv(t, ctrl)

				// Set dependency expectations.
				subnetOwner := fxmock.NewOwner(ctrl)
				env.state.EXPECT().GetTimestamp().Return(env.latestForkTime).AnyTimes()
				env.state.EXPECT().GetSubnetOwner(env.unsignedTx.Subnet).Return(subnetOwner, nil).Times(1)
				env.state.EXPECT().GetSubnetConversion(env.unsignedTx.Subnet).Return(ids.GenerateTestID(), ids.GenerateTestID(), make([]byte, 20), nil)
				env.state.EXPECT().GetSubnetTransformation(env.unsignedTx.Subnet).Return(nil, database.ErrNotFound).Times(1)
				env.fx.EXPECT().VerifyPermission(env.unsignedTx, env.unsignedTx.SubnetAuth, env.tx.Creds[len(env.tx.Creds)-1], subnetOwner).Return(nil).Times(1)

				cfg := &config.Config{
					UpgradeConfig:    upgradetest.GetConfigWithUpgradeTime(upgradetest.Durango, env.latestForkTime),
					MaxStakeDuration: math.MaxInt64,
				}
				feeCalculator := state.PickFeeCalculator(cfg, env.state)
				e := &StandardTxExecutor{
					Backend: &Backend{
						Config:       cfg,
						Bootstrapped: &utils.Atomic[bool]{},
						Fx:           env.fx,
						FlowChecker:  env.flowChecker,
						Ctx:          &snow.Context{},
					},
					FeeCalculator: feeCalculator,
					Tx:            env.tx,
					State:         env.state,
				}
				e.Bootstrapped.Set(true)
				return env.unsignedTx, e
			},
			err: errIsImmutable,
		},
		{
			name: "valid tx",
			newExecutor: func(ctrl *gomock.Controller) (*txs.TransformSubnetTx, *StandardTxExecutor) {
				env := newValidTransformSubnetTxVerifyEnv(t, ctrl)

				// Set dependency expectations.
				subnetOwner := fxmock.NewOwner(ctrl)
				env.state.EXPECT().GetTimestamp().Return(env.latestForkTime).AnyTimes()
				env.state.EXPECT().GetSubnetOwner(env.unsignedTx.Subnet).Return(subnetOwner, nil).Times(1)
				env.state.EXPECT().GetSubnetConversion(env.unsignedTx.Subnet).Return(ids.Empty, ids.Empty, nil, database.ErrNotFound).Times(1)
				env.state.EXPECT().GetSubnetTransformation(env.unsignedTx.Subnet).Return(nil, database.ErrNotFound).Times(1)
				env.fx.EXPECT().VerifyPermission(env.unsignedTx, env.unsignedTx.SubnetAuth, env.tx.Creds[len(env.tx.Creds)-1], subnetOwner).Return(nil).Times(1)
				env.flowChecker.EXPECT().VerifySpend(
					env.unsignedTx, env.state, env.unsignedTx.Ins, env.unsignedTx.Outs, env.tx.Creds[:len(env.tx.Creds)-1], gomock.Any(),
				).Return(nil).Times(1)
				env.state.EXPECT().AddSubnetTransformation(env.tx)
				env.state.EXPECT().SetCurrentSupply(env.unsignedTx.Subnet, env.unsignedTx.InitialSupply)
				env.state.EXPECT().DeleteUTXO(gomock.Any()).Times(len(env.unsignedTx.Ins))
				env.state.EXPECT().AddUTXO(gomock.Any()).Times(len(env.unsignedTx.Outs))

				cfg := &config.Config{
					UpgradeConfig:    upgradetest.GetConfigWithUpgradeTime(upgradetest.Durango, env.latestForkTime),
					MaxStakeDuration: math.MaxInt64,
				}

				feeCalculator := state.PickFeeCalculator(cfg, env.state)
				e := &StandardTxExecutor{
					Backend: &Backend{
						Config:       cfg,
						Bootstrapped: &utils.Atomic[bool]{},
						Fx:           env.fx,
						FlowChecker:  env.flowChecker,
						Ctx:          &snow.Context{},
					},
					FeeCalculator: feeCalculator,
					Tx:            env.tx,
					State:         env.state,
				}
				e.Bootstrapped.Set(true)
				return env.unsignedTx, e
			},
			err: nil,
		},
	}

	for _, tt := range tests {
		t.Run(tt.name, func(t *testing.T) {
			ctrl := gomock.NewController(t)

			unsignedTx, executor := tt.newExecutor(ctrl)
			err := executor.TransformSubnetTx(unsignedTx)
			require.ErrorIs(t, err, tt.err)
		})
	}
}

func TestStandardExecutorConvertSubnetTx(t *testing.T) {
	var (
		fx = &secp256k1fx.Fx{}
		vm = &secp256k1fx.TestVM{
			Log: logging.NoLog{},
		}
	)
	require.NoError(t, fx.InitializeVM(vm))

	var (
		ctx           = snowtest.Context(t, constants.PlatformChainID)
		defaultConfig = &config.Config{
			DynamicFeeConfig:     genesis.LocalParams.DynamicFeeConfig,
			ValidatorFeeCapacity: genesis.LocalParams.ValidatorFeeCapacity,
			ValidatorFeeConfig:   genesis.LocalParams.ValidatorFeeConfig,
			UpgradeConfig:        upgradetest.GetConfig(upgradetest.Latest),
		}
		baseState = statetest.New(t, statetest.Config{
			Upgrades: defaultConfig.UpgradeConfig,
		})
		wallet = txstest.NewWallet(
			t,
			ctx,
			defaultConfig,
			baseState,
			secp256k1fx.NewKeychain(genesistest.DefaultFundedKeys...),
			nil, // subnetIDs
			nil, // chainIDs
		)
		flowChecker = utxo.NewVerifier(
			ctx,
			&vm.Clk,
			fx,
		)
	)

	// Create the subnet
	createSubnetTx, err := wallet.IssueCreateSubnetTx(
		&secp256k1fx.OutputOwners{},
	)
	require.NoError(t, err)

	diff, err := state.NewDiffOn(baseState)
	require.NoError(t, err)

	require.NoError(t, createSubnetTx.Unsigned.Visit(&StandardTxExecutor{
		Backend: &Backend{
			Config:       defaultConfig,
			Bootstrapped: utils.NewAtomic(true),
			Fx:           fx,
			FlowChecker:  flowChecker,
			Ctx:          ctx,
		},
		FeeCalculator: state.PickFeeCalculator(defaultConfig, baseState),
		Tx:            createSubnetTx,
		State:         diff,
	}))
	require.NoError(t, diff.Apply(baseState))
	require.NoError(t, baseState.Commit())

	var (
		subnetID = createSubnetTx.ID()
		nodeID   = ids.GenerateTestNodeID()
	)
	tests := []struct {
		name           string
		builderOptions []common.Option
		updateExecutor func(executor *StandardTxExecutor) error
		expectedErr    error
	}{
		{
			name: "invalid prior to E-Upgrade",
			updateExecutor: func(e *StandardTxExecutor) error {
				e.Backend.Config = &config.Config{
					UpgradeConfig: upgradetest.GetConfig(upgradetest.Durango),
				}
				return nil
			},
			expectedErr: errEtnaUpgradeNotActive,
		},
		{
			name: "tx fails syntactic verification",
			updateExecutor: func(e *StandardTxExecutor) error {
				e.Backend.Ctx = snowtest.Context(t, ids.GenerateTestID())
				return nil
			},
			expectedErr: avax.ErrWrongChainID,
		},
		{
			name: "invalid memo length",
			builderOptions: []common.Option{
				common.WithMemo([]byte("memo!")),
			},
			expectedErr: avax.ErrMemoTooLarge,
		},
		{
			name: "fail subnet authorization",
			updateExecutor: func(e *StandardTxExecutor) error {
				e.State.SetSubnetOwner(subnetID, &secp256k1fx.OutputOwners{
					Threshold: 1,
					Addrs: []ids.ShortID{
						ids.GenerateTestShortID(),
					},
				})
				return nil
			},
			expectedErr: errUnauthorizedSubnetModification,
		},
		{
			name: "invalid if subnet is transformed",
			updateExecutor: func(e *StandardTxExecutor) error {
				e.State.AddSubnetTransformation(&txs.Tx{Unsigned: &txs.TransformSubnetTx{
					Subnet: subnetID,
				}})
				return nil
			},
			expectedErr: errIsImmutable,
		},
		{
			name: "invalid if subnet is converted",
<<<<<<< HEAD
			updateExecutor: func(e *StandardTxExecutor) error {
				e.State.SetSubnetManager(subnetID, ids.GenerateTestID(), nil)
				return nil
=======
			updateExecutor: func(e *StandardTxExecutor) {
				e.State.SetSubnetConversion(subnetID, ids.GenerateTestID(), ids.GenerateTestID(), nil)
>>>>>>> 023aa189
			},
			expectedErr: errIsImmutable,
		},
		{
			name: "invalid fee calculation",
			updateExecutor: func(e *StandardTxExecutor) error {
				e.FeeCalculator = fee.NewStaticCalculator(e.Config.StaticFeeConfig)
				return nil
			},
			expectedErr: fee.ErrUnsupportedTx,
		},
		{
			name: "too many active validators",
			updateExecutor: func(e *StandardTxExecutor) error {
				e.Backend.Config = &config.Config{
					DynamicFeeConfig:     genesis.LocalParams.DynamicFeeConfig,
					ValidatorFeeCapacity: 0,
					ValidatorFeeConfig:   genesis.LocalParams.ValidatorFeeConfig,
					UpgradeConfig:        upgradetest.GetConfig(upgradetest.Latest),
				}
				return nil
			},
			expectedErr: errMaxNumActiveValidators,
		},
		{
			name: "invalid subnet only validator",
			updateExecutor: func(e *StandardTxExecutor) error {
				return e.State.PutSubnetOnlyValidator(state.SubnetOnlyValidator{
					ValidationID: ids.GenerateTestID(),
					SubnetID:     subnetID,
					NodeID:       nodeID,
					Weight:       1,
				})
			},
			expectedErr: state.ErrDuplicateSubnetOnlyValidator,
		},
		{
			name: "insufficient fee",
			updateExecutor: func(e *StandardTxExecutor) error {
				e.FeeCalculator = fee.NewDynamicCalculator(
					e.Config.DynamicFeeConfig.Weights,
					100*genesis.LocalParams.DynamicFeeConfig.MinPrice,
				)
				return nil
			},
			expectedErr: utxo.ErrInsufficientUnlockedFunds,
		},
		{
			name: "valid tx",
		},
	}
	for _, test := range tests {
		t.Run(test.name, func(t *testing.T) {
			require := require.New(t)

			sk, err := bls.NewSecretKey()
			require.NoError(err)

			// Create the ConvertSubnetTx
			var (
				wallet = txstest.NewWallet(
					t,
					ctx,
					defaultConfig,
					baseState,
					secp256k1fx.NewKeychain(genesistest.DefaultFundedKeys...),
					[]ids.ID{subnetID},
					nil, // chainIDs
				)
				chainID = ids.GenerateTestID()
				address = utils.RandomBytes(32)
			)
			convertSubnetTx, err := wallet.IssueConvertSubnetTx(
				subnetID,
				chainID,
				address,
				[]txs.ConvertSubnetValidator{
					{
						NodeID:                nodeID,
						Weight:                1,
						Balance:               1,
						Signer:                signer.NewProofOfPossession(sk),
						RemainingBalanceOwner: message.PChainOwner{},
						DeactivationOwner:     message.PChainOwner{},
					},
				},
				test.builderOptions...,
			)
			require.NoError(err)

			diff, err := state.NewDiffOn(baseState)
			require.NoError(err)

			executor := &StandardTxExecutor{
				Backend: &Backend{
					Config:       defaultConfig,
					Bootstrapped: utils.NewAtomic(true),
					Fx:           fx,
					FlowChecker:  flowChecker,
					Ctx:          ctx,
				},
				FeeCalculator: state.PickFeeCalculator(defaultConfig, baseState),
				Tx:            convertSubnetTx,
				State:         diff,
			}
			if test.updateExecutor != nil {
				require.NoError(test.updateExecutor(executor))
			}

			err = convertSubnetTx.Unsigned.Visit(executor)
			require.ErrorIs(err, test.expectedErr)
			if err != nil {
				return
			}

			for utxoID := range convertSubnetTx.InputIDs() {
				_, err := diff.GetUTXO(utxoID)
				require.ErrorIs(err, database.ErrNotFound)
			}

			for _, expectedUTXO := range convertSubnetTx.UTXOs() {
				utxoID := expectedUTXO.InputID()
				utxo, err := diff.GetUTXO(utxoID)
				require.NoError(err)
				require.Equal(expectedUTXO, utxo)
			}

			// TODO: Populate the conversionID
			stateConversionID, stateChainID, stateAddress, err := diff.GetSubnetConversion(subnetID)
			require.NoError(err)
			require.Zero(stateConversionID)
			require.Equal(chainID, stateChainID)
			require.Equal(address, stateAddress)
		})
	}
}<|MERGE_RESOLUTION|>--- conflicted
+++ resolved
@@ -2492,14 +2492,9 @@
 		},
 		{
 			name: "invalid if subnet is converted",
-<<<<<<< HEAD
 			updateExecutor: func(e *StandardTxExecutor) error {
-				e.State.SetSubnetManager(subnetID, ids.GenerateTestID(), nil)
+				e.State.SetSubnetConversion(subnetID, ids.GenerateTestID(), ids.GenerateTestID(), nil)
 				return nil
-=======
-			updateExecutor: func(e *StandardTxExecutor) {
-				e.State.SetSubnetConversion(subnetID, ids.GenerateTestID(), ids.GenerateTestID(), nil)
->>>>>>> 023aa189
 			},
 			expectedErr: errIsImmutable,
 		},
