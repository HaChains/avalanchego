// Copyright (C) 2019-2024, Ava Labs, Inc. All rights reserved.
// See the file LICENSE for licensing terms.

package genesis

import (
	"time"

	_ "embed"

	"github.com/ava-labs/avalanchego/utils/units"
	"github.com/ava-labs/avalanchego/vms/components/gas"
	"github.com/ava-labs/avalanchego/vms/platformvm/reward"

	txfee "github.com/ava-labs/avalanchego/vms/platformvm/txs/fee"
	validatorfee "github.com/ava-labs/avalanchego/vms/platformvm/validators/fee"
)

var (
	//go:embed genesis_fuji.json
	fujiGenesisConfigJSON []byte

	// FujiParams are the params used for the fuji testnet
	FujiParams = Params{
		TxFeeConfig: TxFeeConfig{
			CreateAssetTxFee: 10 * units.MilliAvax,
			StaticFeeConfig: txfee.StaticConfig{
				TxFee:                         units.MilliAvax,
				CreateSubnetTxFee:             100 * units.MilliAvax,
				TransformSubnetTxFee:          1 * units.Avax,
				CreateBlockchainTxFee:         100 * units.MilliAvax,
				AddPrimaryNetworkValidatorFee: 0,
				AddPrimaryNetworkDelegatorFee: 0,
				AddSubnetValidatorFee:         units.MilliAvax,
				AddSubnetDelegatorFee:         units.MilliAvax,
			},
			// TODO: Set these values to something more reasonable
			DynamicFeeConfig: gas.Config{
				Weights: gas.Dimensions{
					gas.Bandwidth: 1,
					gas.DBRead:    1,
					gas.DBWrite:   1,
					gas.Compute:   1,
				},
				MaxCapacity:              1_000_000,
				MaxPerSecond:             1_000,
				TargetPerSecond:          500,
				MinPrice:                 1,
				ExcessConversionConstant: 5_000,
			},
			ValidatorFeeCapacity: 20_000,
			ValidatorFeeConfig: validatorfee.Config{
<<<<<<< HEAD
				Target:                   10_000,
				MinPrice:                 512,
=======
				Target:   10_000,
				MinPrice: gas.Price(512 * units.NanoAvax),
				// ExcessConversionConstant = (Capacity - Target) * NumberOfSecondsPerDoubling / ln(2)
				//
				// ln(2) is a float and the result is consensus critical, so we
				// hardcode the result.
>>>>>>> fbc5ce18
				ExcessConversionConstant: 51_937_021, // Double every hour
			},
		},
		StakingConfig: StakingConfig{
			UptimeRequirement: .8, // 80%
			MinValidatorStake: 1 * units.Avax,
			MaxValidatorStake: 3 * units.MegaAvax,
			MinDelegatorStake: 1 * units.Avax,
			MinDelegationFee:  20000, // 2%
			MinStakeDuration:  24 * time.Hour,
			MaxStakeDuration:  365 * 24 * time.Hour,
			RewardConfig: reward.Config{
				MaxConsumptionRate: .12 * reward.PercentDenominator,
				MinConsumptionRate: .10 * reward.PercentDenominator,
				MintingPeriod:      365 * 24 * time.Hour,
				SupplyCap:          720 * units.MegaAvax,
			},
		},
	}
)<|MERGE_RESOLUTION|>--- conflicted
+++ resolved
@@ -50,17 +50,12 @@
 			},
 			ValidatorFeeCapacity: 20_000,
 			ValidatorFeeConfig: validatorfee.Config{
-<<<<<<< HEAD
-				Target:                   10_000,
-				MinPrice:                 512,
-=======
 				Target:   10_000,
 				MinPrice: gas.Price(512 * units.NanoAvax),
 				// ExcessConversionConstant = (Capacity - Target) * NumberOfSecondsPerDoubling / ln(2)
 				//
 				// ln(2) is a float and the result is consensus critical, so we
 				// hardcode the result.
->>>>>>> fbc5ce18
 				ExcessConversionConstant: 51_937_021, // Double every hour
 			},
 		},
