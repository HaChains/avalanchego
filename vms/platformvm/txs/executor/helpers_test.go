--- conflicted
+++ resolved
@@ -52,23 +52,14 @@
 type activeFork uint8
 
 const (
-<<<<<<< HEAD
-	testNetworkID = 10 // To be used in tests
 	defaultWeight = 5 * units.MilliAvax
 
-	apricotFork           activeFork = 0
-	banffFork             activeFork = 1
-	cortinaFork           activeFork = 2
-	continuousStakingFork activeFork = 3
-=======
-	defaultWeight = 5 * units.MilliAvax
-
-	apricotPhase3Fork activeFork = 0
-	apricotPhase5Fork activeFork = 1
-	banffFork         activeFork = 2
-	cortinaFork       activeFork = 3
-	latestFork        activeFork = cortinaFork
->>>>>>> 4bdc602e
+	apricotPhase3Fork     activeFork = 0
+	apricotPhase5Fork     activeFork = 1
+	banffFork             activeFork = 2
+	cortinaFork           activeFork = 3
+	continuousStakingFork activeFork = 4
+	latestFork            activeFork = continuousStakingFork
 )
 
 var (
@@ -134,11 +125,7 @@
 	isBootstrapped.Set(true)
 
 	config := defaultConfig(fork)
-<<<<<<< HEAD
-	clk := defaultClock(fork != apricotFork)
-=======
 	clk := defaultClock(fork != apricotPhase5Fork)
->>>>>>> 4bdc602e
 
 	baseDBManager := manager.NewMemDB(version.CurrentDatabase)
 	baseDB := versiondb.New(baseDBManager.Current().Database)
@@ -305,31 +292,11 @@
 
 func defaultConfig(fork activeFork) *config.Config {
 	var (
-<<<<<<< HEAD
-		apricotPhase3Time     = defaultValidateEndTime
-		apricotPhase5Time     = defaultValidateEndTime
+		apricotPhase3Time     = mockable.MaxTime
+		apricotPhase5Time     = mockable.MaxTime
 		banffTime             = mockable.MaxTime
 		cortinaTime           = mockable.MaxTime
 		continuousStakingTime = mockable.MaxTime
-	)
-
-	switch fork {
-	case apricotFork:
-		// nothing todo
-	case banffFork:
-		banffTime = defaultValidateEndTime
-	case cortinaFork:
-		banffTime = defaultValidateEndTime
-		cortinaTime = defaultValidateStartTime
-	case continuousStakingFork:
-		banffTime = defaultValidateEndTime
-		cortinaTime = defaultValidateStartTime
-		continuousStakingTime = defaultValidateStartTime
-=======
-		apricotPhase3Time = mockable.MaxTime
-		apricotPhase5Time = mockable.MaxTime
-		banffTime         = mockable.MaxTime
-		cortinaTime       = mockable.MaxTime
 	)
 
 	switch fork {
@@ -347,7 +314,12 @@
 		banffTime = defaultValidateEndTime
 		apricotPhase5Time = defaultValidateEndTime
 		apricotPhase3Time = defaultValidateEndTime
->>>>>>> 4bdc602e
+	case continuousStakingFork:
+		continuousStakingTime = defaultValidateStartTime
+		cortinaTime = defaultValidateStartTime
+		banffTime = defaultValidateEndTime
+		apricotPhase5Time = defaultValidateEndTime
+		apricotPhase3Time = defaultValidateEndTime
 	default:
 		panic(fmt.Errorf("unhandled fork %d", fork))
 	}
@@ -373,18 +345,11 @@
 			MintingPeriod:      365 * 24 * time.Hour,
 			SupplyCap:          720 * units.MegaAvax,
 		},
-<<<<<<< HEAD
 		ApricotPhase3Time:     apricotPhase3Time,
 		ApricotPhase5Time:     apricotPhase5Time,
 		BanffTime:             banffTime,
 		CortinaTime:           cortinaTime,
 		ContinuousStakingTime: continuousStakingTime,
-=======
-		ApricotPhase3Time: apricotPhase3Time,
-		ApricotPhase5Time: apricotPhase5Time,
-		BanffTime:         banffTime,
-		CortinaTime:       cortinaTime,
->>>>>>> 4bdc602e
 	}
 }
 
