--- conflicted
+++ resolved
@@ -144,9 +144,8 @@
 		return err
 	}
 
-<<<<<<< HEAD
 	var (
-		feesCfg     = m.txExecutorBackend.Config.GetDynamicFeesConfig()
+		feesCfg     = config.EUpgradeDynamicFeesConfig
 		unitFees    = stateDiff.GetUnitFees()
 		unitWindows = stateDiff.GetFeeWindows()
 	)
@@ -163,12 +162,6 @@
 	err = tx.Unsigned.Visit(&executor.StandardTxExecutor{
 		Backend:       m.txExecutorBackend,
 		BlkFeeManager: feeManager,
-=======
-	feesCfg := config.EUpgradeDynamicFeesConfig
-	err = tx.Unsigned.Visit(&executor.StandardTxExecutor{
-		Backend:       m.txExecutorBackend,
-		BlkFeeManager: fees.NewManager(feesCfg.UnitFees),
->>>>>>> 3afc8e47
 		UnitCaps:      feesCfg.BlockUnitsCap,
 		State:         stateDiff,
 		Tx:            tx,
