--- conflicted
+++ resolved
@@ -264,12 +264,7 @@
 	stateDiff, err := state.NewDiff(genesisID, env.blkManager)
 	require.NoError(err)
 
-<<<<<<< HEAD
-	feeCalculator := config.PickFeeCalculator(env.backend.Config, stateDiff.GetTimestamp())
-=======
-	cfg := env.config
-	feeCalculator := fee.NewStaticCalculator(cfg.StaticFeeConfig, cfg.UpgradeConfig, stateDiff.GetTimestamp())
->>>>>>> ecb90903
+	feeCalculator := config.PickFeeCalculator(env.config, stateDiff.GetTimestamp())
 	executor := txexecutor.StandardTxExecutor{
 		Backend:       &env.backend,
 		State:         stateDiff,
