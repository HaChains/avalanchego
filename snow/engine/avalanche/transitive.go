--- conflicted
+++ resolved
@@ -95,11 +95,7 @@
 			t.Ctx.Log.Error("vertex %s failed to be loaded from the frontier with %s", vtxID, err)
 		}
 	}
-<<<<<<< HEAD
-	t.Consensus.Initialize(t.Config.Context, t.Params, frontier)
-=======
-	t.consensus.Initialize(t.Ctx, t.params, frontier)
->>>>>>> 9f1c6050
+	t.Consensus.Initialize(t.Ctx, t.Params, frontier)
 
 	t.Ctx.Log.Info("bootstrapping finished with %d vertices in the accepted frontier", len(frontier))
 	return nil
@@ -257,13 +253,8 @@
 
 	// Will send chits to [vdr] once we have [vtxID] and its dependencies
 	c := &convincer{
-<<<<<<< HEAD
 		consensus: t.Consensus,
-		sender:    t.Config.Sender,
-=======
-		consensus: t.consensus,
 		sender:    t.Sender,
->>>>>>> 9f1c6050
 		vdr:       vdr,
 		requestID: requestID,
 		errs:      &t.errs,
@@ -401,13 +392,9 @@
 	for ancestry.Len() > 0 {
 		vtx := ancestry.Pop()
 
-<<<<<<< HEAD
 		if t.Consensus.VertexIssued(vtx) {
-=======
-		if t.consensus.VertexIssued(vtx) {
 			// This vertex has been issued --> its ancestors have been issued.
 			// No need to try to issue it or its ancestors
->>>>>>> 9f1c6050
 			continue
 		}
 		if t.pending.Contains(vtx.ID()) {
@@ -460,12 +447,8 @@
 		return err
 	}
 	for _, parent := range parents {
-<<<<<<< HEAD
 		if !t.Consensus.VertexIssued(parent) {
-=======
-		if !t.consensus.VertexIssued(parent) {
 			// This parent hasn't been issued yet. Add it as a dependency.
->>>>>>> 9f1c6050
 			i.vtxDeps.Add(parent.ID())
 		}
 	}
@@ -482,12 +465,8 @@
 	for _, tx := range txs {
 		for _, dep := range tx.Dependencies() {
 			depID := dep.ID()
-<<<<<<< HEAD
 			if !txIDs.Contains(depID) && !t.Consensus.TxIssued(dep) {
-=======
-			if !txIDs.Contains(depID) && !t.consensus.TxIssued(dep) {
 				// This transaction hasn't been issued yet. Add it as a dependency.
->>>>>>> 9f1c6050
 				t.missingTxs.Add(depID)
 				i.txDeps.Add(depID)
 			}
@@ -529,16 +508,11 @@
 	orphans := t.Consensus.Orphans()
 	for _, tx := range txs {
 		inputs := tx.InputIDs()
-<<<<<<< HEAD
-		overlaps := consumed.Overlaps(inputs)
+		overlaps := consumed.Overlaps(inputs) // See if this tx shares inputs with another one in this batch
 		if len(batch) >= t.Params.BatchSize || (force && overlaps) {
-=======
-		overlaps := consumed.Overlaps(inputs) // See if this tx shares inputs with another one in this batch
-		if len(batch) >= t.params.BatchSize || (force && overlaps) {
 			// The batch is big enough to issue, or we need to issue this batch
 			// because we're forcing each tx to be issued but adding [tx] to
 			// this batch would result in a vertex with conflicting txs.
->>>>>>> 9f1c6050
 			if err := t.issueBatch(batch); err != nil {
 				return err
 			}
@@ -549,13 +523,8 @@
 		}
 		if txID := tx.ID(); !overlaps && // should never allow conflicting txs in the same vertex
 			!issuedTxs.Contains(txID) && // shouldn't issue duplicated transactions to the same vertex
-<<<<<<< HEAD
 			(force || t.Consensus.IsVirtuous(tx)) && // force allows for a conflict to be issued
-			(!t.Consensus.TxIssued(tx) || orphans.Contains(txID)) { // should only reissued orphaned txs
-=======
-			(force || t.consensus.IsVirtuous(tx)) && // force allows for a conflict to be issued
-			(!t.consensus.TxIssued(tx) || orphans.Contains(txID)) { // should only reissue orphaned txs
->>>>>>> 9f1c6050
+			(!t.Consensus.TxIssued(tx) || orphans.Contains(txID)) { // should only reissue orphaned txs
 			batch = append(batch, tx)
 			issuedTxs.Add(txID)
 			consumed.Union(inputs)
@@ -589,13 +558,8 @@
 	}
 	vtxID := preferredIDs[int(indices[0])] // ID of a preferred vertex
 
-<<<<<<< HEAD
 	p := t.Consensus.Parameters()
-	vdrs := t.Validators.Sample(p.K) // Validators to sample
-=======
-	p := t.consensus.Parameters()
 	vdrs, err := t.Validators.Sample(p.K) // Validators to sample
->>>>>>> 9f1c6050
 
 	vdrBag := ids.ShortBag{} // IDs of validators to be sampled
 	for _, vdr := range vdrs {
@@ -618,23 +582,16 @@
 func (t *Transitive) issueBatch(txs []snowstorm.Tx) error {
 	t.Ctx.Log.Verbo("batching %d transactions into a new vertex", len(txs))
 
-<<<<<<< HEAD
+	// Randomly select parents of this vertex from among the virtuous set
 	virtuousIDs := t.Consensus.Virtuous().List()
-	sampler := random.Uniform{N: len(virtuousIDs)}
-	parentIDs := ids.Set{}
-	for i := 0; i < t.Params.Parents && sampler.CanSample(); i++ {
-		parentIDs.Add(virtuousIDs[sampler.Sample()])
-=======
-	// Randomly select parents of this vertex from among the virtuous set
-	virtuousIDs := t.consensus.Virtuous().List()
 	s := sampler.NewUniform()
 	if err := s.Initialize(uint64(len(virtuousIDs))); err != nil {
 		return err
 	}
 
 	count := len(virtuousIDs)
-	if count > t.params.Parents {
-		count = t.params.Parents
+	if count > t.Params.Parents {
+		count = t.Params.Parents
 	}
 	indices, err := s.Sample(count)
 	if err != nil {
@@ -644,7 +601,6 @@
 	parentIDs := ids.Set{}
 	for _, index := range indices {
 		parentIDs.Add(virtuousIDs[int(index)])
->>>>>>> 9f1c6050
 	}
 
 	vtx, err := t.Manager.BuildVertex(parentIDs, txs)
