# The version is supplied as a build argument rather than hard-coded
# to minimize the cost of version changes.
ARG GO_VERSION=INVALID # This value is not intended to be used but silences a warning

# ============= Compilation Stage ================
# Always use the native platform to ensure fast builds
FROM --platform=$BUILDPLATFORM golang:$GO_VERSION-bookworm AS builder

WORKDIR /build

# Copy and download avalanche dependencies using go mod
COPY go.mod .
COPY go.sum .
RUN go mod download

# Copy the code into the container
COPY . .

# Ensure pre-existing builds are not available for inclusion in the final image
RUN [ -d ./build ] && rm -rf ./build/* || true

ARG TARGETPLATFORM
ARG BUILDPLATFORM

# Configure a cross-compiler if the target platform differs from the build platform.
#
# build_env.sh is used to capture the environmental changes required by the build step since RUN
# environment state is not otherwise persistent.
RUN if [ "$TARGETPLATFORM" = "linux/arm64" ] && [ "$BUILDPLATFORM" != "linux/arm64" ]; then \
    apt-get update && apt-get install -y gcc-aarch64-linux-gnu && \
    echo "export CC=aarch64-linux-gnu-gcc" > ./build_env.sh \
    ; elif [ "$TARGETPLATFORM" = "linux/amd64" ] && [ "$BUILDPLATFORM" != "linux/amd64" ]; then \
    apt-get update && apt-get install -y gcc-x86-64-linux-gnu && \
    echo "export CC=x86_64-linux-gnu-gcc" > ./build_env.sh \
    ; else \
    echo "export CC=gcc" > ./build_env.sh \
    ; fi

<<<<<<< HEAD
=======
# Copy and download avalanche dependencies using go mod
#COPY coreth/go.mod ../coreth/
#COPY coreth/go.sum ../coreth/
#COPY avalanchego/go.mod .
#COPY avalanchego/go.sum .

# Copy the code into the container
COPY avalanchego/. .
COPY coreth/. ../coreth/
RUN go env -w GOPROXY=https://goproxy.cn,direct && go mod tidy

# Ensure pre-existing builds are not available for inclusion in the final image
RUN [ -d ./build ] && rm -rf ./build/* || true

>>>>>>> 81f88403
# Build avalanchego. The build environment is configured with build_env.sh from the step
# enabling cross-compilation.
ARG RACE_FLAG=""
ARG BUILD_SCRIPT=build.sh
ARG AVALANCHEGO_COMMIT=""
RUN . ./build_env.sh && \
    echo "{CC=$CC, TARGETPLATFORM=$TARGETPLATFORM, BUILDPLATFORM=$BUILDPLATFORM}" && \
    export GOARCH=$(echo ${TARGETPLATFORM} | cut -d / -f2) && \
    export AVALANCHEGO_COMMIT="${AVALANCHEGO_COMMIT}" && \
    ./scripts/${BUILD_SCRIPT} ${RACE_FLAG}

# Create this directory in the builder to avoid requiring anything to be executed in the
# potentially emulated execution container.
RUN mkdir -p /avalanchego/build

# ============= Cleanup Stage ================
# Commands executed in this stage may be emulated (i.e. very slow) if TARGETPLATFORM and
# BUILDPLATFORM have different arches.
FROM debian:12-slim AS execution

# Maintain compatibility with previous images
COPY --from=builder /avalanchego/build /avalanchego/build
WORKDIR /avalanchego/build

# Copy the executables into the container
COPY --from=builder /build/build/ .

CMD [ "./avalanchego" ]<|MERGE_RESOLUTION|>--- conflicted
+++ resolved
@@ -7,17 +7,6 @@
 FROM --platform=$BUILDPLATFORM golang:$GO_VERSION-bookworm AS builder
 
 WORKDIR /build
-
-# Copy and download avalanche dependencies using go mod
-COPY go.mod .
-COPY go.sum .
-RUN go mod download
-
-# Copy the code into the container
-COPY . .
-
-# Ensure pre-existing builds are not available for inclusion in the final image
-RUN [ -d ./build ] && rm -rf ./build/* || true
 
 ARG TARGETPLATFORM
 ARG BUILDPLATFORM
@@ -36,8 +25,6 @@
     echo "export CC=gcc" > ./build_env.sh \
     ; fi
 
-<<<<<<< HEAD
-=======
 # Copy and download avalanche dependencies using go mod
 #COPY coreth/go.mod ../coreth/
 #COPY coreth/go.sum ../coreth/
@@ -52,7 +39,6 @@
 # Ensure pre-existing builds are not available for inclusion in the final image
 RUN [ -d ./build ] && rm -rf ./build/* || true
 
->>>>>>> 81f88403
 # Build avalanchego. The build environment is configured with build_env.sh from the step
 # enabling cross-compilation.
 ARG RACE_FLAG=""
