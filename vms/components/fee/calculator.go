--- conflicted
+++ resolved
@@ -21,11 +21,7 @@
 	// feeWeights help consolidating complexity into gas
 	feeWeights Dimensions
 
-<<<<<<< HEAD
-	// gas cap enforced with adding gas via CumulateGas
-=======
 	// gas cap enforced with adding gas via AddFeesFor
->>>>>>> df43eb2a
 	gasCap Gas
 
 	// Avax denominated gas price, i.e. fee per unit of gas.
@@ -38,13 +34,10 @@
 	// latestTxComplexity tracks complexity of latest tx being processed.
 	// latestTxComplexity is especially helpful while building a tx.
 	latestTxComplexity Dimensions
-<<<<<<< HEAD
 
 	// currentExcessGas stores current excess gas, cumulated over time
 	// to be updated once a block is accepted with cumulatedGas
 	currentExcessGas Gas
-=======
->>>>>>> df43eb2a
 }
 
 func NewCalculator(feeWeights Dimensions, gasPrice GasPrice, gasCap Gas) *Calculator {
@@ -110,7 +103,6 @@
 	return c.gasCap
 }
 
-<<<<<<< HEAD
 func (c *Calculator) GetExcessGas() (Gas, error) {
 	g, err := safemath.Add64(uint64(c.currentExcessGas), uint64(c.cumulatedGas))
 	if err != nil {
@@ -139,30 +131,7 @@
 		return 0, fmt.Errorf("%w: %w", errGasBoundBreached, err)
 	}
 	if totalGas > c.gasCap {
-		return 0, fmt.Errorf("%w: %w", errGasBoundBreached, err)
-=======
-// AddFeesFor updates latest tx complexity. It should be called once when tx is being verified
-// and may be called multiple times when tx is being built (and tx components are added in time).
-// AddFeesFor checks that gas cap is not breached. It also returns the updated tx fee for convenience.
-func (c *Calculator) AddFeesFor(complexity Dimensions) (uint64, error) {
-	if complexity == Empty {
-		return c.GetLatestTxFee()
-	}
-
-	// Ensure we can consume (don't want partial update of values)
-	uc, err := Add(c.latestTxComplexity, complexity)
-	if err != nil {
-		return 0, fmt.Errorf("%w: %w", errGasBoundBreached, err)
-	}
-	c.latestTxComplexity = uc
-
-	totalGas, err := c.GetBlockGas()
-	if err != nil {
-		return 0, fmt.Errorf("%w: %w", errGasBoundBreached, err)
-	}
-	if totalGas > c.gasCap {
 		return 0, fmt.Errorf("%w: total gas %d, gas cap %d", errGasBoundBreached, totalGas, c.gasCap)
->>>>>>> df43eb2a
 	}
 
 	return c.GetLatestTxFee()
@@ -201,7 +170,6 @@
 		return 0, err
 	}
 	return safemath.Mul64(uint64(c.gasPrice), uint64(gas))
-<<<<<<< HEAD
 }
 
 // fakeExponential approximates factor * e ** (numerator / denominator) using
@@ -226,6 +194,4 @@
 		return math.MaxUint64
 	}
 	return GasPrice(output.Uint64())
-=======
->>>>>>> df43eb2a
 }