// Copyright (C) 2019-2024, Ava Labs, Inc. All rights reserved.
// See the file LICENSE for licensing terms.

package avm

import (
	"context"
	"testing"

	"github.com/prometheus/client_golang/prometheus"
	"github.com/stretchr/testify/require"

	"github.com/ava-labs/avalanchego/database"
	"github.com/ava-labs/avalanchego/database/memdb"
	"github.com/ava-labs/avalanchego/database/prefixdb"
	"github.com/ava-labs/avalanchego/database/versiondb"
	"github.com/ava-labs/avalanchego/ids"
	"github.com/ava-labs/avalanchego/utils"
	"github.com/ava-labs/avalanchego/utils/constants"
	"github.com/ava-labs/avalanchego/utils/crypto/secp256k1"
	"github.com/ava-labs/avalanchego/utils/logging"
	"github.com/ava-labs/avalanchego/vms/avm/txs"
	"github.com/ava-labs/avalanchego/vms/components/avax"
	"github.com/ava-labs/avalanchego/vms/components/index"
	"github.com/ava-labs/avalanchego/vms/secp256k1fx"
)

func TestIndexTransaction_Ordered(t *testing.T) {
	require := require.New(t)

<<<<<<< HEAD
	env := setup(t, &envConfig{vmStaticConfig: noFeesTestConfig})
=======
	env := setup(t, &envConfig{
		vmStaticConfig: noFeesTestConfig,
	})
>>>>>>> 9cef7d30
	defer func() {
		require.NoError(env.vm.Shutdown(context.Background()))
		env.vm.ctx.Lock.Unlock()
	}()

	key := keys[0]
	addr := key.PublicKey().Address()
	txAssetID := avax.Asset{ID: env.genesisTx.ID()}

	var txs []*txs.Tx
	for i := 0; i < 5; i++ {
		// make utxo
		utxoID := avax.UTXOID{
			TxID: ids.GenerateTestID(),
		}
		utxo := buildUTXO(utxoID, txAssetID, addr)
		env.vm.state.AddUTXO(utxo)

		// make transaction
		tx := buildTX(env.vm.ctx.XChainID, utxoID, txAssetID, addr)
		require.NoError(tx.SignSECP256K1Fx(env.vm.parser.Codec(), [][]*secp256k1.PrivateKey{{key}}))

		env.vm.ctx.Lock.Unlock()

		issueAndAccept(require, env.vm, env.issuer, tx)

		env.vm.ctx.Lock.Lock()

		txs = append(txs, tx)
	}

	// for each tx check its indexed at right index
	for i, tx := range txs {
		assertIndexedTX(t, env.vm.db, uint64(i), addr, txAssetID.ID, tx.ID())
	}
	assertLatestIdx(t, env.vm.db, addr, txAssetID.ID, 5)
}

func TestIndexTransaction_MultipleTransactions(t *testing.T) {
	require := require.New(t)

<<<<<<< HEAD
	env := setup(t, &envConfig{vmStaticConfig: noFeesTestConfig})
=======
	env := setup(t, &envConfig{
		vmStaticConfig: noFeesTestConfig,
	})
>>>>>>> 9cef7d30
	defer func() {
		require.NoError(env.vm.Shutdown(context.Background()))
		env.vm.ctx.Lock.Unlock()
	}()

	addressTxMap := map[ids.ShortID]*txs.Tx{}
	txAssetID := avax.Asset{ID: env.genesisTx.ID()}

	for _, key := range keys {
		addr := key.PublicKey().Address()

		// make utxo
		utxoID := avax.UTXOID{
			TxID: ids.GenerateTestID(),
		}
		utxo := buildUTXO(utxoID, txAssetID, addr)
		env.vm.state.AddUTXO(utxo)

		// make transaction
		tx := buildTX(env.vm.ctx.XChainID, utxoID, txAssetID, addr)
		require.NoError(tx.SignSECP256K1Fx(env.vm.parser.Codec(), [][]*secp256k1.PrivateKey{{key}}))

		env.vm.ctx.Lock.Unlock()

		// issue transaction
		issueAndAccept(require, env.vm, env.issuer, tx)

		env.vm.ctx.Lock.Lock()

		addressTxMap[addr] = tx
	}

	// ensure length is same as keys length
	require.Len(addressTxMap, len(keys))

	// for each *UniqueTx check its indexed at right index for the right address
	for addr, tx := range addressTxMap {
		assertIndexedTX(t, env.vm.db, 0, addr, txAssetID.ID, tx.ID())
		assertLatestIdx(t, env.vm.db, addr, txAssetID.ID, 1)
	}
}

func TestIndexTransaction_MultipleAddresses(t *testing.T) {
	require := require.New(t)

<<<<<<< HEAD
	env := setup(t, &envConfig{vmStaticConfig: noFeesTestConfig})
=======
	env := setup(t, &envConfig{
		vmStaticConfig: noFeesTestConfig,
	})
>>>>>>> 9cef7d30
	defer func() {
		require.NoError(env.vm.Shutdown(context.Background()))
		env.vm.ctx.Lock.Unlock()
	}()

	addrs := make([]ids.ShortID, len(keys))
	for i, key := range keys {
		addrs[i] = key.PublicKey().Address()
	}
	utils.Sort(addrs)

	txAssetID := avax.Asset{ID: env.genesisTx.ID()}

	key := keys[0]
	addr := key.PublicKey().Address()

	// make utxo
	utxoID := avax.UTXOID{
		TxID: ids.GenerateTestID(),
	}
	utxo := buildUTXO(utxoID, txAssetID, addr)
	env.vm.state.AddUTXO(utxo)

	// make transaction
	tx := buildTX(env.vm.ctx.XChainID, utxoID, txAssetID, addrs...)
	require.NoError(tx.SignSECP256K1Fx(env.vm.parser.Codec(), [][]*secp256k1.PrivateKey{{key}}))

	env.vm.ctx.Lock.Unlock()

	issueAndAccept(require, env.vm, env.issuer, tx)

	env.vm.ctx.Lock.Lock()

	assertIndexedTX(t, env.vm.db, 0, addr, txAssetID.ID, tx.ID())
	assertLatestIdx(t, env.vm.db, addr, txAssetID.ID, 1)
}

func TestIndexer_Read(t *testing.T) {
	require := require.New(t)

<<<<<<< HEAD
	env := setup(t, &envConfig{vmStaticConfig: noFeesTestConfig})
=======
	env := setup(t, &envConfig{
		vmStaticConfig: noFeesTestConfig,
	})
>>>>>>> 9cef7d30
	defer func() {
		require.NoError(env.vm.Shutdown(context.Background()))
		env.vm.ctx.Lock.Unlock()
	}()

	// generate test address and asset IDs
	assetID := ids.GenerateTestID()
	addr := ids.GenerateTestShortID()

	// setup some fake txs under the above generated address and asset IDs
	testTxs := initTestTxIndex(t, env.vm.db, addr, assetID, 25)
	require.Len(testTxs, 25)

	// read the pages, 5 items at a time
	var (
		cursor   uint64
		pageSize uint64 = 5
	)
	for cursor < 25 {
		txIDs, err := env.vm.addressTxsIndexer.Read(addr[:], assetID, cursor, pageSize)
		require.NoError(err)
		require.Len(txIDs, 5)
		require.Equal(txIDs, testTxs[cursor:cursor+pageSize])
		cursor += pageSize
	}
}

func TestIndexingNewInitWithIndexingEnabled(t *testing.T) {
	require := require.New(t)

	db := memdb.New()

	// start with indexing enabled
	_, err := index.NewIndexer(db, logging.NoWarn{}, "", prometheus.NewRegistry(), true)
	require.NoError(err)

	// now disable indexing with allow-incomplete set to false
	_, err = index.NewNoIndexer(db, false)
	require.ErrorIs(err, index.ErrCausesIncompleteIndex)

	// now disable indexing with allow-incomplete set to true
	_, err = index.NewNoIndexer(db, true)
	require.NoError(err)
}

func TestIndexingNewInitWithIndexingDisabled(t *testing.T) {
	require := require.New(t)

	db := memdb.New()

	// disable indexing with allow-incomplete set to false
	_, err := index.NewNoIndexer(db, false)
	require.NoError(err)

	// It's not OK to have an incomplete index when allowIncompleteIndices is false
	_, err = index.NewIndexer(db, logging.NoWarn{}, "", prometheus.NewRegistry(), false)
	require.ErrorIs(err, index.ErrIndexingRequiredFromGenesis)

	// It's OK to have an incomplete index when allowIncompleteIndices is true
	_, err = index.NewIndexer(db, logging.NoWarn{}, "", prometheus.NewRegistry(), true)
	require.NoError(err)

	// It's OK to have an incomplete index when indexing currently disabled
	_, err = index.NewNoIndexer(db, false)
	require.NoError(err)

	// It's OK to have an incomplete index when allowIncompleteIndices is true
	_, err = index.NewNoIndexer(db, true)
	require.NoError(err)
}

func TestIndexingAllowIncomplete(t *testing.T) {
	require := require.New(t)

	baseDB := memdb.New()
	db := versiondb.New(baseDB)
	// disabled indexer will persist idxEnabled as false
	_, err := index.NewNoIndexer(db, false)
	require.NoError(err)

	// we initialize with indexing enabled now and allow incomplete indexing as false
	_, err = index.NewIndexer(db, logging.NoWarn{}, "", prometheus.NewRegistry(), false)
	// we should get error because:
	// - indexing was disabled previously
	// - node now is asked to enable indexing with allow incomplete set to false
	require.ErrorIs(err, index.ErrIndexingRequiredFromGenesis)
}

func buildUTXO(utxoID avax.UTXOID, txAssetID avax.Asset, addr ids.ShortID) *avax.UTXO {
	return &avax.UTXO{
		UTXOID: utxoID,
		Asset:  txAssetID,
		Out: &secp256k1fx.TransferOutput{
			Amt: 1000,
			OutputOwners: secp256k1fx.OutputOwners{
				Threshold: 1,
				Addrs:     []ids.ShortID{addr},
			},
		},
	}
}

func buildTX(chainID ids.ID, utxoID avax.UTXOID, txAssetID avax.Asset, address ...ids.ShortID) *txs.Tx {
	return &txs.Tx{Unsigned: &txs.BaseTx{
		BaseTx: avax.BaseTx{
			NetworkID:    constants.UnitTestID,
			BlockchainID: chainID,
			Ins: []*avax.TransferableInput{{
				UTXOID: utxoID,
				Asset:  txAssetID,
				In: &secp256k1fx.TransferInput{
					Amt:   1000,
					Input: secp256k1fx.Input{SigIndices: []uint32{0}},
				},
			}},
			Outs: []*avax.TransferableOutput{{
				Asset: txAssetID,
				Out: &secp256k1fx.TransferOutput{
					Amt: 1000,
					OutputOwners: secp256k1fx.OutputOwners{
						Threshold: 1,
						Addrs:     address,
					},
				},
			}},
		},
	}}
}

func assertLatestIdx(t *testing.T, db database.Database, sourceAddress ids.ShortID, assetID ids.ID, expectedIdx uint64) {
	require := require.New(t)

	addressDB := prefixdb.New(sourceAddress[:], db)
	assetDB := prefixdb.New(assetID[:], addressDB)

	expectedIdxBytes := database.PackUInt64(expectedIdx)
	idxBytes, err := assetDB.Get([]byte("idx"))
	require.NoError(err)
	require.Equal(expectedIdxBytes, idxBytes)
}

func assertIndexedTX(t *testing.T, db database.Database, index uint64, sourceAddress ids.ShortID, assetID ids.ID, transactionID ids.ID) {
	require := require.New(t)

	addressDB := prefixdb.New(sourceAddress[:], db)
	assetDB := prefixdb.New(assetID[:], addressDB)

	idxBytes := database.PackUInt64(index)
	txID, err := database.GetID(assetDB, idxBytes)
	require.NoError(err)
	require.Equal(transactionID, txID)
}

// Sets up test tx IDs in DB in the following structure for the indexer to pick
// them up:
//
//	[address] prefix DB
//	  [assetID] prefix DB
//	    - "idx": 2
//	    - 0: txID1
//	    - 1: txID1
func initTestTxIndex(t *testing.T, db *versiondb.Database, address ids.ShortID, assetID ids.ID, txCount int) []ids.ID {
	require := require.New(t)

	testTxs := make([]ids.ID, txCount)
	for i := 0; i < txCount; i++ {
		testTxs[i] = ids.GenerateTestID()
	}

	addressPrefixDB := prefixdb.New(address[:], db)
	assetPrefixDB := prefixdb.New(assetID[:], addressPrefixDB)

	for i, txID := range testTxs {
		idxBytes := database.PackUInt64(uint64(i))
		txID := txID
		require.NoError(assetPrefixDB.Put(idxBytes, txID[:]))
	}
	_, err := db.CommitBatch()
	require.NoError(err)

	idxBytes := database.PackUInt64(uint64(len(testTxs)))
	require.NoError(assetPrefixDB.Put([]byte("idx"), idxBytes))
	require.NoError(db.Commit())
	return testTxs
}<|MERGE_RESOLUTION|>--- conflicted
+++ resolved
@@ -28,13 +28,9 @@
 func TestIndexTransaction_Ordered(t *testing.T) {
 	require := require.New(t)
 
-<<<<<<< HEAD
-	env := setup(t, &envConfig{vmStaticConfig: noFeesTestConfig})
-=======
 	env := setup(t, &envConfig{
 		vmStaticConfig: noFeesTestConfig,
 	})
->>>>>>> 9cef7d30
 	defer func() {
 		require.NoError(env.vm.Shutdown(context.Background()))
 		env.vm.ctx.Lock.Unlock()
@@ -76,13 +72,9 @@
 func TestIndexTransaction_MultipleTransactions(t *testing.T) {
 	require := require.New(t)
 
-<<<<<<< HEAD
-	env := setup(t, &envConfig{vmStaticConfig: noFeesTestConfig})
-=======
 	env := setup(t, &envConfig{
 		vmStaticConfig: noFeesTestConfig,
 	})
->>>>>>> 9cef7d30
 	defer func() {
 		require.NoError(env.vm.Shutdown(context.Background()))
 		env.vm.ctx.Lock.Unlock()
@@ -128,13 +120,9 @@
 func TestIndexTransaction_MultipleAddresses(t *testing.T) {
 	require := require.New(t)
 
-<<<<<<< HEAD
-	env := setup(t, &envConfig{vmStaticConfig: noFeesTestConfig})
-=======
 	env := setup(t, &envConfig{
 		vmStaticConfig: noFeesTestConfig,
 	})
->>>>>>> 9cef7d30
 	defer func() {
 		require.NoError(env.vm.Shutdown(context.Background()))
 		env.vm.ctx.Lock.Unlock()
@@ -175,13 +163,9 @@
 func TestIndexer_Read(t *testing.T) {
 	require := require.New(t)
 
-<<<<<<< HEAD
-	env := setup(t, &envConfig{vmStaticConfig: noFeesTestConfig})
-=======
 	env := setup(t, &envConfig{
 		vmStaticConfig: noFeesTestConfig,
 	})
->>>>>>> 9cef7d30
 	defer func() {
 		require.NoError(env.vm.Shutdown(context.Background()))
 		env.vm.ctx.Lock.Unlock()
