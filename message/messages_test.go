// Copyright (C) 2019-2023, Ava Labs, Inc. All rights reserved.
// See the file LICENSE for licensing terms.

package message

import (
	"bytes"
	"net"
	"testing"
	"time"

	"github.com/prometheus/client_golang/prometheus"

	"github.com/stretchr/testify/require"

	"google.golang.org/protobuf/proto"

	"github.com/ava-labs/avalanchego/ids"
	"github.com/ava-labs/avalanchego/proto/pb/p2p"
	"github.com/ava-labs/avalanchego/staking"
	"github.com/ava-labs/avalanchego/utils/compression"
	"github.com/ava-labs/avalanchego/utils/logging"
)

func TestMessage(t *testing.T) {
	t.Parallel()

	mb, err := newMsgBuilder(
		logging.NoLog{},
		"test",
		prometheus.NewRegistry(),
		5*time.Second,
	)
	require.NoError(t, err)

	testID := ids.GenerateTestID()
	compressibleContainers := [][]byte{
		bytes.Repeat([]byte{0}, 100),
		bytes.Repeat([]byte{0}, 32),
		bytes.Repeat([]byte{0}, 32),
	}

	testCertRaw, testKeyRaw, err := staking.NewCertAndKeyBytes()
	require.NoError(t, err)

	testTLSCert, err := staking.LoadTLSCertFromBytes(testKeyRaw, testCertRaw)
	require.NoError(t, err)

	nowUnix := uint64(time.Now().Unix())

	tests := []struct {
		desc             string
		op               Op
		msg              *p2p.Message
		compressionType  compression.Type
		bypassThrottling bool
		bytesSaved       bool // if true, outbound message saved bytes must be non-zero
	}{
		{
			desc: "ping message with no compression no subnet uptimes",
			op:   PingOp,
			msg: &p2p.Message{
				Message: &p2p.Message_Ping{
					Ping: &p2p.Ping{},
				},
			},
			compressionType:  compression.TypeNone,
			bypassThrottling: true,
			bytesSaved:       false,
		},
		{
			desc: "pong message with no compression no subnet uptimes",
			op:   PongOp,
			msg: &p2p.Message{
				Message: &p2p.Message_Pong{
					Pong: &p2p.Pong{
						Uptime: 100,
					},
				},
			},
			compressionType:  compression.TypeNone,
			bypassThrottling: true,
			bytesSaved:       false,
		},
		{
			desc: "ping message with no compression and subnet uptimes",
			op:   PingOp,
			msg: &p2p.Message{
				Message: &p2p.Message_Ping{
					Ping: &p2p.Ping{
						SubnetUptimes: []*p2p.SubnetUptime{
							{
								SubnetId: testID[:],
								Uptime:   100,
							},
						},
					},
				},
			},
			compressionType:  compression.TypeNone,
			bypassThrottling: true,
			bytesSaved:       false,
		},
		{
			desc: "pong message with no compression and subnet uptimes",
			op:   PongOp,
			msg: &p2p.Message{
				Message: &p2p.Message_Pong{
					Pong: &p2p.Pong{
						Uptime: 100,
						SubnetUptimes: []*p2p.SubnetUptime{
							{
								SubnetId: testID[:],
								Uptime:   100,
							},
						},
					},
				},
			},
			compressionType:  compression.TypeNone,
			bypassThrottling: true,
			bytesSaved:       false,
		},
		{
			desc: "Handshake message with no compression",
			op:   HandshakeOp,
			msg: &p2p.Message{
				Message: &p2p.Message_Handshake{
					Handshake: &p2p.Handshake{
						NetworkId:      uint32(1337),
						MyTime:         nowUnix,
						IpAddr:         []byte(net.IPv6zero),
						IpPort:         9651,
						MyVersion:      "v1.2.3",
<<<<<<< HEAD
						MyVersionTime:  nowUnix,
=======
						IpSigningTime:  uint64(nowUnix),
>>>>>>> 4458432d
						Sig:            []byte{'y', 'e', 'e', 't'},
						TrackedSubnets: [][]byte{testID[:]},
					},
				},
			},
			compressionType:  compression.TypeNone,
			bypassThrottling: true,
			bytesSaved:       false,
		},
		{
			desc: "peer_list message with no compression",
			op:   PeerListOp,
			msg: &p2p.Message{
				Message: &p2p.Message_PeerList{
					PeerList: &p2p.PeerList{
						ClaimedIpPorts: []*p2p.ClaimedIpPort{
							{
								X509Certificate: testTLSCert.Certificate[0],
								IpAddr:          []byte(net.IPv4zero),
								IpPort:          10,
								Timestamp:       1,
								Signature:       []byte{0},
							},
						},
					},
				},
			},
			compressionType:  compression.TypeNone,
			bypassThrottling: true,
			bytesSaved:       false,
		},
		{
			desc: "peer_list message with gzip compression",
			op:   PeerListOp,
			msg: &p2p.Message{
				Message: &p2p.Message_PeerList{
					PeerList: &p2p.PeerList{
						ClaimedIpPorts: []*p2p.ClaimedIpPort{
							{
								X509Certificate: testTLSCert.Certificate[0],
								IpAddr:          []byte(net.IPv6zero),
								IpPort:          9651,
								Timestamp:       nowUnix,
								Signature:       compressibleContainers[0],
							},
						},
					},
				},
			},
			compressionType:  compression.TypeGzip,
			bypassThrottling: true,
			bytesSaved:       true,
		},
		{
			desc: "peer_list message with zstd compression",
			op:   PeerListOp,
			msg: &p2p.Message{
				Message: &p2p.Message_PeerList{
					PeerList: &p2p.PeerList{
						ClaimedIpPorts: []*p2p.ClaimedIpPort{
							{
								X509Certificate: testTLSCert.Certificate[0],
								IpAddr:          []byte(net.IPv6zero),
								IpPort:          9651,
								Timestamp:       nowUnix,
								Signature:       compressibleContainers[0],
							},
						},
					},
				},
			},
			compressionType:  compression.TypeZstd,
			bypassThrottling: true,
			bytesSaved:       true,
		},
		{
			desc: "peer_list_ack message with no compression",
			op:   PeerListAckOp,
			msg: &p2p.Message{
				Message: &p2p.Message_PeerListAck{
					PeerListAck: &p2p.PeerListAck{
						PeerAcks: []*p2p.PeerAck{
							{
								TxId:      testID[:],
								Timestamp: 1,
							},
						},
					},
				},
			},
			compressionType:  compression.TypeNone,
			bypassThrottling: false,
			bytesSaved:       false,
		},
		{
			desc: "get_state_summary_frontier message with no compression",
			op:   GetStateSummaryFrontierOp,
			msg: &p2p.Message{
				Message: &p2p.Message_GetStateSummaryFrontier{
					GetStateSummaryFrontier: &p2p.GetStateSummaryFrontier{
						ChainId:   testID[:],
						RequestId: 1,
						Deadline:  1,
					},
				},
			},
			compressionType:  compression.TypeNone,
			bypassThrottling: true,
			bytesSaved:       false,
		},
		{
			desc: "state_summary_frontier message with no compression",
			op:   StateSummaryFrontierOp,
			msg: &p2p.Message{
				Message: &p2p.Message_StateSummaryFrontier_{
					StateSummaryFrontier_: &p2p.StateSummaryFrontier{
						ChainId:   testID[:],
						RequestId: 1,
						Summary:   []byte{0},
					},
				},
			},
			compressionType:  compression.TypeNone,
			bypassThrottling: true,
			bytesSaved:       false,
		},
		{
			desc: "state_summary_frontier message with gzip compression",
			op:   StateSummaryFrontierOp,
			msg: &p2p.Message{
				Message: &p2p.Message_StateSummaryFrontier_{
					StateSummaryFrontier_: &p2p.StateSummaryFrontier{
						ChainId:   testID[:],
						RequestId: 1,
						Summary:   compressibleContainers[0],
					},
				},
			},
			compressionType:  compression.TypeGzip,
			bypassThrottling: true,
			bytesSaved:       true,
		},
		{
			desc: "state_summary_frontier message with zstd compression",
			op:   StateSummaryFrontierOp,
			msg: &p2p.Message{
				Message: &p2p.Message_StateSummaryFrontier_{
					StateSummaryFrontier_: &p2p.StateSummaryFrontier{
						ChainId:   testID[:],
						RequestId: 1,
						Summary:   compressibleContainers[0],
					},
				},
			},
			compressionType:  compression.TypeZstd,
			bypassThrottling: true,
			bytesSaved:       true,
		},
		{
			desc: "get_accepted_state_summary message with no compression",
			op:   GetAcceptedStateSummaryOp,
			msg: &p2p.Message{
				Message: &p2p.Message_GetAcceptedStateSummary{
					GetAcceptedStateSummary: &p2p.GetAcceptedStateSummary{
						ChainId:   testID[:],
						RequestId: 1,
						Deadline:  1,
						Heights:   []uint64{0},
					},
				},
			},
			compressionType:  compression.TypeNone,
			bypassThrottling: true,
			bytesSaved:       false,
		},
		{
			desc: "get_accepted_state_summary message with gzip compression",
			op:   GetAcceptedStateSummaryOp,
			msg: &p2p.Message{
				Message: &p2p.Message_GetAcceptedStateSummary{
					GetAcceptedStateSummary: &p2p.GetAcceptedStateSummary{
						ChainId:   testID[:],
						RequestId: 1,
						Deadline:  1,
						Heights:   []uint64{0, 0, 0, 0, 0, 0, 0, 0, 0, 0, 0, 0, 0, 0, 0, 0, 0, 0, 0, 0},
					},
				},
			},
			compressionType:  compression.TypeGzip,
			bypassThrottling: true,
			bytesSaved:       false,
		},
		{
			desc: "get_accepted_state_summary message with zstd compression",
			op:   GetAcceptedStateSummaryOp,
			msg: &p2p.Message{
				Message: &p2p.Message_GetAcceptedStateSummary{
					GetAcceptedStateSummary: &p2p.GetAcceptedStateSummary{
						ChainId:   testID[:],
						RequestId: 1,
						Deadline:  1,
						Heights:   []uint64{0, 0, 0, 0, 0, 0, 0, 0, 0, 0, 0, 0, 0, 0, 0, 0, 0, 0, 0, 0},
					},
				},
			},
			compressionType:  compression.TypeZstd,
			bypassThrottling: true,
			bytesSaved:       true,
		},
		{
			desc: "accepted_state_summary message with no compression",
			op:   AcceptedStateSummaryOp,
			msg: &p2p.Message{
				Message: &p2p.Message_AcceptedStateSummary_{
					AcceptedStateSummary_: &p2p.AcceptedStateSummary{
						ChainId:    testID[:],
						RequestId:  1,
						SummaryIds: [][]byte{testID[:], testID[:]},
					},
				},
			},
			compressionType:  compression.TypeNone,
			bypassThrottling: true,
			bytesSaved:       false,
		},
		{
			desc: "accepted_state_summary message with gzip compression",
			op:   AcceptedStateSummaryOp,
			msg: &p2p.Message{
				Message: &p2p.Message_AcceptedStateSummary_{
					AcceptedStateSummary_: &p2p.AcceptedStateSummary{
						ChainId:    testID[:],
						RequestId:  1,
						SummaryIds: [][]byte{testID[:], testID[:], testID[:], testID[:], testID[:], testID[:], testID[:], testID[:], testID[:]},
					},
				},
			},
			compressionType:  compression.TypeGzip,
			bypassThrottling: true,
			bytesSaved:       true,
		},
		{
			desc: "accepted_state_summary message with zstd compression",
			op:   AcceptedStateSummaryOp,
			msg: &p2p.Message{
				Message: &p2p.Message_AcceptedStateSummary_{
					AcceptedStateSummary_: &p2p.AcceptedStateSummary{
						ChainId:    testID[:],
						RequestId:  1,
						SummaryIds: [][]byte{testID[:], testID[:], testID[:], testID[:], testID[:], testID[:], testID[:], testID[:], testID[:]},
					},
				},
			},
			compressionType:  compression.TypeZstd,
			bypassThrottling: true,
			bytesSaved:       true,
		},
		{
			desc: "get_accepted_frontier message with no compression",
			op:   GetAcceptedFrontierOp,
			msg: &p2p.Message{
				Message: &p2p.Message_GetAcceptedFrontier{
					GetAcceptedFrontier: &p2p.GetAcceptedFrontier{
						ChainId:    testID[:],
						RequestId:  1,
						Deadline:   1,
						EngineType: p2p.EngineType_ENGINE_TYPE_AVALANCHE,
					},
				},
			},
			compressionType:  compression.TypeNone,
			bypassThrottling: true,
			bytesSaved:       false,
		},
		{
			desc: "accepted_frontier message with no compression",
			op:   AcceptedFrontierOp,
			msg: &p2p.Message{
				Message: &p2p.Message_AcceptedFrontier_{
					AcceptedFrontier_: &p2p.AcceptedFrontier{
						ChainId:     testID[:],
						RequestId:   1,
						ContainerId: testID[:],
					},
				},
			},
			compressionType:  compression.TypeNone,
			bypassThrottling: true,
			bytesSaved:       false,
		},
		{
			desc: "get_accepted message with no compression",
			op:   GetAcceptedOp,
			msg: &p2p.Message{
				Message: &p2p.Message_GetAccepted{
					GetAccepted: &p2p.GetAccepted{
						ChainId:      testID[:],
						RequestId:    1,
						Deadline:     1,
						ContainerIds: [][]byte{testID[:], testID[:]},
						EngineType:   p2p.EngineType_ENGINE_TYPE_AVALANCHE,
					},
				},
			},
			compressionType:  compression.TypeNone,
			bypassThrottling: true,
			bytesSaved:       false,
		},
		{
			desc: "accepted message with no compression",
			op:   AcceptedOp,
			msg: &p2p.Message{
				Message: &p2p.Message_Accepted_{
					Accepted_: &p2p.Accepted{
						ChainId:      testID[:],
						RequestId:    1,
						ContainerIds: [][]byte{testID[:], testID[:]},
					},
				},
			},
			compressionType:  compression.TypeNone,
			bypassThrottling: true,
			bytesSaved:       false,
		},
		{
			desc: "get_ancestors message with no compression",
			op:   GetAncestorsOp,
			msg: &p2p.Message{
				Message: &p2p.Message_GetAncestors{
					GetAncestors: &p2p.GetAncestors{
						ChainId:     testID[:],
						RequestId:   1,
						Deadline:    1,
						ContainerId: testID[:],
						EngineType:  p2p.EngineType_ENGINE_TYPE_AVALANCHE,
					},
				},
			},
			compressionType:  compression.TypeNone,
			bypassThrottling: true,
			bytesSaved:       false,
		},
		{
			desc: "ancestors message with no compression",
			op:   AncestorsOp,
			msg: &p2p.Message{
				Message: &p2p.Message_Ancestors_{
					Ancestors_: &p2p.Ancestors{
						ChainId:    testID[:],
						RequestId:  12345,
						Containers: compressibleContainers,
					},
				},
			},
			compressionType:  compression.TypeNone,
			bypassThrottling: true,
			bytesSaved:       false,
		},
		{
			desc: "ancestors message with gzip compression",
			op:   AncestorsOp,
			msg: &p2p.Message{
				Message: &p2p.Message_Ancestors_{
					Ancestors_: &p2p.Ancestors{
						ChainId:    testID[:],
						RequestId:  12345,
						Containers: compressibleContainers,
					},
				},
			},
			compressionType:  compression.TypeGzip,
			bypassThrottling: true,
			bytesSaved:       true,
		},
		{
			desc: "ancestors message with zstd compression",
			op:   AncestorsOp,
			msg: &p2p.Message{
				Message: &p2p.Message_Ancestors_{
					Ancestors_: &p2p.Ancestors{
						ChainId:    testID[:],
						RequestId:  12345,
						Containers: compressibleContainers,
					},
				},
			},
			compressionType:  compression.TypeZstd,
			bypassThrottling: true,
			bytesSaved:       true,
		},
		{
			desc: "get message with no compression",
			op:   GetOp,
			msg: &p2p.Message{
				Message: &p2p.Message_Get{
					Get: &p2p.Get{
						ChainId:     testID[:],
						RequestId:   1,
						Deadline:    1,
						ContainerId: testID[:],
						EngineType:  p2p.EngineType_ENGINE_TYPE_AVALANCHE,
					},
				},
			},
			compressionType:  compression.TypeNone,
			bypassThrottling: true,
			bytesSaved:       false,
		},
		{
			desc: "put message with no compression",
			op:   PutOp,
			msg: &p2p.Message{
				Message: &p2p.Message_Put{
					Put: &p2p.Put{
						ChainId:    testID[:],
						RequestId:  1,
						Container:  []byte{0},
						EngineType: p2p.EngineType_ENGINE_TYPE_AVALANCHE,
					},
				},
			},
			compressionType:  compression.TypeNone,
			bypassThrottling: true,
			bytesSaved:       false,
		},
		{
			desc: "put message with gzip compression",
			op:   PutOp,
			msg: &p2p.Message{
				Message: &p2p.Message_Put{
					Put: &p2p.Put{
						ChainId:    testID[:],
						RequestId:  1,
						Container:  compressibleContainers[0],
						EngineType: p2p.EngineType_ENGINE_TYPE_AVALANCHE,
					},
				},
			},
			compressionType:  compression.TypeGzip,
			bypassThrottling: true,
			bytesSaved:       true,
		},
		{
			desc: "put message with zstd compression",
			op:   PutOp,
			msg: &p2p.Message{
				Message: &p2p.Message_Put{
					Put: &p2p.Put{
						ChainId:    testID[:],
						RequestId:  1,
						Container:  compressibleContainers[0],
						EngineType: p2p.EngineType_ENGINE_TYPE_AVALANCHE,
					},
				},
			},
			compressionType:  compression.TypeZstd,
			bypassThrottling: true,
			bytesSaved:       true,
		},
		{
			desc: "push_query message with no compression",
			op:   PushQueryOp,
			msg: &p2p.Message{
				Message: &p2p.Message_PushQuery{
					PushQuery: &p2p.PushQuery{
						ChainId:    testID[:],
						RequestId:  1,
						Deadline:   1,
						Container:  []byte{0},
						EngineType: p2p.EngineType_ENGINE_TYPE_AVALANCHE,
					},
				},
			},
			compressionType:  compression.TypeNone,
			bypassThrottling: true,
			bytesSaved:       false,
		},
		{
			desc: "push_query message with gzip compression",
			op:   PushQueryOp,
			msg: &p2p.Message{
				Message: &p2p.Message_PushQuery{
					PushQuery: &p2p.PushQuery{
						ChainId:    testID[:],
						RequestId:  1,
						Deadline:   1,
						Container:  compressibleContainers[0],
						EngineType: p2p.EngineType_ENGINE_TYPE_AVALANCHE,
					},
				},
			},
			compressionType:  compression.TypeGzip,
			bypassThrottling: true,
			bytesSaved:       true,
		},
		{
			desc: "push_query message with zstd compression",
			op:   PushQueryOp,
			msg: &p2p.Message{
				Message: &p2p.Message_PushQuery{
					PushQuery: &p2p.PushQuery{
						ChainId:    testID[:],
						RequestId:  1,
						Deadline:   1,
						Container:  compressibleContainers[0],
						EngineType: p2p.EngineType_ENGINE_TYPE_AVALANCHE,
					},
				},
			},
			compressionType:  compression.TypeZstd,
			bypassThrottling: true,
			bytesSaved:       true,
		},
		{
			desc: "pull_query message with no compression",
			op:   PullQueryOp,
			msg: &p2p.Message{
				Message: &p2p.Message_PullQuery{
					PullQuery: &p2p.PullQuery{
						ChainId:     testID[:],
						RequestId:   1,
						Deadline:    1,
						ContainerId: testID[:],
						EngineType:  p2p.EngineType_ENGINE_TYPE_AVALANCHE,
					},
				},
			},
			compressionType:  compression.TypeNone,
			bypassThrottling: true,
			bytesSaved:       false,
		},
		{
			desc: "chits message with no compression",
			op:   ChitsOp,
			msg: &p2p.Message{
				Message: &p2p.Message_Chits{
					Chits: &p2p.Chits{
						ChainId:     testID[:],
						RequestId:   1,
						PreferredId: testID[:],
					},
				},
			},
			compressionType:  compression.TypeNone,
			bypassThrottling: true,
			bytesSaved:       false,
		},
		{
			desc: "app_request message with no compression",
			op:   AppRequestOp,
			msg: &p2p.Message{
				Message: &p2p.Message_AppRequest{
					AppRequest: &p2p.AppRequest{
						ChainId:   testID[:],
						RequestId: 1,
						Deadline:  1,
						AppBytes:  compressibleContainers[0],
					},
				},
			},
			compressionType:  compression.TypeNone,
			bypassThrottling: true,
			bytesSaved:       false,
		},
		{
			desc: "app_request message with gzip compression",
			op:   AppRequestOp,
			msg: &p2p.Message{
				Message: &p2p.Message_AppRequest{
					AppRequest: &p2p.AppRequest{
						ChainId:   testID[:],
						RequestId: 1,
						Deadline:  1,
						AppBytes:  compressibleContainers[0],
					},
				},
			},
			compressionType:  compression.TypeGzip,
			bypassThrottling: true,
			bytesSaved:       true,
		},
		{
			desc: "app_request message with zstd compression",
			op:   AppRequestOp,
			msg: &p2p.Message{
				Message: &p2p.Message_AppRequest{
					AppRequest: &p2p.AppRequest{
						ChainId:   testID[:],
						RequestId: 1,
						Deadline:  1,
						AppBytes:  compressibleContainers[0],
					},
				},
			},
			compressionType:  compression.TypeZstd,
			bypassThrottling: true,
			bytesSaved:       true,
		},
		{
			desc: "app_response message with no compression",
			op:   AppResponseOp,
			msg: &p2p.Message{
				Message: &p2p.Message_AppResponse{
					AppResponse: &p2p.AppResponse{
						ChainId:   testID[:],
						RequestId: 1,
						AppBytes:  compressibleContainers[0],
					},
				},
			},
			compressionType:  compression.TypeNone,
			bypassThrottling: true,
			bytesSaved:       false,
		},
		{
			desc: "app_response message with gzip compression",
			op:   AppResponseOp,
			msg: &p2p.Message{
				Message: &p2p.Message_AppResponse{
					AppResponse: &p2p.AppResponse{
						ChainId:   testID[:],
						RequestId: 1,
						AppBytes:  compressibleContainers[0],
					},
				},
			},
			compressionType:  compression.TypeGzip,
			bypassThrottling: true,
			bytesSaved:       true,
		},
		{
			desc: "app_response message with zstd compression",
			op:   AppResponseOp,
			msg: &p2p.Message{
				Message: &p2p.Message_AppResponse{
					AppResponse: &p2p.AppResponse{
						ChainId:   testID[:],
						RequestId: 1,
						AppBytes:  compressibleContainers[0],
					},
				},
			},
			compressionType:  compression.TypeZstd,
			bypassThrottling: true,
			bytesSaved:       true,
		},
		{
			desc: "app_gossip message with no compression",
			op:   AppGossipOp,
			msg: &p2p.Message{
				Message: &p2p.Message_AppGossip{
					AppGossip: &p2p.AppGossip{
						ChainId:  testID[:],
						AppBytes: compressibleContainers[0],
					},
				},
			},
			compressionType:  compression.TypeNone,
			bypassThrottling: true,
			bytesSaved:       false,
		},
		{
			desc: "app_gossip message with gzip compression",
			op:   AppGossipOp,
			msg: &p2p.Message{
				Message: &p2p.Message_AppGossip{
					AppGossip: &p2p.AppGossip{
						ChainId:  testID[:],
						AppBytes: compressibleContainers[0],
					},
				},
			},
			compressionType:  compression.TypeGzip,
			bypassThrottling: true,
			bytesSaved:       true,
		},
		{
			desc: "app_gossip message with zstd compression",
			op:   AppGossipOp,
			msg: &p2p.Message{
				Message: &p2p.Message_AppGossip{
					AppGossip: &p2p.AppGossip{
						ChainId:  testID[:],
						AppBytes: compressibleContainers[0],
					},
				},
			},
			compressionType:  compression.TypeZstd,
			bypassThrottling: true,
			bytesSaved:       true,
		},
	}

	for _, tv := range tests {
		t.Run(tv.desc, func(t *testing.T) {
			require := require.New(t)

			encodedMsg, err := mb.createOutbound(tv.msg, tv.compressionType, tv.bypassThrottling)
			require.NoError(err)

			require.Equal(tv.bypassThrottling, encodedMsg.BypassThrottling())
			require.Equal(tv.op, encodedMsg.Op())

			bytesSaved := encodedMsg.BytesSavedCompression()
			require.Equal(tv.bytesSaved, bytesSaved > 0)

			parsedMsg, err := mb.parseInbound(encodedMsg.Bytes(), ids.EmptyNodeID, func() {})
			require.NoError(err)
			require.Equal(tv.op, parsedMsg.Op())
		})
	}
}

// Tests the Stringer interface on inbound messages
func TestInboundMessageToString(t *testing.T) {
	t.Parallel()

	require := require.New(t)

	mb, err := newMsgBuilder(
		logging.NoLog{},
		"test",
		prometheus.NewRegistry(),
		5*time.Second,
	)
	require.NoError(err)

	// msg that will become the tested InboundMessage
	msg := &p2p.Message{
		Message: &p2p.Message_Pong{
			Pong: &p2p.Pong{
				Uptime: 100,
			},
		},
	}
	msgBytes, err := proto.Marshal(msg)
	require.NoError(err)

	inboundMsg, err := mb.parseInbound(msgBytes, ids.EmptyNodeID, func() {})
	require.NoError(err)

	require.Equal("NodeID-111111111111111111116DBWJs Op: pong Message: uptime:100", inboundMsg.String())

	internalMsg := InternalGetStateSummaryFrontierFailed(ids.EmptyNodeID, ids.Empty, 1)
	require.Equal("NodeID-111111111111111111116DBWJs Op: get_state_summary_frontier_failed Message: ChainID: 11111111111111111111111111111111LpoYY RequestID: 1", internalMsg.String())
}

func TestEmptyInboundMessage(t *testing.T) {
	t.Parallel()

	require := require.New(t)

	mb, err := newMsgBuilder(
		logging.NoLog{},
		"test",
		prometheus.NewRegistry(),
		5*time.Second,
	)
	require.NoError(err)

	msg := &p2p.Message{}
	msgBytes, err := proto.Marshal(msg)
	require.NoError(err)

	_, err = mb.parseInbound(msgBytes, ids.EmptyNodeID, func() {})
	require.ErrorIs(err, errUnknownMessageType)
}

func TestNilInboundMessage(t *testing.T) {
	t.Parallel()

	require := require.New(t)

	mb, err := newMsgBuilder(
		logging.NoLog{},
		"test",
		prometheus.NewRegistry(),
		5*time.Second,
	)
	require.NoError(err)

	msg := &p2p.Message{
		Message: &p2p.Message_Ping{
			Ping: nil,
		},
	}
	msgBytes, err := proto.Marshal(msg)
	require.NoError(err)

	parsedMsg, err := mb.parseInbound(msgBytes, ids.EmptyNodeID, func() {})
	require.NoError(err)

	require.IsType(&p2p.Ping{}, parsedMsg.message)
	pingMsg := parsedMsg.message.(*p2p.Ping)
	require.NotNil(pingMsg)
}<|MERGE_RESOLUTION|>--- conflicted
+++ resolved
@@ -132,11 +132,7 @@
 						IpAddr:         []byte(net.IPv6zero),
 						IpPort:         9651,
 						MyVersion:      "v1.2.3",
-<<<<<<< HEAD
-						MyVersionTime:  nowUnix,
-=======
-						IpSigningTime:  uint64(nowUnix),
->>>>>>> 4458432d
+						IpSigningTime:  nowUnix,
 						Sig:            []byte{'y', 'e', 'e', 't'},
 						TrackedSubnets: [][]byte{testID[:]},
 					},
