--- conflicted
+++ resolved
@@ -31,15 +31,6 @@
 	BytesV        []byte
 }
 
-<<<<<<< HEAD
-func (v *TestVertex) Verify() error                       { return v.VerifyErrV }
-func (v *TestVertex) Parents() ([]Vertex, error)          { return v.ParentsV, v.ParentsErrV }
-func (v *TestVertex) HasWhitelist() bool                  { return v.HasWhitelistV }
-func (v *TestVertex) Whitelist() (set.Set[ids.ID], error) { return v.WhitelistV, v.WhitelistErrV }
-func (v *TestVertex) Height() (uint64, error)             { return v.HeightV, v.HeightErrV }
-func (v *TestVertex) Txs() ([]snowstorm.Tx, error)        { return v.TxsV, v.TxsErrV }
-func (v *TestVertex) Bytes() []byte                       { return v.BytesV }
-=======
 func (v *TestVertex) Verify(context.Context) error {
 	return v.VerifyErrV
 }
@@ -52,7 +43,7 @@
 	return v.HasWhitelistV
 }
 
-func (v *TestVertex) Whitelist(context.Context) (ids.Set, error) {
+func (v *TestVertex) Whitelist(context.Context) (set.Set[ids.ID], error) {
 	return v.WhitelistV, v.WhitelistErrV
 }
 
@@ -66,5 +57,4 @@
 
 func (v *TestVertex) Bytes() []byte {
 	return v.BytesV
-}
->>>>>>> 3cdcd771
+}