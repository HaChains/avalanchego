--- conflicted
+++ resolved
@@ -14,13 +14,9 @@
 
 var (
 	_ Calculator  = (*staticCalculator)(nil)
-<<<<<<< HEAD
-	_ txs.Visitor = (*staticCalculator)(nil)
+	_ txs.Visitor = (*staticVisitor)(nil)
 
 	errUnsupportedTx = errors.New("unsupported tx type")
-=======
-	_ txs.Visitor = (*staticVisitor)(nil)
->>>>>>> 2ff46f4c
 )
 
 func NewStaticCalculator(
@@ -151,7 +147,7 @@
 	c.fee = c.config.TxFee
 	return nil
 }
-func (c *staticCalculator) ConvertSubnetTx(*txs.ConvertSubnetTx) error {
+func (c *staticVisitor) ConvertSubnetTx(*txs.ConvertSubnetTx) error {
 	c.fee = 0 // TODO: Fix
 	return nil
 }