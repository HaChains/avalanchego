--- conflicted
+++ resolved
@@ -7,20 +7,12 @@
 	"errors"
 	"fmt"
 	"strings"
-	"time"
 	"unicode"
 
 	"github.com/ava-labs/avalanchego/ids"
 	"github.com/ava-labs/avalanchego/utils"
 	"github.com/ava-labs/avalanchego/utils/set"
 	"github.com/ava-labs/avalanchego/vms/avm/txs"
-<<<<<<< HEAD
-	"github.com/ava-labs/avalanchego/vms/avm/txs/fees"
-	"github.com/ava-labs/avalanchego/vms/components/avax"
-
-	commonFees "github.com/ava-labs/avalanchego/vms/components/fees"
-=======
->>>>>>> 9631ec83
 )
 
 const (
@@ -54,10 +46,7 @@
 
 type SyntacticVerifier struct {
 	*Backend
-	BlkFeeManager *commonFees.Manager
-	UnitCaps      commonFees.Dimensions
-	BlkTimestamp  time.Time
-	Tx            *txs.Tx
+	Tx *txs.Tx
 }
 
 func (v *SyntacticVerifier) BaseTx(tx *txs.BaseTx) error {
@@ -65,32 +54,6 @@
 		return err
 	}
 
-<<<<<<< HEAD
-	feeCalculator := fees.Calculator{
-		IsEForkActive:    v.Config.IsEForkActivated(v.BlkTimestamp),
-		Codec:            v.Codec,
-		Config:           v.Config,
-		FeeManager:       v.BlkFeeManager,
-		ConsumedUnitsCap: v.UnitCaps,
-		Credentials:      v.Tx.Creds,
-	}
-	if err := tx.Visit(&feeCalculator); err != nil {
-		return err
-	}
-
-	err := avax.VerifyTx(
-		feeCalculator.Fee,
-		v.FeeAssetID,
-		[][]*avax.TransferableInput{tx.Ins},
-		[][]*avax.TransferableOutput{tx.Outs},
-		v.Codec,
-	)
-	if err != nil {
-		return err
-	}
-
-=======
->>>>>>> 9631ec83
 	for _, cred := range v.Tx.Creds {
 		if err := cred.Verify(); err != nil {
 			return err
@@ -143,32 +106,6 @@
 		return err
 	}
 
-<<<<<<< HEAD
-	feeCalculator := fees.Calculator{
-		IsEForkActive:    v.Config.IsEForkActivated(v.BlkTimestamp),
-		Codec:            v.Codec,
-		Config:           v.Config,
-		FeeManager:       v.BlkFeeManager,
-		ConsumedUnitsCap: v.UnitCaps,
-		Credentials:      v.Tx.Creds,
-	}
-	if err := tx.Visit(&feeCalculator); err != nil {
-		return err
-	}
-
-	err := avax.VerifyTx(
-		feeCalculator.Fee,
-		v.FeeAssetID,
-		[][]*avax.TransferableInput{tx.Ins},
-		[][]*avax.TransferableOutput{tx.Outs},
-		v.Codec,
-	)
-	if err != nil {
-		return err
-	}
-
-=======
->>>>>>> 9631ec83
 	for _, state := range tx.States {
 		if err := state.Verify(v.Codec, len(v.Fxs)); err != nil {
 			return err
@@ -206,32 +143,6 @@
 		return err
 	}
 
-<<<<<<< HEAD
-	feeCalculator := fees.Calculator{
-		IsEForkActive:    v.Config.IsEForkActivated(v.BlkTimestamp),
-		Codec:            v.Codec,
-		Config:           v.Config,
-		FeeManager:       v.BlkFeeManager,
-		ConsumedUnitsCap: v.UnitCaps,
-		Credentials:      v.Tx.Creds,
-	}
-	if err := tx.Visit(&feeCalculator); err != nil {
-		return err
-	}
-
-	err := avax.VerifyTx(
-		feeCalculator.Fee,
-		v.FeeAssetID,
-		[][]*avax.TransferableInput{tx.Ins},
-		[][]*avax.TransferableOutput{tx.Outs},
-		v.Codec,
-	)
-	if err != nil {
-		return err
-	}
-
-=======
->>>>>>> 9631ec83
 	inputs := set.NewSet[ids.ID](len(tx.Ins))
 	for _, in := range tx.Ins {
 		inputs.Add(in.InputID())
@@ -281,35 +192,6 @@
 		return err
 	}
 
-<<<<<<< HEAD
-	feeCalculator := fees.Calculator{
-		IsEForkActive:    v.Config.IsEForkActivated(v.BlkTimestamp),
-		Codec:            v.Codec,
-		Config:           v.Config,
-		FeeManager:       v.BlkFeeManager,
-		ConsumedUnitsCap: v.UnitCaps,
-		Credentials:      v.Tx.Creds,
-	}
-	if err := tx.Visit(&feeCalculator); err != nil {
-		return err
-	}
-
-	err := avax.VerifyTx(
-		feeCalculator.Fee,
-		v.FeeAssetID,
-		[][]*avax.TransferableInput{
-			tx.Ins,
-			tx.ImportedIns,
-		},
-		[][]*avax.TransferableOutput{tx.Outs},
-		v.Codec,
-	)
-	if err != nil {
-		return err
-	}
-
-=======
->>>>>>> 9631ec83
 	for _, cred := range v.Tx.Creds {
 		if err := cred.Verify(); err != nil {
 			return err
@@ -338,35 +220,6 @@
 		return err
 	}
 
-<<<<<<< HEAD
-	feeCalculator := fees.Calculator{
-		IsEForkActive:    v.Config.IsEForkActivated(v.BlkTimestamp),
-		Codec:            v.Codec,
-		Config:           v.Config,
-		FeeManager:       v.BlkFeeManager,
-		ConsumedUnitsCap: v.UnitCaps,
-		Credentials:      v.Tx.Creds,
-	}
-	if err := tx.Visit(&feeCalculator); err != nil {
-		return err
-	}
-
-	err := avax.VerifyTx(
-		feeCalculator.Fee,
-		v.FeeAssetID,
-		[][]*avax.TransferableInput{tx.Ins},
-		[][]*avax.TransferableOutput{
-			tx.Outs,
-			tx.ExportedOuts,
-		},
-		v.Codec,
-	)
-	if err != nil {
-		return err
-	}
-
-=======
->>>>>>> 9631ec83
 	for _, cred := range v.Tx.Creds {
 		if err := cred.Verify(); err != nil {
 			return err
