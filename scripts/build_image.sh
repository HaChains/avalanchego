--- conflicted
+++ resolved
@@ -100,17 +100,11 @@
 ${DOCKER_CMD} -t "$DOCKER_IMAGE:$commit_hash" -t "$DOCKER_IMAGE:$image_tag" \
               "$AVALANCHE_PATH/.." -f "$AVALANCHE_PATH/Dockerfile"
 
-<<<<<<< HEAD
-if [[ -z "${SKIP_BUILD_RACE}" ]]; then
-   echo "Building Docker Image with tags (race detector): $DOCKER_IMAGE:$commit_hash-r , $DOCKER_IMAGE:$image_tag-r"
-   ${DOCKER_CMD} --build-arg="RACE_FLAG=-r" -t "$DOCKER_IMAGE:$commit_hash-r" -t "$DOCKER_IMAGE:$image_tag-r" \
-                 "$AVALANCHE_PATH" -f "$AVALANCHE_PATH/Dockerfile"
-fi
-=======
-#echo "Building Docker Image with tags: $DOCKER_IMAGE:$commit_hash-race , $DOCKER_IMAGE:$image_tag-race"
-#${DOCKER_CMD} --build-arg="RACE_FLAG=-r" -t "$DOCKER_IMAGE:$commit_hash-race" -t "$DOCKER_IMAGE:$image_tag-race" \
-#              "$AVALANCHE_PATH/.." -f "$AVALANCHE_PATH/Dockerfile"
->>>>>>> c2473edf
+#if [[ -z "${SKIP_BUILD_RACE}" ]]; then
+#   echo "Building Docker Image with tags (race detector): $DOCKER_IMAGE:$commit_hash-r , $DOCKER_IMAGE:$image_tag-r"
+#   ${DOCKER_CMD} --build-arg="RACE_FLAG=-r" -t "$DOCKER_IMAGE:$commit_hash-r" -t "$DOCKER_IMAGE:$image_tag-r" \
+#                 "$AVALANCHE_PATH" -f "$AVALANCHE_PATH/Dockerfile"
+#fi
 
 # Only tag the latest image for the master branch when images are pushed to a registry
 if [[ "${DOCKER_IMAGE}" == *"/"* && ($image_tag == "master" || -n "${FORCE_TAG_LATEST}") ]]; then
