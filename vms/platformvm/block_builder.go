// Copyright (C) 2019-2021, Ava Labs, Inc. All rights reserved.
// See the file LICENSE for licensing terms.

package platformvm

import (
	"errors"
	"fmt"
	"time"

	"github.com/prometheus/client_golang/prometheus"

	"go.uber.org/zap"

	"github.com/ava-labs/avalanchego/ids"
	"github.com/ava-labs/avalanchego/snow/consensus/snowman"
	"github.com/ava-labs/avalanchego/snow/engine/common"
	"github.com/ava-labs/avalanchego/utils/timer"
	"github.com/ava-labs/avalanchego/utils/timer/mockable"
	"github.com/ava-labs/avalanchego/utils/units"
	"github.com/ava-labs/avalanchego/vms/platformvm/blocks/stateless"
	"github.com/ava-labs/avalanchego/vms/platformvm/state"
	"github.com/ava-labs/avalanchego/vms/platformvm/txs"
	"github.com/ava-labs/avalanchego/vms/platformvm/txs/executor"
	"github.com/ava-labs/avalanchego/vms/platformvm/txs/mempool"
)

// TargetBlockSize is maximum number of transaction bytes to place into a
// StandardBlock
const TargetBlockSize = 128 * units.KiB

var (
	_ mempool.BlockTimer = &blockBuilder{}

	errEndOfTime       = errors.New("program time is suspiciously far in the future")
	errNoPendingBlocks = errors.New("no pending blocks")
)

// blockBuilder implements a simple blockBuilder to convert txs into valid blocks
type blockBuilder struct {
	mempool.Mempool

	// TODO: factor out VM into separable interfaces
	vm *VM

	// channel to send messages to the consensus engine
	toEngine chan<- common.Message

	// This timer goes off when it is time for the next validator to add/leave
	// the validator set. When it goes off ResetTimer() is called, potentially
	// triggering creation of a new block.
	timer *timer.Timer

	// Transactions that have not been put into blocks yet
	dropIncoming bool
}

// Initialize this builder.
func (b *blockBuilder) Initialize(
	mempool mempool.Mempool,
	vm *VM,
	toEngine chan<- common.Message,
	registerer prometheus.Registerer,
) error {
	b.vm = vm
	b.toEngine = toEngine
	b.Mempool = mempool

	b.timer = timer.NewTimer(func() {
		b.vm.ctx.Lock.Lock()
		defer b.vm.ctx.Lock.Unlock()

		b.resetTimer()
	})
	go b.vm.ctx.Log.RecoverAndPanic(b.timer.Dispatch)
	return nil
}

func (b *blockBuilder) ResetBlockTimer() { b.resetTimer() }

// AddUnverifiedTx verifies a transaction and attempts to add it to the mempool
func (b *blockBuilder) AddUnverifiedTx(tx *txs.Tx) error {
	txID := tx.ID()
	if b.Has(txID) {
		// If the transaction is already in the mempool - then it looks the same
		// as if it was successfully added
		return nil
	}

	verifier := executor.MempoolTxVerifier{
		Backend:  &b.vm.txExecutorBackend,
		ParentID: b.vm.preferred, // We want to build off of the preferred block
		Tx:       tx,
	}
	if err := tx.Unsigned.Visit(&verifier); err != nil {
		b.MarkDropped(txID, err.Error())
		return err
	}

	if err := b.Mempool.Add(tx); err != nil {
		return err
	}
	return b.vm.GossipTx(tx)
}

// BuildBlock builds a block to be added to consensus
func (b *blockBuilder) BuildBlock() (snowman.Block, error) {
	b.dropIncoming = true
	defer func() {
		b.dropIncoming = false
		b.resetTimer()
	}()

	b.vm.ctx.Log.Debug("starting to attempt to build a block")

	// Get the block to build on top of and retrieve the new block's context.
	preferred, err := b.vm.Preferred()
	if err != nil {
		return nil, fmt.Errorf("couldn't get preferred block: %w", err)
	}
	preferredID := preferred.ID()
	nextHeight := preferred.Height() + 1

	preferredState, ok := b.vm.stateVersions.GetState(preferredID)
	if !ok {
		return nil, fmt.Errorf("could not retrieve state for block %s, which should be a decision block", preferredID)
	}

	// Try building a standard block.
	if b.HasDecisionTxs() {
		txs := b.PopDecisionTxs(TargetBlockSize)
		statelessBlk, err := stateless.NewStandardBlock(preferredID, nextHeight, txs)
		if err != nil {
			return nil, err
		}
		return b.vm.manager.NewBlock(statelessBlk), nil
	}

	// Try building a proposal block that rewards a staker.
	stakerTxID, shouldReward, err := b.getNextStakerToReward(preferredState)
	if err != nil {
		return nil, err
	}
	if shouldReward {
		rewardValidatorTx, err := b.vm.txBuilder.NewRewardValidatorTx(stakerTxID)
		if err != nil {
			return nil, err
		}
		statelessBlk, err := stateless.NewProposalBlock(preferredID, nextHeight, rewardValidatorTx)
		if err != nil {
			return nil, err
		}
		return b.vm.manager.NewBlock(statelessBlk), nil
	}

	// Try building a proposal block that advances the chain timestamp.
	nextChainTime, shouldAdvanceTime, err := b.getNextChainTime(preferredState)
	if err != nil {
		return nil, err
	}
	if shouldAdvanceTime {
		advanceTimeTx, err := b.vm.txBuilder.NewAdvanceTimeTx(nextChainTime)
		if err != nil {
			return nil, err
		}
		statelessBlk, err := stateless.NewProposalBlock(preferredID, nextHeight, advanceTimeTx)
		if err != nil {
			return nil, err
		}
		return b.vm.manager.NewBlock(statelessBlk), nil
	}

	// Clean out the mempool's transactions with invalid timestamps.
	if hasProposalTxs := b.dropTooEarlyMempoolProposalTxs(); !hasProposalTxs {
		b.vm.ctx.Log.Debug("no pending blocks to build")
		return nil, errNoPendingBlocks
	}

	// Get the proposal transaction that should be issued.
	tx := b.PopProposalTx()
	startTime := tx.Unsigned.(txs.StakerTx).StartTime()

	// If the chain timestamp is too far in the past to issue this transaction
	// but according to local time, it's ready to be issued, then attempt to
	// advance the timestamp, so it can be issued.
	maxChainStartTime := preferredState.GetTimestamp().Add(executor.MaxFutureStartTime)
	if startTime.After(maxChainStartTime) {
		b.AddProposalTx(tx)

		advanceTimeTx, err := b.vm.txBuilder.NewAdvanceTimeTx(b.vm.clock.Time())
		if err != nil {
			return nil, err
		}
		statelessBlk, err := stateless.NewProposalBlock(preferredID, nextHeight, advanceTimeTx)
		if err != nil {
			return nil, err
		}
		return b.vm.manager.NewBlock(statelessBlk), nil
	}

	statelessBlk, err := stateless.NewProposalBlock(preferredID, nextHeight, tx)
	if err != nil {
		return nil, err
	}
	return b.vm.manager.NewBlock(statelessBlk), nil
}

// ResetTimer Check if there is a block ready to be added to consensus. If so, notify the
// consensus engine.
func (b *blockBuilder) resetTimer() {
	// If there is a pending transaction trigger building of a block with that transaction
	if b.HasDecisionTxs() {
		b.notifyBlockReady()
		return
	}

	preferredState, ok := b.vm.stateVersions.GetState(b.vm.preferred)
	if !ok {
<<<<<<< HEAD
		b.vm.ctx.Log.Error("could not retrieve state for block %s. Preferred block must be a decision block", b.vm.preferred)
=======
		// The preferred block should always be a decision block
		m.vm.ctx.Log.Error("missing preferred block state",
			zap.Stringer("blkID", m.vm.preferred),
		)
>>>>>>> b70a29dd
		return
	}

	_, shouldReward, err := b.getNextStakerToReward(preferredState)
	if err != nil {
<<<<<<< HEAD
		b.vm.ctx.Log.Error("failed to fetch next staker to reward with %s", err)
=======
		m.vm.ctx.Log.Error("failed to fetch next staker to reward",
			zap.Error(err),
		)
>>>>>>> b70a29dd
		return
	}
	if shouldReward {
		b.notifyBlockReady()
		return
	}

	_, shouldAdvanceTime, err := b.getNextChainTime(preferredState)
	if err != nil {
<<<<<<< HEAD
		b.vm.ctx.Log.Error("failed to fetch next chain time with %s", err)
=======
		m.vm.ctx.Log.Error("failed to fetch next chain time",
			zap.Error(err),
		)
>>>>>>> b70a29dd
		return
	}
	if shouldAdvanceTime {
		// time is at or after the time for the next validator to join/leave
		b.notifyBlockReady() // Should issue a proposal to advance timestamp
		return
	}

	if hasProposalTxs := b.dropTooEarlyMempoolProposalTxs(); hasProposalTxs {
		b.notifyBlockReady() // Should issue a ProposeAddValidator
		return
	}

	now := b.vm.clock.Time()
	nextStakerChangeTime, err := executor.GetNextStakerChangeTime(preferredState)
	if err != nil {
<<<<<<< HEAD
		b.vm.ctx.Log.Error("couldn't get next staker change time: %s", err)
		return
	}
	waitTime := nextStakerChangeTime.Sub(now)
	b.vm.ctx.Log.Debug("next scheduled event is at %s (%s in the future)", nextStakerChangeTime, waitTime)
=======
		m.vm.ctx.Log.Error("couldn't get next staker change time",
			zap.Error(err),
		)
		return
	}
	waitTime := nextStakerChangeTime.Sub(now)
	m.vm.ctx.Log.Debug("setting next scheduled event",
		zap.Time("nextEventTime", nextStakerChangeTime),
		zap.Duration("timeUntil", waitTime),
	)
>>>>>>> b70a29dd

	// Wake up when it's time to add/remove the next validator
	b.timer.SetTimeoutIn(waitTime)
}

// Shutdown this mempool
func (b *blockBuilder) Shutdown() {
	if b.timer == nil {
		return
	}

	// There is a potential deadlock if the timer is about to execute a timeout.
	// So, the lock must be released before stopping the timer.
	b.vm.ctx.Lock.Unlock()
	b.timer.Stop()
	b.vm.ctx.Lock.Lock()
}

// getNextStakerToReward returns the next staker txID to remove from the staking
// set with a RewardValidatorTx rather than an AdvanceTimeTx.
// Returns:
// - [txID] of the next staker to reward
// - [shouldReward] if the txID exists and is ready to be rewarded
// - [err] if something bad happened
func (b *blockBuilder) getNextStakerToReward(preferredState state.Chain) (ids.ID, bool, error) {
	currentChainTimestamp := preferredState.GetTimestamp()
	if !currentChainTimestamp.Before(mockable.MaxTime) {
		return ids.Empty, false, errEndOfTime
	}

	currentStakerIterator, err := preferredState.GetCurrentStakerIterator()
	if err != nil {
		return ids.Empty, false, err
	}
	defer currentStakerIterator.Release()

	for currentStakerIterator.Next() {
		currentStaker := currentStakerIterator.Value()
		priority := currentStaker.Priority
		// If the staker is a primary network staker (not a subnet validator),
		// it's the next staker we will want to remove with a RewardValidatorTx
		// rather than an AdvanceTimeTx.
		if priority == state.PrimaryNetworkDelegatorCurrentPriority ||
			priority == state.PrimaryNetworkValidatorCurrentPriority {
			return currentStaker.TxID, currentChainTimestamp.Equal(currentStaker.EndTime), nil
		}
	}
	return ids.Empty, false, nil
}

// getNextChainTime returns the timestamp for the next chain time and if the
// local time is >= time of the next staker set change.
func (b *blockBuilder) getNextChainTime(preferredState state.Chain) (time.Time, bool, error) {
	nextStakerChangeTime, err := executor.GetNextStakerChangeTime(preferredState)
	if err != nil {
		return time.Time{}, false, err
	}

	now := b.vm.clock.Time()
	return nextStakerChangeTime, !now.Before(nextStakerChangeTime), nil
}

// dropTooEarlyMempoolProposalTxs drops mempool's validators whose start time is
// too close in the future i.e. within local time plus Delta.
// dropTooEarlyMempoolProposalTxs makes sure that mempool's top proposal tx has
// a valid starting time but does not necessarily remove all txs since
// popped txs are not necessarily ordered by start time.
// Returns true/false if mempool is non-empty/empty following cleanup.
func (b *blockBuilder) dropTooEarlyMempoolProposalTxs() bool {
	now := b.vm.clock.Time()
	syncTime := now.Add(executor.SyncBound)
	for b.HasProposalTx() {
		tx := b.PopProposalTx()
		startTime := tx.Unsigned.(txs.StakerTx).StartTime()
		if !startTime.Before(syncTime) {
			b.AddProposalTx(tx)
			return true
		}

		txID := tx.ID()
		errMsg := fmt.Sprintf(
			"synchrony bound (%s) is later than staker start time (%s)",
			syncTime,
			startTime,
		)

<<<<<<< HEAD
		b.vm.blockBuilder.MarkDropped(txID, errMsg) // cache tx as dropped
		b.vm.ctx.Log.Debug("dropping tx %s: %s", txID, errMsg)
=======
		m.vm.blockBuilder.MarkDropped(txID, errMsg) // cache tx as dropped
		m.vm.ctx.Log.Debug("dropping tx",
			zap.String("reason", errMsg),
			zap.Stringer("txID", txID),
		)
>>>>>>> b70a29dd
	}
	return false
}

// notifyBlockReady tells the consensus engine that a new block is ready to be
// created
func (b *blockBuilder) notifyBlockReady() {
	select {
	case b.toEngine <- common.PendingTxs:
	default:
		b.vm.ctx.Log.Debug("dropping message to consensus engine")
	}
}<|MERGE_RESOLUTION|>--- conflicted
+++ resolved
@@ -216,26 +216,18 @@
 
 	preferredState, ok := b.vm.stateVersions.GetState(b.vm.preferred)
 	if !ok {
-<<<<<<< HEAD
-		b.vm.ctx.Log.Error("could not retrieve state for block %s. Preferred block must be a decision block", b.vm.preferred)
-=======
 		// The preferred block should always be a decision block
-		m.vm.ctx.Log.Error("missing preferred block state",
-			zap.Stringer("blkID", m.vm.preferred),
-		)
->>>>>>> b70a29dd
+		b.vm.ctx.Log.Error("couldn't get preferred block state",
+			zap.Stringer("blkID", b.vm.preferred),
+		)
 		return
 	}
 
 	_, shouldReward, err := b.getNextStakerToReward(preferredState)
 	if err != nil {
-<<<<<<< HEAD
-		b.vm.ctx.Log.Error("failed to fetch next staker to reward with %s", err)
-=======
-		m.vm.ctx.Log.Error("failed to fetch next staker to reward",
+		b.vm.ctx.Log.Error("failed to fetch next staker to reward",
 			zap.Error(err),
 		)
->>>>>>> b70a29dd
 		return
 	}
 	if shouldReward {
@@ -245,13 +237,9 @@
 
 	_, shouldAdvanceTime, err := b.getNextChainTime(preferredState)
 	if err != nil {
-<<<<<<< HEAD
-		b.vm.ctx.Log.Error("failed to fetch next chain time with %s", err)
-=======
-		m.vm.ctx.Log.Error("failed to fetch next chain time",
+		b.vm.ctx.Log.Error("failed to fetch next chain time",
 			zap.Error(err),
 		)
->>>>>>> b70a29dd
 		return
 	}
 	if shouldAdvanceTime {
@@ -268,24 +256,16 @@
 	now := b.vm.clock.Time()
 	nextStakerChangeTime, err := executor.GetNextStakerChangeTime(preferredState)
 	if err != nil {
-<<<<<<< HEAD
-		b.vm.ctx.Log.Error("couldn't get next staker change time: %s", err)
+		b.vm.ctx.Log.Error("couldn't get next staker change time",
+			zap.Error(err),
+		)
 		return
 	}
 	waitTime := nextStakerChangeTime.Sub(now)
-	b.vm.ctx.Log.Debug("next scheduled event is at %s (%s in the future)", nextStakerChangeTime, waitTime)
-=======
-		m.vm.ctx.Log.Error("couldn't get next staker change time",
-			zap.Error(err),
-		)
-		return
-	}
-	waitTime := nextStakerChangeTime.Sub(now)
-	m.vm.ctx.Log.Debug("setting next scheduled event",
+	b.vm.ctx.Log.Debug("setting next scheduled event",
 		zap.Time("nextEventTime", nextStakerChangeTime),
 		zap.Duration("timeUntil", waitTime),
 	)
->>>>>>> b70a29dd
 
 	// Wake up when it's time to add/remove the next validator
 	b.timer.SetTimeoutIn(waitTime)
@@ -372,16 +352,11 @@
 			startTime,
 		)
 
-<<<<<<< HEAD
 		b.vm.blockBuilder.MarkDropped(txID, errMsg) // cache tx as dropped
-		b.vm.ctx.Log.Debug("dropping tx %s: %s", txID, errMsg)
-=======
-		m.vm.blockBuilder.MarkDropped(txID, errMsg) // cache tx as dropped
-		m.vm.ctx.Log.Debug("dropping tx",
+		b.vm.ctx.Log.Debug("dropping tx",
 			zap.String("reason", errMsg),
 			zap.Stringer("txID", txID),
 		)
->>>>>>> b70a29dd
 	}
 	return false
 }
