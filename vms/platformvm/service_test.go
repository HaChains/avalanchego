// Copyright (C) 2019-2024, Ava Labs, Inc. All rights reserved.
// See the file LICENSE for licensing terms.

package platformvm

import (
	"context"
	"encoding/json"
	"errors"
	"fmt"
	"math"
	"math/rand"
	"testing"
	"time"

	"github.com/stretchr/testify/require"
	"go.uber.org/mock/gomock"

	"github.com/ava-labs/avalanchego/api"
	"github.com/ava-labs/avalanchego/api/keystore"
	"github.com/ava-labs/avalanchego/cache"
	"github.com/ava-labs/avalanchego/chains/atomic"
	"github.com/ava-labs/avalanchego/database"
	"github.com/ava-labs/avalanchego/database/memdb"
	"github.com/ava-labs/avalanchego/database/prefixdb"
	"github.com/ava-labs/avalanchego/ids"
	"github.com/ava-labs/avalanchego/snow"
	"github.com/ava-labs/avalanchego/snow/consensus/snowman"
	"github.com/ava-labs/avalanchego/snow/validators"
	"github.com/ava-labs/avalanchego/utils/constants"
	"github.com/ava-labs/avalanchego/utils/crypto/bls"
	"github.com/ava-labs/avalanchego/utils/crypto/secp256k1"
	"github.com/ava-labs/avalanchego/utils/formatting"
	"github.com/ava-labs/avalanchego/utils/logging"
	"github.com/ava-labs/avalanchego/vms/components/avax"
	"github.com/ava-labs/avalanchego/vms/platformvm/block"
	"github.com/ava-labs/avalanchego/vms/platformvm/block/builder"
	"github.com/ava-labs/avalanchego/vms/platformvm/config"
	"github.com/ava-labs/avalanchego/vms/platformvm/signer"
	"github.com/ava-labs/avalanchego/vms/platformvm/state"
	"github.com/ava-labs/avalanchego/vms/platformvm/status"
	"github.com/ava-labs/avalanchego/vms/platformvm/txs"
	"github.com/ava-labs/avalanchego/vms/platformvm/txs/fee"
	"github.com/ava-labs/avalanchego/vms/platformvm/txs/txstest"
	"github.com/ava-labs/avalanchego/vms/secp256k1fx"
	"github.com/ava-labs/avalanchego/wallet/subnet/primary/common"

	avajson "github.com/ava-labs/avalanchego/utils/json"
	commonfees "github.com/ava-labs/avalanchego/vms/components/fees"
	vmkeystore "github.com/ava-labs/avalanchego/vms/components/keystore"
	pchainapi "github.com/ava-labs/avalanchego/vms/platformvm/api"
	blockexecutor "github.com/ava-labs/avalanchego/vms/platformvm/block/executor"
	txexecutor "github.com/ava-labs/avalanchego/vms/platformvm/txs/executor"
)

var (
	// Test user username
	testUsername = "ScoobyUser"

	// Test user password, must meet minimum complexity/length requirements
	testPassword = "ShaggyPassword1Zoinks!"

	// Bytes decoded from CB58 "ewoqjP7PxY4yr3iLTpLisriqt94hdyDFNgchSxGGztUrTXtNN"
	testPrivateKey = []byte{
		0x56, 0x28, 0x9e, 0x99, 0xc9, 0x4b, 0x69, 0x12,
		0xbf, 0xc1, 0x2a, 0xdc, 0x09, 0x3c, 0x9b, 0x51,
		0x12, 0x4f, 0x0d, 0xc5, 0x4a, 0xc7, 0xa7, 0x66,
		0xb2, 0xbc, 0x5c, 0xcf, 0x55, 0x8d, 0x80, 0x27,
	}

	// 3cb7d3842e8cee6a0ebd09f1fe884f6861e1b29c
	// Platform address resulting from the above private key
	testAddress = "P-testing18jma8ppw3nhx5r4ap8clazz0dps7rv5umpc36y"

	encodings = []formatting.Encoding{
		formatting.JSON, formatting.Hex,
	}
)

func defaultService(t *testing.T) (*Service, *mutableSharedMemory, *txstest.Builder) {
	vm, txBuilder, _, mutableSharedMemory := defaultVM(t, latestFork)

	return &Service{
		vm:          vm,
		addrManager: avax.NewAddressManager(vm.ctx),
		stakerAttributesCache: &cache.LRU[ids.ID, *stakerAttributes]{
			Size: stakerAttributesCacheSize,
		},
	}, mutableSharedMemory, txBuilder
}

func TestExportKey(t *testing.T) {
	require := require.New(t)

	service, _, _ := defaultService(t)
	service.vm.ctx.Lock.Lock()

	ks := keystore.New(logging.NoLog{}, memdb.New())
	require.NoError(ks.CreateUser(testUsername, testPassword))
	service.vm.ctx.Keystore = ks.NewBlockchainKeyStore(service.vm.ctx.ChainID)

	user, err := vmkeystore.NewUserFromKeystore(service.vm.ctx.Keystore, testUsername, testPassword)
	require.NoError(err)

	pk, err := secp256k1.ToPrivateKey(testPrivateKey)
	require.NoError(err)

	require.NoError(user.PutKeys(pk, keys[0]))

	service.vm.ctx.Lock.Unlock()

	jsonString := `{"username":"` + testUsername + `","password":"` + testPassword + `","address":"` + testAddress + `"}`
	args := ExportKeyArgs{}
	require.NoError(json.Unmarshal([]byte(jsonString), &args))

	reply := ExportKeyReply{}
	require.NoError(service.ExportKey(nil, &args, &reply))

	require.Equal(testPrivateKey, reply.PrivateKey.Bytes())
}

// Test issuing a tx and accepted
func TestGetTxStatus(t *testing.T) {
	require := require.New(t)
	service, mutableSharedMemory, txBuilder := defaultService(t)
	service.vm.ctx.Lock.Lock()

	recipientKey, err := secp256k1.NewPrivateKey()
	require.NoError(err)

	m := atomic.NewMemory(prefixdb.New([]byte{}, service.vm.db))

	sm := m.NewSharedMemory(service.vm.ctx.ChainID)
	peerSharedMemory := m.NewSharedMemory(service.vm.ctx.XChainID)

	// #nosec G404
	utxo := &avax.UTXO{
		UTXOID: avax.UTXOID{
			TxID:        ids.GenerateTestID(),
			OutputIndex: rand.Uint32(),
		},
		Asset: avax.Asset{ID: service.vm.ctx.AVAXAssetID},
		Out: &secp256k1fx.TransferOutput{
			Amt: 1234567,
			OutputOwners: secp256k1fx.OutputOwners{
				Locktime:  0,
				Addrs:     []ids.ShortID{recipientKey.PublicKey().Address()},
				Threshold: 1,
			},
		},
	}
	utxoBytes, err := txs.Codec.Marshal(txs.CodecVersion, utxo)
	require.NoError(err)

	inputID := utxo.InputID()
	require.NoError(peerSharedMemory.Apply(map[ids.ID]*atomic.Requests{
		service.vm.ctx.ChainID: {
			PutRequests: []*atomic.Element{
				{
					Key:   inputID[:],
					Value: utxoBytes,
					Traits: [][]byte{
						recipientKey.PublicKey().Address().Bytes(),
					},
				},
			},
		},
	}))

	mutableSharedMemory.SharedMemory = sm

	tx, err := txBuilder.NewImportTx(
		service.vm.ctx.XChainID,
		&secp256k1fx.OutputOwners{
			Threshold: 1,
			Addrs:     []ids.ShortID{ids.ShortEmpty},
		},
		[]*secp256k1.PrivateKey{recipientKey},
	)
	require.NoError(err)

	service.vm.ctx.Lock.Unlock()

	var (
		arg  = &GetTxStatusArgs{TxID: tx.ID()}
		resp GetTxStatusResponse
	)
	require.NoError(service.GetTxStatus(nil, arg, &resp))
	require.Equal(status.Unknown, resp.Status)
	require.Zero(resp.Reason)

	// put the chain in existing chain list
	require.NoError(service.vm.Network.IssueTxFromRPC(tx))
	service.vm.ctx.Lock.Lock()

	block, err := service.vm.BuildBlock(context.Background())
	require.NoError(err)

	blk := block.(*blockexecutor.Block)
	require.NoError(blk.Verify(context.Background()))

	require.NoError(blk.Accept(context.Background()))

	service.vm.ctx.Lock.Unlock()

	resp = GetTxStatusResponse{} // reset
	require.NoError(service.GetTxStatus(nil, arg, &resp))
	require.Equal(status.Committed, resp.Status)
	require.Zero(resp.Reason)
}

// Test issuing and then retrieving a transaction
func TestGetTx(t *testing.T) {
	type test struct {
		description string
		createTx    func(service *Service, builder *txstest.Builder) (*txs.Tx, error)
	}

	tests := []test{
		{
			"standard block",
			func(_ *Service, builder *txstest.Builder) (*txs.Tx, error) {
				return builder.NewCreateChainTx( // Test GetTx works for standard blocks
					testSubnet1.ID(),
					[]byte{},
					constants.AVMID,
					[]ids.ID{},
					"chain name",
					[]*secp256k1.PrivateKey{testSubnet1ControlKeys[0], testSubnet1ControlKeys[1]},
					common.WithChangeOwner(&secp256k1fx.OutputOwners{
						Threshold: 1,
						Addrs:     []ids.ShortID{keys[0].PublicKey().Address()},
					}),
				)
			},
		},
		{
			"proposal block",
			func(service *Service, builder *txstest.Builder) (*txs.Tx, error) {
				sk, err := bls.NewSecretKey()
				require.NoError(t, err)

				rewardsOwner := &secp256k1fx.OutputOwners{
					Threshold: 1,
					Addrs:     []ids.ShortID{ids.GenerateTestShortID()},
				}

				return builder.NewAddPermissionlessValidatorTx( // Test GetTx works for proposal blocks
					&txs.SubnetValidator{
						Validator: txs.Validator{
							NodeID: ids.GenerateTestNodeID(),
							Start:  uint64(service.vm.clock.Time().Add(txexecutor.SyncBound).Unix()),
							End:    uint64(service.vm.clock.Time().Add(txexecutor.SyncBound).Add(defaultMinStakingDuration).Unix()),
							Wght:   service.vm.MinValidatorStake,
						},
						Subnet: constants.PrimaryNetworkID,
					},
					signer.NewProofOfPossession(sk),
					service.vm.ctx.AVAXAssetID,
					rewardsOwner,
					rewardsOwner,
					0,
					[]*secp256k1.PrivateKey{keys[0]},
					common.WithChangeOwner(&secp256k1fx.OutputOwners{
						Threshold: 1,
						Addrs:     []ids.ShortID{keys[0].PublicKey().Address()},
					}),
				)
			},
		},
		{
			"atomic block",
			func(service *Service, builder *txstest.Builder) (*txs.Tx, error) {
				return builder.NewExportTx( // Test GetTx works for proposal blocks
					service.vm.ctx.XChainID,
					[]*avax.TransferableOutput{{
						Asset: avax.Asset{ID: service.vm.ctx.AVAXAssetID},
						Out: &secp256k1fx.TransferOutput{
							Amt: 100,
							OutputOwners: secp256k1fx.OutputOwners{
								Locktime:  0,
								Threshold: 1,
								Addrs:     []ids.ShortID{ids.GenerateTestShortID()},
							},
						},
					}},
					[]*secp256k1.PrivateKey{keys[0]},
					common.WithChangeOwner(&secp256k1fx.OutputOwners{
						Threshold: 1,
						Addrs:     []ids.ShortID{keys[0].PublicKey().Address()},
					}),
				)
			},
		},
	}

	for _, test := range tests {
		for _, encoding := range encodings {
			testName := fmt.Sprintf("test '%s - %s'",
				test.description,
				encoding.String(),
			)
			t.Run(testName, func(t *testing.T) {
				require := require.New(t)
				service, _, txBuilder := defaultService(t)
				service.vm.ctx.Lock.Lock()

				tx, err := test.createTx(service, txBuilder)
				require.NoError(err)

				service.vm.ctx.Lock.Unlock()

				arg := &api.GetTxArgs{
					TxID:     tx.ID(),
					Encoding: encoding,
				}
				var response api.GetTxReply
				err = service.GetTx(nil, arg, &response)
				require.ErrorIs(err, database.ErrNotFound) // We haven't issued the tx yet

				require.NoError(service.vm.Network.IssueTxFromRPC(tx))
				service.vm.ctx.Lock.Lock()

				blk, err := service.vm.BuildBlock(context.Background())
				require.NoError(err)

				require.NoError(blk.Verify(context.Background()))

				require.NoError(blk.Accept(context.Background()))

				if blk, ok := blk.(snowman.OracleBlock); ok { // For proposal blocks, commit them
					options, err := blk.Options(context.Background())
					if !errors.Is(err, snowman.ErrNotOracle) {
						require.NoError(err)

						commit := options[0].(*blockexecutor.Block)
						require.IsType(&block.BanffCommitBlock{}, commit.Block)
						require.NoError(commit.Verify(context.Background()))
						require.NoError(commit.Accept(context.Background()))
					}
				}

				service.vm.ctx.Lock.Unlock()

				require.NoError(service.GetTx(nil, arg, &response))

				switch encoding {
				case formatting.Hex:
					// we're always guaranteed a string for hex encodings.
					var txStr string
					require.NoError(json.Unmarshal(response.Tx, &txStr))
					responseTxBytes, err := formatting.Decode(response.Encoding, txStr)
					require.NoError(err)
					require.Equal(tx.Bytes(), responseTxBytes)

				case formatting.JSON:
					tx.Unsigned.InitCtx(service.vm.ctx)
					expectedTxJSON, err := json.Marshal(tx)
					require.NoError(err)
					require.Equal(expectedTxJSON, []byte(response.Tx))
				}
			})
		}
	}
}

func TestGetBalance(t *testing.T) {
	require := require.New(t)
	service, _, _ := defaultService(t)

<<<<<<< HEAD
=======
	createSubnetFee := service.vm.Config.GetCreateSubnetTxFee(service.vm.Config.Config, service.vm.clock.Time())

>>>>>>> eea80692
	// Ensure GetStake is correct for each of the genesis validators
	genesis, _ := defaultGenesis(t, service.vm.ctx.AVAXAssetID)
	for idx, utxo := range genesis.UTXOs {
		request := GetBalanceRequest{
			Addresses: []string{
				"P-" + utxo.Address,
			},
		}
		reply := GetBalanceResponse{}

		require.NoError(service.GetBalance(nil, &request, &reply))
		balance := defaultBalance
		if idx == 0 {
			// we use the first key to fund a subnet creation in [defaultGenesis].
			// As such we need to account for the subnet creation fee
			var (
				chainTime    = service.vm.state.GetTimestamp()
				staticFeeCfg = service.vm.Config.StaticConfig
				feeCalc      *fee.Calculator
			)

			if !service.vm.IsEActivated(chainTime) {
				upgrades := service.vm.Config.Times
				feeCalc = fee.NewStaticCalculator(staticFeeCfg, upgrades, chainTime)
			} else {
				feeCfg := config.GetDynamicFeesConfig(service.vm.Config.IsEActivated(chainTime))
				feeMan := commonfees.NewManager(feeCfg.FeeRate)
				feeCalc = fee.NewDynamicCalculator(staticFeeCfg, feeMan, feeCfg.BlockMaxComplexity, testSubnet1.Creds)
			}

			require.NoError(testSubnet1.Unsigned.Visit(feeCalc))

			balance = defaultBalance - feeCalc.Fee
		}
		require.Equal(avajson.Uint64(balance), reply.Balance)
		require.Equal(avajson.Uint64(balance), reply.Unlocked)
		require.Equal(avajson.Uint64(0), reply.LockedStakeable)
		require.Equal(avajson.Uint64(0), reply.LockedNotStakeable)
	}
}

func TestGetStake(t *testing.T) {
	require := require.New(t)
	service, _, txBuilder := defaultService(t)

	// Ensure GetStake is correct for each of the genesis validators
	genesis, _ := defaultGenesis(t, service.vm.ctx.AVAXAssetID)
	addrsStrs := []string{}
	for i, validator := range genesis.Validators {
		addr := "P-" + validator.RewardOwner.Addresses[0]
		addrsStrs = append(addrsStrs, addr)

		args := GetStakeArgs{
			JSONAddresses: api.JSONAddresses{
				Addresses: []string{addr},
			},
			Encoding: formatting.Hex,
		}
		response := GetStakeReply{}
		require.NoError(service.GetStake(nil, &args, &response))
		require.Equal(defaultWeight, uint64(response.Staked))
		require.Len(response.Outputs, 1)

		// Unmarshal into an output
		outputBytes, err := formatting.Decode(args.Encoding, response.Outputs[0])
		require.NoError(err)

		var output avax.TransferableOutput
		_, err = txs.Codec.Unmarshal(outputBytes, &output)
		require.NoError(err)

		out := output.Out.(*secp256k1fx.TransferOutput)
		require.Equal(defaultWeight, out.Amount())
		require.Equal(uint32(1), out.Threshold)
		require.Len(out.Addrs, 1)
		require.Equal(keys[i].PublicKey().Address(), out.Addrs[0])
		require.Zero(out.Locktime)
	}

	// Make sure this works for multiple addresses
	args := GetStakeArgs{
		JSONAddresses: api.JSONAddresses{
			Addresses: addrsStrs,
		},
		Encoding: formatting.Hex,
	}
	response := GetStakeReply{}
	require.NoError(service.GetStake(nil, &args, &response))
	require.Equal(len(genesis.Validators)*int(defaultWeight), int(response.Staked))
	require.Len(response.Outputs, len(genesis.Validators))

	for _, outputStr := range response.Outputs {
		outputBytes, err := formatting.Decode(args.Encoding, outputStr)
		require.NoError(err)

		var output avax.TransferableOutput
		_, err = txs.Codec.Unmarshal(outputBytes, &output)
		require.NoError(err)

		out := output.Out.(*secp256k1fx.TransferOutput)
		require.Equal(defaultWeight, out.Amount())
		require.Equal(uint32(1), out.Threshold)
		require.Zero(out.Locktime)
		require.Len(out.Addrs, 1)
	}

	oldStake := defaultWeight

	service.vm.ctx.Lock.Lock()

	// Add a delegator
	stakeAmount := service.vm.MinDelegatorStake + 12345
	delegatorNodeID := genesisNodeIDs[0]
	delegatorStartTime := defaultValidateStartTime
	delegatorEndTime := defaultGenesisTime.Add(defaultMinStakingDuration)
	tx, err := txBuilder.NewAddDelegatorTx(
		&txs.Validator{
			NodeID: delegatorNodeID,
			Start:  uint64(delegatorStartTime.Unix()),
			End:    uint64(delegatorEndTime.Unix()),
			Wght:   stakeAmount,
		},
		&secp256k1fx.OutputOwners{
			Threshold: 1,
			Addrs:     []ids.ShortID{ids.GenerateTestShortID()},
		},
		[]*secp256k1.PrivateKey{keys[0]},
		common.WithChangeOwner(&secp256k1fx.OutputOwners{
			Threshold: 1,
			Addrs:     []ids.ShortID{keys[0].PublicKey().Address()},
		}),
	)
	require.NoError(err)

	addDelTx := tx.Unsigned.(*txs.AddDelegatorTx)
	staker, err := state.NewCurrentStaker(
		tx.ID(),
		addDelTx,
		delegatorStartTime,
		0,
	)
	require.NoError(err)

	service.vm.state.PutCurrentDelegator(staker)
	service.vm.state.AddTx(tx, status.Committed)
	require.NoError(service.vm.state.Commit())

	service.vm.ctx.Lock.Unlock()

	// Make sure the delegator addr has the right stake (old stake + stakeAmount)
	addr, _ := service.addrManager.FormatLocalAddress(keys[0].PublicKey().Address())
	args.Addresses = []string{addr}
	require.NoError(service.GetStake(nil, &args, &response))
	require.Equal(oldStake+stakeAmount, uint64(response.Staked))
	require.Len(response.Outputs, 2)

	// Unmarshal into transferable outputs
	outputs := make([]avax.TransferableOutput, 2)
	for i := range outputs {
		outputBytes, err := formatting.Decode(args.Encoding, response.Outputs[i])
		require.NoError(err)
		_, err = txs.Codec.Unmarshal(outputBytes, &outputs[i])
		require.NoError(err)
	}

	// Make sure the stake amount is as expected
	require.Equal(stakeAmount+oldStake, outputs[0].Out.Amount()+outputs[1].Out.Amount())

	oldStake = uint64(response.Staked)

	service.vm.ctx.Lock.Lock()

	// Make sure this works for pending stakers
	// Add a pending staker
	stakeAmount = service.vm.MinValidatorStake + 54321
	pendingStakerNodeID := ids.GenerateTestNodeID()
	pendingStakerEndTime := uint64(defaultGenesisTime.Add(defaultMinStakingDuration).Unix())
	tx, err = txBuilder.NewAddValidatorTx(
		&txs.Validator{
			NodeID: pendingStakerNodeID,
			Start:  uint64(defaultGenesisTime.Unix()),
			End:    pendingStakerEndTime,
			Wght:   stakeAmount,
		},
		&secp256k1fx.OutputOwners{
			Threshold: 1,
			Addrs:     []ids.ShortID{ids.GenerateTestShortID()},
		},
		0,
		[]*secp256k1.PrivateKey{keys[0]},
		common.WithChangeOwner(&secp256k1fx.OutputOwners{
			Threshold: 1,
			Addrs:     []ids.ShortID{keys[0].PublicKey().Address()},
		}),
	)
	require.NoError(err)

	staker, err = state.NewPendingStaker(
		tx.ID(),
		tx.Unsigned.(*txs.AddValidatorTx),
	)
	require.NoError(err)

	service.vm.state.PutPendingValidator(staker)
	service.vm.state.AddTx(tx, status.Committed)
	require.NoError(service.vm.state.Commit())

	service.vm.ctx.Lock.Unlock()

	// Make sure the delegator has the right stake (old stake + stakeAmount)
	require.NoError(service.GetStake(nil, &args, &response))
	require.Equal(oldStake+stakeAmount, uint64(response.Staked))
	require.Len(response.Outputs, 3)

	// Unmarshal
	outputs = make([]avax.TransferableOutput, 3)
	for i := range outputs {
		outputBytes, err := formatting.Decode(args.Encoding, response.Outputs[i])
		require.NoError(err)
		_, err = txs.Codec.Unmarshal(outputBytes, &outputs[i])
		require.NoError(err)
	}

	// Make sure the stake amount is as expected
	require.Equal(stakeAmount+oldStake, outputs[0].Out.Amount()+outputs[1].Out.Amount()+outputs[2].Out.Amount())
}

func TestGetCurrentValidators(t *testing.T) {
	require := require.New(t)
	service, _, txBuilder := defaultService(t)

	genesis, _ := defaultGenesis(t, service.vm.ctx.AVAXAssetID)

	// Call getValidators
	args := GetCurrentValidatorsArgs{SubnetID: constants.PrimaryNetworkID}
	response := GetCurrentValidatorsReply{}

	require.NoError(service.GetCurrentValidators(nil, &args, &response))
	require.Len(response.Validators, len(genesis.Validators))

	for _, vdr := range genesis.Validators {
		found := false
		for i := 0; i < len(response.Validators) && !found; i++ {
			gotVdr := response.Validators[i].(pchainapi.PermissionlessValidator)
			if gotVdr.NodeID != vdr.NodeID {
				continue
			}

			require.Equal(vdr.EndTime, gotVdr.EndTime)
			require.Equal(vdr.StartTime, gotVdr.StartTime)
			found = true
		}
		require.True(found, "expected validators to contain %s but didn't", vdr.NodeID)
	}

	// Add a delegator
	stakeAmount := service.vm.MinDelegatorStake + 12345
	validatorNodeID := genesisNodeIDs[1]
	delegatorStartTime := defaultValidateStartTime
	delegatorEndTime := delegatorStartTime.Add(defaultMinStakingDuration)

	service.vm.ctx.Lock.Lock()

	delTx, err := txBuilder.NewAddDelegatorTx(
		&txs.Validator{
			NodeID: validatorNodeID,
			Start:  uint64(delegatorStartTime.Unix()),
			End:    uint64(delegatorEndTime.Unix()),
			Wght:   stakeAmount,
		},
		&secp256k1fx.OutputOwners{
			Threshold: 1,
			Addrs:     []ids.ShortID{ids.GenerateTestShortID()},
		},
		[]*secp256k1.PrivateKey{keys[0]},
		common.WithChangeOwner(&secp256k1fx.OutputOwners{
			Threshold: 1,
			Addrs:     []ids.ShortID{keys[0].PublicKey().Address()},
		}),
	)
	require.NoError(err)

	addDelTx := delTx.Unsigned.(*txs.AddDelegatorTx)
	staker, err := state.NewCurrentStaker(
		delTx.ID(),
		addDelTx,
		delegatorStartTime,
		0,
	)
	require.NoError(err)

	service.vm.state.PutCurrentDelegator(staker)
	service.vm.state.AddTx(delTx, status.Committed)
	require.NoError(service.vm.state.Commit())

	service.vm.ctx.Lock.Unlock()

	// Call getCurrentValidators
	args = GetCurrentValidatorsArgs{SubnetID: constants.PrimaryNetworkID}
	require.NoError(service.GetCurrentValidators(nil, &args, &response))
	require.Len(response.Validators, len(genesis.Validators))

	// Make sure the delegator is there
	found := false
	for i := 0; i < len(response.Validators) && !found; i++ {
		vdr := response.Validators[i].(pchainapi.PermissionlessValidator)
		if vdr.NodeID != validatorNodeID {
			continue
		}
		found = true

		require.Nil(vdr.Delegators)

		innerArgs := GetCurrentValidatorsArgs{
			SubnetID: constants.PrimaryNetworkID,
			NodeIDs:  []ids.NodeID{vdr.NodeID},
		}
		innerResponse := GetCurrentValidatorsReply{}
		require.NoError(service.GetCurrentValidators(nil, &innerArgs, &innerResponse))
		require.Len(innerResponse.Validators, 1)

		innerVdr := innerResponse.Validators[0].(pchainapi.PermissionlessValidator)
		require.Equal(vdr.NodeID, innerVdr.NodeID)

		require.NotNil(innerVdr.Delegators)
		require.Len(*innerVdr.Delegators, 1)
		delegator := (*innerVdr.Delegators)[0]
		require.Equal(delegator.NodeID, innerVdr.NodeID)
		require.Equal(int64(delegator.StartTime), delegatorStartTime.Unix())
		require.Equal(int64(delegator.EndTime), delegatorEndTime.Unix())
		require.Equal(uint64(delegator.Weight), stakeAmount)
	}
	require.True(found)

	service.vm.ctx.Lock.Lock()

	// Reward the delegator
	tx, err := builder.NewRewardValidatorTx(service.vm.ctx, delTx.ID())
	require.NoError(err)
	service.vm.state.AddTx(tx, status.Committed)
	service.vm.state.DeleteCurrentDelegator(staker)
	require.NoError(service.vm.state.SetDelegateeReward(staker.SubnetID, staker.NodeID, 100000))
	require.NoError(service.vm.state.Commit())

	service.vm.ctx.Lock.Unlock()

	// Call getValidators
	response = GetCurrentValidatorsReply{}
	require.NoError(service.GetCurrentValidators(nil, &args, &response))
	require.Len(response.Validators, len(genesis.Validators))

	for _, vdr := range response.Validators {
		castVdr := vdr.(pchainapi.PermissionlessValidator)
		if castVdr.NodeID != validatorNodeID {
			continue
		}
		require.Equal(uint64(100000), uint64(*castVdr.AccruedDelegateeReward))
	}
}

func TestGetTimestamp(t *testing.T) {
	require := require.New(t)
	service, _, _ := defaultService(t)

	reply := GetTimestampReply{}
	require.NoError(service.GetTimestamp(nil, nil, &reply))

	service.vm.ctx.Lock.Lock()

	require.Equal(service.vm.state.GetTimestamp(), reply.Timestamp)

	newTimestamp := reply.Timestamp.Add(time.Second)
	service.vm.state.SetTimestamp(newTimestamp)

	service.vm.ctx.Lock.Unlock()

	require.NoError(service.GetTimestamp(nil, nil, &reply))
	require.Equal(newTimestamp, reply.Timestamp)
}

func TestGetBlock(t *testing.T) {
	tests := []struct {
		name     string
		encoding formatting.Encoding
	}{
		{
			name:     "json",
			encoding: formatting.JSON,
		},
		{
			name:     "hex",
			encoding: formatting.Hex,
		},
	}

	for _, test := range tests {
		t.Run(test.name, func(t *testing.T) {
			require := require.New(t)
			service, _, txBuilder := defaultService(t)
			service.vm.ctx.Lock.Lock()

			service.vm.CreateAssetTxFee = 100 * defaultTxFee

			// Make a block an accept it, then check we can get it.
			tx, err := txBuilder.NewCreateChainTx( // Test GetTx works for standard blocks
				testSubnet1.ID(),
				[]byte{},
				constants.AVMID,
				[]ids.ID{},
				"chain name",
				[]*secp256k1.PrivateKey{testSubnet1ControlKeys[0], testSubnet1ControlKeys[1]},
				common.WithChangeOwner(&secp256k1fx.OutputOwners{
					Threshold: 1,
					Addrs:     []ids.ShortID{keys[0].PublicKey().Address()},
				}),
			)
			require.NoError(err)

			preferredID := service.vm.manager.Preferred()
			preferred, err := service.vm.manager.GetBlock(preferredID)
			require.NoError(err)

			statelessBlock, err := block.NewBanffStandardBlock(
				preferred.Timestamp(),
				preferred.ID(),
				preferred.Height()+1,
				[]*txs.Tx{tx},
			)
			require.NoError(err)

			blk := service.vm.manager.NewBlock(statelessBlock)

			require.NoError(blk.Verify(context.Background()))
			require.NoError(blk.Accept(context.Background()))

			service.vm.ctx.Lock.Unlock()

			args := api.GetBlockArgs{
				BlockID:  blk.ID(),
				Encoding: test.encoding,
			}
			response := api.GetBlockResponse{}
			require.NoError(service.GetBlock(nil, &args, &response))

			switch {
			case test.encoding == formatting.JSON:
				statelessBlock.InitCtx(service.vm.ctx)
				expectedBlockJSON, err := json.Marshal(statelessBlock)
				require.NoError(err)
				require.Equal(expectedBlockJSON, []byte(response.Block))
			default:
				var blockStr string
				require.NoError(json.Unmarshal(response.Block, &blockStr))
				responseBlockBytes, err := formatting.Decode(response.Encoding, blockStr)
				require.NoError(err)
				require.Equal(blk.Bytes(), responseBlockBytes)
			}

			require.Equal(test.encoding, response.Encoding)
		})
	}
}

func TestGetValidatorsAtReplyMarshalling(t *testing.T) {
	require := require.New(t)

	reply := &GetValidatorsAtReply{
		Validators: make(map[ids.NodeID]*validators.GetValidatorOutput),
	}

	{
		reply.Validators[ids.EmptyNodeID] = &validators.GetValidatorOutput{
			NodeID:    ids.EmptyNodeID,
			PublicKey: nil,
			Weight:    0,
		}
	}
	{
		nodeID := ids.GenerateTestNodeID()
		sk, err := bls.NewSecretKey()
		require.NoError(err)
		reply.Validators[nodeID] = &validators.GetValidatorOutput{
			NodeID:    nodeID,
			PublicKey: bls.PublicFromSecretKey(sk),
			Weight:    math.MaxUint64,
		}
	}

	replyJSON, err := reply.MarshalJSON()
	require.NoError(err)

	var parsedReply GetValidatorsAtReply
	require.NoError(parsedReply.UnmarshalJSON(replyJSON))
	require.Equal(reply, &parsedReply)
}

func TestServiceGetBlockByHeight(t *testing.T) {
	ctrl := gomock.NewController(t)

	blockID := ids.GenerateTestID()
	blockHeight := uint64(1337)

	type test struct {
		name                        string
		serviceAndExpectedBlockFunc func(t *testing.T, ctrl *gomock.Controller) (*Service, interface{})
		encoding                    formatting.Encoding
		expectedErr                 error
	}

	tests := []test{
		{
			name: "block height not found",
			serviceAndExpectedBlockFunc: func(_ *testing.T, ctrl *gomock.Controller) (*Service, interface{}) {
				state := state.NewMockState(ctrl)
				state.EXPECT().GetBlockIDAtHeight(blockHeight).Return(ids.Empty, database.ErrNotFound)

				manager := blockexecutor.NewMockManager(ctrl)
				return &Service{
					vm: &VM{
						state:   state,
						manager: manager,
						ctx: &snow.Context{
							Log: logging.NoLog{},
						},
					},
				}, nil
			},
			encoding:    formatting.Hex,
			expectedErr: database.ErrNotFound,
		},
		{
			name: "block not found",
			serviceAndExpectedBlockFunc: func(_ *testing.T, ctrl *gomock.Controller) (*Service, interface{}) {
				state := state.NewMockState(ctrl)
				state.EXPECT().GetBlockIDAtHeight(blockHeight).Return(blockID, nil)

				manager := blockexecutor.NewMockManager(ctrl)
				manager.EXPECT().GetStatelessBlock(blockID).Return(nil, database.ErrNotFound)
				return &Service{
					vm: &VM{
						state:   state,
						manager: manager,
						ctx: &snow.Context{
							Log: logging.NoLog{},
						},
					},
				}, nil
			},
			encoding:    formatting.Hex,
			expectedErr: database.ErrNotFound,
		},
		{
			name: "JSON format",
			serviceAndExpectedBlockFunc: func(_ *testing.T, ctrl *gomock.Controller) (*Service, interface{}) {
				block := block.NewMockBlock(ctrl)
				block.EXPECT().InitCtx(gomock.Any())

				state := state.NewMockState(ctrl)
				state.EXPECT().GetBlockIDAtHeight(blockHeight).Return(blockID, nil)

				manager := blockexecutor.NewMockManager(ctrl)
				manager.EXPECT().GetStatelessBlock(blockID).Return(block, nil)
				return &Service{
					vm: &VM{
						state:   state,
						manager: manager,
						ctx: &snow.Context{
							Log: logging.NoLog{},
						},
					},
				}, block
			},
			encoding:    formatting.JSON,
			expectedErr: nil,
		},
		{
			name: "hex format",
			serviceAndExpectedBlockFunc: func(t *testing.T, ctrl *gomock.Controller) (*Service, interface{}) {
				block := block.NewMockBlock(ctrl)
				blockBytes := []byte("hi mom")
				block.EXPECT().Bytes().Return(blockBytes)

				state := state.NewMockState(ctrl)
				state.EXPECT().GetBlockIDAtHeight(blockHeight).Return(blockID, nil)

				expected, err := formatting.Encode(formatting.Hex, blockBytes)
				require.NoError(t, err)

				manager := blockexecutor.NewMockManager(ctrl)
				manager.EXPECT().GetStatelessBlock(blockID).Return(block, nil)
				return &Service{
					vm: &VM{
						state:   state,
						manager: manager,
						ctx: &snow.Context{
							Log: logging.NoLog{},
						},
					},
				}, expected
			},
			encoding:    formatting.Hex,
			expectedErr: nil,
		},
		{
			name: "hexc format",
			serviceAndExpectedBlockFunc: func(t *testing.T, ctrl *gomock.Controller) (*Service, interface{}) {
				block := block.NewMockBlock(ctrl)
				blockBytes := []byte("hi mom")
				block.EXPECT().Bytes().Return(blockBytes)

				state := state.NewMockState(ctrl)
				state.EXPECT().GetBlockIDAtHeight(blockHeight).Return(blockID, nil)

				expected, err := formatting.Encode(formatting.HexC, blockBytes)
				require.NoError(t, err)

				manager := blockexecutor.NewMockManager(ctrl)
				manager.EXPECT().GetStatelessBlock(blockID).Return(block, nil)
				return &Service{
					vm: &VM{
						state:   state,
						manager: manager,
						ctx: &snow.Context{
							Log: logging.NoLog{},
						},
					},
				}, expected
			},
			encoding:    formatting.HexC,
			expectedErr: nil,
		},
		{
			name: "hexnc format",
			serviceAndExpectedBlockFunc: func(t *testing.T, ctrl *gomock.Controller) (*Service, interface{}) {
				block := block.NewMockBlock(ctrl)
				blockBytes := []byte("hi mom")
				block.EXPECT().Bytes().Return(blockBytes)

				state := state.NewMockState(ctrl)
				state.EXPECT().GetBlockIDAtHeight(blockHeight).Return(blockID, nil)

				expected, err := formatting.Encode(formatting.HexNC, blockBytes)
				require.NoError(t, err)

				manager := blockexecutor.NewMockManager(ctrl)
				manager.EXPECT().GetStatelessBlock(blockID).Return(block, nil)
				return &Service{
					vm: &VM{
						state:   state,
						manager: manager,
						ctx: &snow.Context{
							Log: logging.NoLog{},
						},
					},
				}, expected
			},
			encoding:    formatting.HexNC,
			expectedErr: nil,
		},
	}

	for _, tt := range tests {
		t.Run(tt.name, func(t *testing.T) {
			require := require.New(t)

			service, expected := tt.serviceAndExpectedBlockFunc(t, ctrl)

			args := &api.GetBlockByHeightArgs{
				Height:   avajson.Uint64(blockHeight),
				Encoding: tt.encoding,
			}
			reply := &api.GetBlockResponse{}
			err := service.GetBlockByHeight(nil, args, reply)
			require.ErrorIs(err, tt.expectedErr)
			if tt.expectedErr != nil {
				return
			}
			require.Equal(tt.encoding, reply.Encoding)

			expectedJSON, err := json.Marshal(expected)
			require.NoError(err)

			require.Equal(json.RawMessage(expectedJSON), reply.Block)
		})
	}
}<|MERGE_RESOLUTION|>--- conflicted
+++ resolved
@@ -368,11 +368,6 @@
 	require := require.New(t)
 	service, _, _ := defaultService(t)
 
-<<<<<<< HEAD
-=======
-	createSubnetFee := service.vm.Config.GetCreateSubnetTxFee(service.vm.Config.Config, service.vm.clock.Time())
-
->>>>>>> eea80692
 	// Ensure GetStake is correct for each of the genesis validators
 	genesis, _ := defaultGenesis(t, service.vm.ctx.AVAXAssetID)
 	for idx, utxo := range genesis.UTXOs {
@@ -395,7 +390,7 @@
 			)
 
 			if !service.vm.IsEActivated(chainTime) {
-				upgrades := service.vm.Config.Times
+				upgrades := service.vm.Config.Config
 				feeCalc = fee.NewStaticCalculator(staticFeeCfg, upgrades, chainTime)
 			} else {
 				feeCfg := config.GetDynamicFeesConfig(service.vm.Config.IsEActivated(chainTime))
