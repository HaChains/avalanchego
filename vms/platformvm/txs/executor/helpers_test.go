--- conflicted
+++ resolved
@@ -19,7 +19,6 @@
 	"github.com/ava-labs/avalanchego/database/versiondb"
 	"github.com/ava-labs/avalanchego/ids"
 	"github.com/ava-labs/avalanchego/snow"
-	"github.com/ava-labs/avalanchego/snow/snowtest"
 	"github.com/ava-labs/avalanchego/snow/uptime"
 	"github.com/ava-labs/avalanchego/utils"
 	"github.com/ava-labs/avalanchego/utils/constants"
@@ -44,12 +43,7 @@
 var (
 	lastAcceptedID = ids.GenerateTestID()
 
-<<<<<<< HEAD
-	testSubnet1            *txs.Tx
-	testSubnet1ControlKeys = ts.Keys[0:3]
-=======
 	testSubnet1 *txs.Tx
->>>>>>> ccf6ada0
 )
 
 type environment struct {
@@ -82,8 +76,6 @@
 }
 
 func newEnvironment(t *testing.T, postBanff, postCortina, postDurango bool) *environment {
-	r := require.New(t)
-
 	var isBootstrapped utils.Atomic[bool]
 	isBootstrapped.Set(true)
 
@@ -110,16 +102,7 @@
 	clk := defaultClock(forkTime)
 
 	baseDB := versiondb.New(memdb.New())
-<<<<<<< HEAD
-	ctx, msm := ts.Context(r, baseDB)
-=======
-	ctx := snowtest.Context(t, snowtest.PChainID)
-	m := atomic.NewMemory(baseDB)
-	msm := &mutableSharedMemory{
-		SharedMemory: m.NewSharedMemory(ctx.ChainID),
-	}
-	ctx.SharedMemory = msm
->>>>>>> ccf6ada0
+	ctx, msm := ts.Context(t, baseDB)
 
 	fx := defaultFx(clk, ctx.Log, isBootstrapped.Get())
 
@@ -245,56 +228,7 @@
 	return state
 }
 
-<<<<<<< HEAD
 func defaultClock(forkTime time.Time) *mockable.Clock {
-=======
-func defaultConfig(postBanff, postCortina, postDurango bool) *config.Config {
-	banffTime := mockable.MaxTime
-	if postBanff {
-		banffTime = ts.ValidateEndTime.Add(-2 * time.Second)
-	}
-	cortinaTime := mockable.MaxTime
-	if postCortina {
-		cortinaTime = ts.ValidateStartTime.Add(-2 * time.Second)
-	}
-	durangoTime := mockable.MaxTime
-	if postDurango {
-		durangoTime = ts.ValidateStartTime.Add(-2 * time.Second)
-	}
-
-	return &config.Config{
-		Chains:                 chains.TestManager,
-		UptimeLockedCalculator: uptime.NewLockedCalculator(),
-		Validators:             validators.NewManager(),
-		TxFee:                  defaultTxFee,
-		CreateSubnetTxFee:      100 * defaultTxFee,
-		CreateBlockchainTxFee:  100 * defaultTxFee,
-		MinValidatorStake:      5 * units.MilliAvax,
-		MaxValidatorStake:      500 * units.MilliAvax,
-		MinDelegatorStake:      1 * units.MilliAvax,
-		MinStakeDuration:       ts.MinStakingDuration,
-		MaxStakeDuration:       ts.MaxStakingDuration,
-		RewardConfig: reward.Config{
-			MaxConsumptionRate: .12 * reward.PercentDenominator,
-			MinConsumptionRate: .10 * reward.PercentDenominator,
-			MintingPeriod:      365 * 24 * time.Hour,
-			SupplyCap:          720 * units.MegaAvax,
-		},
-		ApricotPhase3Time: ts.ValidateEndTime,
-		ApricotPhase5Time: ts.ValidateEndTime,
-		BanffTime:         banffTime,
-		CortinaTime:       cortinaTime,
-		DurangoTime:       durangoTime,
-	}
-}
-
-func defaultClock(postFork bool) *mockable.Clock {
-	now := ts.GenesisTime
-	if postFork {
-		// 1 second after Banff fork
-		now = ts.ValidateEndTime.Add(-2 * time.Second)
-	}
->>>>>>> ccf6ada0
 	clk := &mockable.Clock{}
 	clk.Set(forkTime)
 	return clk
