// Copyright (C) 2019-2023, Ava Labs, Inc. All rights reserved.
// See the file LICENSE for licensing terms.

package platformvm

import (
	"bytes"
	"context"
	"errors"
	"testing"
	"time"

	"github.com/prometheus/client_golang/prometheus"

	"github.com/stretchr/testify/require"

	"github.com/ava-labs/avalanchego/chains"
	"github.com/ava-labs/avalanchego/chains/atomic"
	"github.com/ava-labs/avalanchego/database"
	"github.com/ava-labs/avalanchego/database/manager"
	"github.com/ava-labs/avalanchego/database/prefixdb"
	"github.com/ava-labs/avalanchego/ids"
	"github.com/ava-labs/avalanchego/snow/choices"
	"github.com/ava-labs/avalanchego/snow/consensus/snowman"
	"github.com/ava-labs/avalanchego/snow/engine/common"
	"github.com/ava-labs/avalanchego/snow/uptime"
	"github.com/ava-labs/avalanchego/snow/validators"
	"github.com/ava-labs/avalanchego/utils"
	"github.com/ava-labs/avalanchego/utils/constants"
	"github.com/ava-labs/avalanchego/utils/crypto/bls"
	"github.com/ava-labs/avalanchego/utils/crypto/secp256k1"
	"github.com/ava-labs/avalanchego/version"
	"github.com/ava-labs/avalanchego/vms/components/avax"
	"github.com/ava-labs/avalanchego/vms/platformvm/blocks"
	"github.com/ava-labs/avalanchego/vms/platformvm/config"
	"github.com/ava-labs/avalanchego/vms/platformvm/metrics"
	"github.com/ava-labs/avalanchego/vms/platformvm/reward"
	"github.com/ava-labs/avalanchego/vms/platformvm/signer"
	"github.com/ava-labs/avalanchego/vms/platformvm/state"
	"github.com/ava-labs/avalanchego/vms/platformvm/txs"
	"github.com/ava-labs/avalanchego/vms/platformvm/txs/executor"
	"github.com/ava-labs/avalanchego/vms/platformvm/utxo"
	"github.com/ava-labs/avalanchego/vms/secp256k1fx"

	blockexecutor "github.com/ava-labs/avalanchego/vms/platformvm/blocks/executor"
)

func TestAddDelegatorTxOverDelegatedRegression(t *testing.T) {
	require := require.New(t)
	vm, _, _ := defaultVM(t)
	vm.ctx.Lock.Lock()
	defer func() {
		require.NoError(vm.Shutdown(context.Background()))
		vm.ctx.Lock.Unlock()
	}()

	validatorStartTime := vm.clock.Time().Add(executor.SyncBound).Add(1 * time.Second)
	validatorEndTime := validatorStartTime.Add(360 * 24 * time.Hour)

	nodeID := ids.GenerateTestNodeID()
	changeAddr := keys[0].PublicKey().Address()

	// create valid tx
	addValidatorTx, err := vm.txBuilder.NewAddValidatorTx(
		vm.MinValidatorStake,
		uint64(validatorStartTime.Unix()),
		uint64(validatorEndTime.Unix()),
		nodeID,
		changeAddr,
		reward.PercentDenominator,
		[]*secp256k1.PrivateKey{keys[0]},
		changeAddr,
	)
	require.NoError(err)

	// trigger block creation
	require.NoError(vm.Builder.AddUnverifiedTx(addValidatorTx))

	addValidatorBlock, err := vm.Builder.BuildBlock(context.Background())
	require.NoError(err)
	require.NoError(addValidatorBlock.Verify(context.Background()))
	require.NoError(addValidatorBlock.Accept(context.Background()))
	require.NoError(vm.SetPreference(context.Background(), vm.manager.LastAccepted()))

	vm.clock.Set(validatorStartTime)

	firstAdvanceTimeBlock, err := vm.Builder.BuildBlock(context.Background())
	require.NoError(err)
	require.NoError(firstAdvanceTimeBlock.Verify(context.Background()))
	require.NoError(firstAdvanceTimeBlock.Accept(context.Background()))
	require.NoError(vm.SetPreference(context.Background(), vm.manager.LastAccepted()))

	firstDelegatorStartTime := validatorStartTime.Add(executor.SyncBound).Add(1 * time.Second)
	firstDelegatorEndTime := firstDelegatorStartTime.Add(vm.MinStakeDuration)

	// create valid tx
	addFirstDelegatorTx, err := vm.txBuilder.NewAddDelegatorTx(
		4*vm.MinValidatorStake, // maximum amount of stake this delegator can provide
		uint64(firstDelegatorStartTime.Unix()),
		uint64(firstDelegatorEndTime.Unix()),
		nodeID,
		changeAddr,
		[]*secp256k1.PrivateKey{keys[0], keys[1]},
		changeAddr,
	)
	require.NoError(err)

	// trigger block creation
	require.NoError(vm.Builder.AddUnverifiedTx(addFirstDelegatorTx))

	addFirstDelegatorBlock, err := vm.Builder.BuildBlock(context.Background())
	require.NoError(err)
	require.NoError(addFirstDelegatorBlock.Verify(context.Background()))
	require.NoError(addFirstDelegatorBlock.Accept(context.Background()))
	require.NoError(vm.SetPreference(context.Background(), vm.manager.LastAccepted()))

	vm.clock.Set(firstDelegatorStartTime)

	secondAdvanceTimeBlock, err := vm.Builder.BuildBlock(context.Background())
	require.NoError(err)
	require.NoError(secondAdvanceTimeBlock.Verify(context.Background()))
	require.NoError(secondAdvanceTimeBlock.Accept(context.Background()))
	require.NoError(vm.SetPreference(context.Background(), vm.manager.LastAccepted()))

	secondDelegatorStartTime := firstDelegatorEndTime.Add(2 * time.Second)
	secondDelegatorEndTime := secondDelegatorStartTime.Add(vm.MinStakeDuration)

	vm.clock.Set(secondDelegatorStartTime.Add(-10 * executor.SyncBound))

	// create valid tx
	addSecondDelegatorTx, err := vm.txBuilder.NewAddDelegatorTx(
		vm.MinDelegatorStake,
		uint64(secondDelegatorStartTime.Unix()),
		uint64(secondDelegatorEndTime.Unix()),
		nodeID,
		changeAddr,
		[]*secp256k1.PrivateKey{keys[0], keys[1], keys[3]},
		changeAddr,
	)
	require.NoError(err)

	// trigger block creation
	require.NoError(vm.Builder.AddUnverifiedTx(addSecondDelegatorTx))

	addSecondDelegatorBlock, err := vm.Builder.BuildBlock(context.Background())
	require.NoError(err)
	require.NoError(addSecondDelegatorBlock.Verify(context.Background()))
	require.NoError(addSecondDelegatorBlock.Accept(context.Background()))
	require.NoError(vm.SetPreference(context.Background(), vm.manager.LastAccepted()))

	thirdDelegatorStartTime := firstDelegatorEndTime.Add(-time.Second)
	thirdDelegatorEndTime := thirdDelegatorStartTime.Add(vm.MinStakeDuration)

	// create valid tx
	addThirdDelegatorTx, err := vm.txBuilder.NewAddDelegatorTx(
		vm.MinDelegatorStake,
		uint64(thirdDelegatorStartTime.Unix()),
		uint64(thirdDelegatorEndTime.Unix()),
		nodeID,
		changeAddr,
		[]*secp256k1.PrivateKey{keys[0], keys[1], keys[4]},
		changeAddr,
	)
	require.NoError(err)

	// trigger block creation
	err = vm.Builder.AddUnverifiedTx(addThirdDelegatorTx)
	require.ErrorIs(err, executor.ErrOverDelegated)
}

func TestAddDelegatorTxHeapCorruption(t *testing.T) {
	validatorStartTime := banffForkTime.Add(executor.SyncBound).Add(1 * time.Second)
	validatorEndTime := validatorStartTime.Add(360 * 24 * time.Hour)
	validatorStake := defaultMaxValidatorStake / 5

	delegator1StartTime := validatorStartTime
	delegator1EndTime := delegator1StartTime.Add(3 * defaultMinStakingDuration)
	delegator1Stake := defaultMinValidatorStake

	delegator2StartTime := validatorStartTime.Add(1 * defaultMinStakingDuration)
	delegator2EndTime := delegator1StartTime.Add(6 * defaultMinStakingDuration)
	delegator2Stake := defaultMinValidatorStake

	delegator3StartTime := validatorStartTime.Add(2 * defaultMinStakingDuration)
	delegator3EndTime := delegator1StartTime.Add(4 * defaultMinStakingDuration)
	delegator3Stake := defaultMaxValidatorStake - validatorStake - 2*defaultMinValidatorStake

	delegator4StartTime := validatorStartTime.Add(5 * defaultMinStakingDuration)
	delegator4EndTime := delegator1StartTime.Add(7 * defaultMinStakingDuration)
	delegator4Stake := defaultMaxValidatorStake - validatorStake - defaultMinValidatorStake

	tests := []struct {
		name    string
		ap3Time time.Time
	}{
		{
			name:    "pre-upgrade is no longer restrictive",
			ap3Time: validatorEndTime,
		},
		{
			name:    "post-upgrade calculate max stake correctly",
			ap3Time: defaultGenesisTime,
		},
	}

	for _, test := range tests {
		t.Run(test.name, func(t *testing.T) {
			require := require.New(t)

			vm, _, _ := defaultVM(t)
			vm.ApricotPhase3Time = test.ap3Time

			vm.ctx.Lock.Lock()
			defer func() {
				require.NoError(vm.Shutdown(context.Background()))

				vm.ctx.Lock.Unlock()
			}()

			key, err := testKeyFactory.NewPrivateKey()
			require.NoError(err)

			id := key.PublicKey().Address()
			changeAddr := keys[0].PublicKey().Address()

			// create valid tx
			addValidatorTx, err := vm.txBuilder.NewAddValidatorTx(
				validatorStake,
				uint64(validatorStartTime.Unix()),
				uint64(validatorEndTime.Unix()),
				ids.NodeID(id),
				id,
				reward.PercentDenominator,
				[]*secp256k1.PrivateKey{keys[0], keys[1]},
				changeAddr,
			)
			require.NoError(err)

			// issue the add validator tx
			require.NoError(vm.Builder.AddUnverifiedTx(addValidatorTx))

			// trigger block creation for the validator tx
			addValidatorBlock, err := vm.Builder.BuildBlock(context.Background())
			require.NoError(err)
			require.NoError(addValidatorBlock.Verify(context.Background()))
			require.NoError(addValidatorBlock.Accept(context.Background()))
			require.NoError(vm.SetPreference(context.Background(), vm.manager.LastAccepted()))

			// create valid tx
			addFirstDelegatorTx, err := vm.txBuilder.NewAddDelegatorTx(
				delegator1Stake,
				uint64(delegator1StartTime.Unix()),
				uint64(delegator1EndTime.Unix()),
				ids.NodeID(id),
				keys[0].PublicKey().Address(),
				[]*secp256k1.PrivateKey{keys[0], keys[1]},
				changeAddr,
			)
			require.NoError(err)

			// issue the first add delegator tx
			require.NoError(vm.Builder.AddUnverifiedTx(addFirstDelegatorTx))

			// trigger block creation for the first add delegator tx
			addFirstDelegatorBlock, err := vm.Builder.BuildBlock(context.Background())
			require.NoError(err)
			require.NoError(addFirstDelegatorBlock.Verify(context.Background()))
			require.NoError(addFirstDelegatorBlock.Accept(context.Background()))
			require.NoError(vm.SetPreference(context.Background(), vm.manager.LastAccepted()))

			// create valid tx
			addSecondDelegatorTx, err := vm.txBuilder.NewAddDelegatorTx(
				delegator2Stake,
				uint64(delegator2StartTime.Unix()),
				uint64(delegator2EndTime.Unix()),
				ids.NodeID(id),
				keys[0].PublicKey().Address(),
				[]*secp256k1.PrivateKey{keys[0], keys[1]},
				changeAddr,
			)
			require.NoError(err)

			// issue the second add delegator tx
			require.NoError(vm.Builder.AddUnverifiedTx(addSecondDelegatorTx))

			// trigger block creation for the second add delegator tx
			addSecondDelegatorBlock, err := vm.Builder.BuildBlock(context.Background())
			require.NoError(err)
			require.NoError(addSecondDelegatorBlock.Verify(context.Background()))
			require.NoError(addSecondDelegatorBlock.Accept(context.Background()))
			require.NoError(vm.SetPreference(context.Background(), vm.manager.LastAccepted()))

			// create valid tx
			addThirdDelegatorTx, err := vm.txBuilder.NewAddDelegatorTx(
				delegator3Stake,
				uint64(delegator3StartTime.Unix()),
				uint64(delegator3EndTime.Unix()),
				ids.NodeID(id),
				keys[0].PublicKey().Address(),
				[]*secp256k1.PrivateKey{keys[0], keys[1]},
				changeAddr,
			)
			require.NoError(err)

			// issue the third add delegator tx
			require.NoError(vm.Builder.AddUnverifiedTx(addThirdDelegatorTx))

			// trigger block creation for the third add delegator tx
			addThirdDelegatorBlock, err := vm.Builder.BuildBlock(context.Background())
			require.NoError(err)
			require.NoError(addThirdDelegatorBlock.Verify(context.Background()))
			require.NoError(addThirdDelegatorBlock.Accept(context.Background()))
			require.NoError(vm.SetPreference(context.Background(), vm.manager.LastAccepted()))

			// create valid tx
			addFourthDelegatorTx, err := vm.txBuilder.NewAddDelegatorTx(
				delegator4Stake,
				uint64(delegator4StartTime.Unix()),
				uint64(delegator4EndTime.Unix()),
				ids.NodeID(id),
				keys[0].PublicKey().Address(),
				[]*secp256k1.PrivateKey{keys[0], keys[1]},
				changeAddr,
			)
			require.NoError(err)

			// issue the fourth add delegator tx
			require.NoError(vm.Builder.AddUnverifiedTx(addFourthDelegatorTx))

			// trigger block creation for the fourth add delegator tx
			addFourthDelegatorBlock, err := vm.Builder.BuildBlock(context.Background())
			require.NoError(err)
			require.NoError(addFourthDelegatorBlock.Verify(context.Background()))
			require.NoError(addFourthDelegatorBlock.Accept(context.Background()))
			require.NoError(vm.SetPreference(context.Background(), vm.manager.LastAccepted()))
		})
	}
}

// Test that calling Verify on a block with an unverified parent doesn't cause a
// panic.
func TestUnverifiedParentPanicRegression(t *testing.T) {
	require := require.New(t)
	_, genesisBytes := defaultGenesis(t)

	baseDBManager := manager.NewMemDB(version.Semantic1_0_0)
	atomicDB := prefixdb.New([]byte{1}, baseDBManager.Current().Database)

	vdrs := validators.NewManager()
	primaryVdrs := validators.NewSet()
	_ = vdrs.Add(constants.PrimaryNetworkID, primaryVdrs)
	vm := &VM{Config: config.Config{
		Chains:                 chains.TestManager,
		Validators:             vdrs,
		UptimeLockedCalculator: uptime.NewLockedCalculator(),
		MinStakeDuration:       defaultMinStakingDuration,
		MaxStakeDuration:       defaultMaxStakingDuration,
		RewardConfig:           defaultRewardConfig,
		BanffTime:              banffForkTime,
	}}

	ctx := defaultContext(t)
	ctx.Lock.Lock()
	defer func() {
		require.NoError(vm.Shutdown(context.Background()))
		ctx.Lock.Unlock()
	}()

	msgChan := make(chan common.Message, 1)
	require.NoError(vm.Initialize(
		context.Background(),
		ctx,
		baseDBManager,
		genesisBytes,
		nil,
		nil,
		msgChan,
		nil,
		nil,
	))

	m := atomic.NewMemory(atomicDB)
	vm.ctx.SharedMemory = m.NewSharedMemory(ctx.ChainID)

	// set time to post Banff fork
	vm.clock.Set(banffForkTime.Add(time.Second))
	vm.state.SetTimestamp(banffForkTime.Add(time.Second))

	key0 := keys[0]
	key1 := keys[1]
	addr0 := key0.PublicKey().Address()
	addr1 := key1.PublicKey().Address()

	addSubnetTx0, err := vm.txBuilder.NewCreateSubnetTx(
		1,
		[]ids.ShortID{addr0},
		[]*secp256k1.PrivateKey{key0},
		addr0,
	)
	require.NoError(err)

	addSubnetTx1, err := vm.txBuilder.NewCreateSubnetTx(
		1,
		[]ids.ShortID{addr1},
		[]*secp256k1.PrivateKey{key1},
		addr1,
	)
	require.NoError(err)

	addSubnetTx2, err := vm.txBuilder.NewCreateSubnetTx(
		1,
		[]ids.ShortID{addr1},
		[]*secp256k1.PrivateKey{key1},
		addr0,
	)
	require.NoError(err)

	preferred, err := vm.Builder.Preferred()
	require.NoError(err)

	preferredChainTime := preferred.Timestamp()
	preferredID := preferred.ID()
	preferredHeight := preferred.Height()

	statelessStandardBlk, err := blocks.NewBanffStandardBlock(
		preferredChainTime,
		preferredID,
		preferredHeight+1,
		[]*txs.Tx{addSubnetTx0},
	)
	require.NoError(err)
	addSubnetBlk0 := vm.manager.NewBlock(statelessStandardBlk)

	statelessStandardBlk, err = blocks.NewBanffStandardBlock(
		preferredChainTime,
		preferredID,
		preferredHeight+1,
		[]*txs.Tx{addSubnetTx1},
	)
	require.NoError(err)
	addSubnetBlk1 := vm.manager.NewBlock(statelessStandardBlk)

	statelessStandardBlk, err = blocks.NewBanffStandardBlock(
		preferredChainTime,
		addSubnetBlk1.ID(),
		preferredHeight+2,
		[]*txs.Tx{addSubnetTx2},
	)
	require.NoError(err)
	addSubnetBlk2 := vm.manager.NewBlock(statelessStandardBlk)

	_, err = vm.ParseBlock(context.Background(), addSubnetBlk0.Bytes())
	require.NoError(err)

	_, err = vm.ParseBlock(context.Background(), addSubnetBlk1.Bytes())
	require.NoError(err)

	_, err = vm.ParseBlock(context.Background(), addSubnetBlk2.Bytes())
	require.NoError(err)

	require.NoError(addSubnetBlk0.Verify(context.Background()))
	require.NoError(addSubnetBlk0.Accept(context.Background()))

	// Doesn't matter what verify returns as long as it's not panicking.
	_ = addSubnetBlk2.Verify(context.Background())
}

func TestRejectedStateRegressionInvalidValidatorTimestamp(t *testing.T) {
	require := require.New(t)

	vm, baseDB, mutableSharedMemory := defaultVM(t)
	vm.ctx.Lock.Lock()
	defer func() {
		require.NoError(vm.Shutdown(context.Background()))

		vm.ctx.Lock.Unlock()
	}()

	newValidatorStartTime := vm.clock.Time().Add(executor.SyncBound).Add(1 * time.Second)
	newValidatorEndTime := newValidatorStartTime.Add(defaultMinStakingDuration)

	key, err := testKeyFactory.NewPrivateKey()
	require.NoError(err)

	nodeID := ids.NodeID(key.PublicKey().Address())

	// Create the tx to add a new validator
	addValidatorTx, err := vm.txBuilder.NewAddValidatorTx(
		vm.MinValidatorStake,
		uint64(newValidatorStartTime.Unix()),
		uint64(newValidatorEndTime.Unix()),
		nodeID,
		ids.ShortID(nodeID),
		reward.PercentDenominator,
		[]*secp256k1.PrivateKey{keys[0]},
		ids.ShortEmpty,
	)
	require.NoError(err)

	// Create the standard block to add the new validator
	preferred, err := vm.Builder.Preferred()
	require.NoError(err)

	preferredChainTime := preferred.Timestamp()
	preferredID := preferred.ID()
	preferredHeight := preferred.Height()

	statelessBlk, err := blocks.NewBanffStandardBlock(
		preferredChainTime,
		preferredID,
		preferredHeight+1,
		[]*txs.Tx{addValidatorTx},
	)
	require.NoError(err)

	addValidatorStandardBlk := vm.manager.NewBlock(statelessBlk)
	require.NoError(addValidatorStandardBlk.Verify(context.Background()))

	// Verify that the new validator now in pending validator set
	{
		onAccept, found := vm.manager.GetState(addValidatorStandardBlk.ID())
		require.True(found)

		_, err := onAccept.GetPendingValidator(constants.PrimaryNetworkID, nodeID)
		require.NoError(err)
	}

	// Create the UTXO that will be added to shared memory
	utxo := &avax.UTXO{
		UTXOID: avax.UTXOID{
			TxID: ids.GenerateTestID(),
		},
		Asset: avax.Asset{
			ID: vm.ctx.AVAXAssetID,
		},
		Out: &secp256k1fx.TransferOutput{
			Amt:          vm.TxFee,
			OutputOwners: secp256k1fx.OutputOwners{},
		},
	}

	// Create the import tx that will fail verification
	unsignedImportTx := &txs.ImportTx{
		BaseTx: txs.BaseTx{BaseTx: avax.BaseTx{
			NetworkID:    vm.ctx.NetworkID,
			BlockchainID: vm.ctx.ChainID,
		}},
		SourceChain: vm.ctx.XChainID,
		ImportedInputs: []*avax.TransferableInput{
			{
				UTXOID: utxo.UTXOID,
				Asset:  utxo.Asset,
				In: &secp256k1fx.TransferInput{
					Amt: vm.TxFee,
				},
			},
		},
	}
	signedImportTx := &txs.Tx{Unsigned: unsignedImportTx}
	require.NoError(signedImportTx.Sign(txs.Codec, [][]*secp256k1.PrivateKey{
		{}, // There is one input, with no required signers
	}))

	// Create the standard block that will fail verification, and then be
	// re-verified.
	preferredChainTime = addValidatorStandardBlk.Timestamp()
	preferredID = addValidatorStandardBlk.ID()
	preferredHeight = addValidatorStandardBlk.Height()

	statelessImportBlk, err := blocks.NewBanffStandardBlock(
		preferredChainTime,
		preferredID,
		preferredHeight+1,
		[]*txs.Tx{signedImportTx},
	)
	require.NoError(err)

	importBlk := vm.manager.NewBlock(statelessImportBlk)

	// Because the shared memory UTXO hasn't been populated, this block is
	// currently invalid.
	err = importBlk.Verify(context.Background())
	require.ErrorIs(err, database.ErrNotFound)

	// Because we no longer ever reject a block in verification, the status
	// should remain as processing.
	importBlkStatus := importBlk.Status()
	require.Equal(choices.Processing, importBlkStatus)

	// Populate the shared memory UTXO.
	m := atomic.NewMemory(prefixdb.New([]byte{5}, baseDB))

	mutableSharedMemory.SharedMemory = m.NewSharedMemory(vm.ctx.ChainID)
	peerSharedMemory := m.NewSharedMemory(vm.ctx.XChainID)

	utxoBytes, err := txs.Codec.Marshal(txs.Version, utxo)
	require.NoError(err)

	inputID := utxo.InputID()
	require.NoError(peerSharedMemory.Apply(
		map[ids.ID]*atomic.Requests{
			vm.ctx.ChainID: {
				PutRequests: []*atomic.Element{
					{
						Key:   inputID[:],
						Value: utxoBytes,
					},
				},
			},
		},
	))

	// Because the shared memory UTXO has now been populated, the block should
	// pass verification.
	require.NoError(importBlk.Verify(context.Background()))

	// The status shouldn't have been changed during a successful verification.
	importBlkStatus = importBlk.Status()
	require.Equal(choices.Processing, importBlkStatus)

	// Move chain time ahead to bring the new validator from the pending
	// validator set into the current validator set.
	vm.clock.Set(newValidatorStartTime)

	// Create the proposal block that should have moved the new validator from
	// the pending validator set into the current validator set.
	preferredID = importBlk.ID()
	preferredHeight = importBlk.Height()

	statelessAdvanceTimeStandardBlk, err := blocks.NewBanffStandardBlock(
		newValidatorStartTime,
		preferredID,
		preferredHeight+1,
		nil,
	)
	require.NoError(err)

	advanceTimeStandardBlk := vm.manager.NewBlock(statelessAdvanceTimeStandardBlk)
	require.NoError(advanceTimeStandardBlk.Verify(context.Background()))

	// Accept all the blocks
	allBlocks := []snowman.Block{
		addValidatorStandardBlk,
		importBlk,
		advanceTimeStandardBlk,
	}
	for _, blk := range allBlocks {
		require.NoError(blk.Accept(context.Background()))

		status := blk.Status()
		require.Equal(choices.Accepted, status)
	}

	// Force a reload of the state from the database.
	vm.Config.Validators = validators.NewManager()
	vm.Config.Validators.Add(constants.PrimaryNetworkID, validators.NewSet())
<<<<<<< HEAD
	is, err := state.NewMerkleState(
=======
	execCfg, _ := config.GetExecutionConfig(nil)
	newState, err := state.New(
>>>>>>> f0060583
		vm.dbManager.Current().Database,
		metrics.Noop,
		nil,
		&vm.Config,
		execCfg,
		vm.ctx,
		prometheus.NewRegistry(),
		reward.NewCalculator(vm.Config.RewardConfig),
		&utils.Atomic[bool]{},
	)
	require.NoError(err)

	// Verify that new validator is now in the current validator set.
	{
		_, err := newState.GetCurrentValidator(constants.PrimaryNetworkID, nodeID)
		require.NoError(err)

		_, err = newState.GetPendingValidator(constants.PrimaryNetworkID, nodeID)
		require.ErrorIs(err, database.ErrNotFound)

		currentTimestamp := newState.GetTimestamp()
		require.Equal(newValidatorStartTime.Unix(), currentTimestamp.Unix())
	}
}

func TestRejectedStateRegressionInvalidValidatorReward(t *testing.T) {
	require := require.New(t)

	vm, baseDB, mutableSharedMemory := defaultVM(t)
	vm.ctx.Lock.Lock()
	defer func() {
		require.NoError(vm.Shutdown(context.Background()))

		vm.ctx.Lock.Unlock()
	}()

	vm.state.SetCurrentSupply(constants.PrimaryNetworkID, defaultRewardConfig.SupplyCap/2)

	newValidatorStartTime0 := vm.clock.Time().Add(executor.SyncBound).Add(1 * time.Second)
	newValidatorEndTime0 := newValidatorStartTime0.Add(defaultMaxStakingDuration)

	nodeID0 := ids.NodeID(ids.GenerateTestShortID())

	// Create the tx to add the first new validator
	addValidatorTx0, err := vm.txBuilder.NewAddValidatorTx(
		vm.MaxValidatorStake,
		uint64(newValidatorStartTime0.Unix()),
		uint64(newValidatorEndTime0.Unix()),
		nodeID0,
		ids.ShortID(nodeID0),
		reward.PercentDenominator,
		[]*secp256k1.PrivateKey{keys[0]},
		ids.ShortEmpty,
	)
	require.NoError(err)

	// Create the standard block to add the first new validator
	preferred, err := vm.Builder.Preferred()
	require.NoError(err)

	preferredChainTime := preferred.Timestamp()
	preferredID := preferred.ID()
	preferredHeight := preferred.Height()

	statelessAddValidatorStandardBlk0, err := blocks.NewBanffStandardBlock(
		preferredChainTime,
		preferredID,
		preferredHeight+1,
		[]*txs.Tx{addValidatorTx0},
	)
	require.NoError(err)

	addValidatorStandardBlk0 := vm.manager.NewBlock(statelessAddValidatorStandardBlk0)
	require.NoError(addValidatorStandardBlk0.Verify(context.Background()))

	// Verify that first new validator now in pending validator set
	{
		onAccept, ok := vm.manager.GetState(addValidatorStandardBlk0.ID())
		require.True(ok)

		_, err := onAccept.GetPendingValidator(constants.PrimaryNetworkID, nodeID0)
		require.NoError(err)
	}

	// Move chain time to bring the first new validator from the pending
	// validator set into the current validator set.
	vm.clock.Set(newValidatorStartTime0)

	// Create the proposal block that moves the first new validator from the
	// pending validator set into the current validator set.
	preferredID = addValidatorStandardBlk0.ID()
	preferredHeight = addValidatorStandardBlk0.Height()

	statelessAdvanceTimeStandardBlk0, err := blocks.NewBanffStandardBlock(
		newValidatorStartTime0,
		preferredID,
		preferredHeight+1,
		nil,
	)
	require.NoError(err)

	advanceTimeStandardBlk0 := vm.manager.NewBlock(statelessAdvanceTimeStandardBlk0)
	require.NoError(advanceTimeStandardBlk0.Verify(context.Background()))

	// Verify that the first new validator is now in the current validator set.
	{
		onAccept, ok := vm.manager.GetState(advanceTimeStandardBlk0.ID())
		require.True(ok)

		_, err := onAccept.GetCurrentValidator(constants.PrimaryNetworkID, nodeID0)
		require.NoError(err)

		_, err = onAccept.GetPendingValidator(constants.PrimaryNetworkID, nodeID0)
		require.ErrorIs(err, database.ErrNotFound)

		currentTimestamp := onAccept.GetTimestamp()
		require.Equal(newValidatorStartTime0.Unix(), currentTimestamp.Unix())
	}

	// Create the UTXO that will be added to shared memory
	utxo := &avax.UTXO{
		UTXOID: avax.UTXOID{
			TxID: ids.GenerateTestID(),
		},
		Asset: avax.Asset{
			ID: vm.ctx.AVAXAssetID,
		},
		Out: &secp256k1fx.TransferOutput{
			Amt:          vm.TxFee,
			OutputOwners: secp256k1fx.OutputOwners{},
		},
	}

	// Create the import tx that will fail verification
	unsignedImportTx := &txs.ImportTx{
		BaseTx: txs.BaseTx{BaseTx: avax.BaseTx{
			NetworkID:    vm.ctx.NetworkID,
			BlockchainID: vm.ctx.ChainID,
		}},
		SourceChain: vm.ctx.XChainID,
		ImportedInputs: []*avax.TransferableInput{
			{
				UTXOID: utxo.UTXOID,
				Asset:  utxo.Asset,
				In: &secp256k1fx.TransferInput{
					Amt: vm.TxFee,
				},
			},
		},
	}
	signedImportTx := &txs.Tx{Unsigned: unsignedImportTx}
	require.NoError(signedImportTx.Sign(txs.Codec, [][]*secp256k1.PrivateKey{
		{}, // There is one input, with no required signers
	}))

	// Create the standard block that will fail verification, and then be
	// re-verified.
	preferredChainTime = advanceTimeStandardBlk0.Timestamp()
	preferredID = advanceTimeStandardBlk0.ID()
	preferredHeight = advanceTimeStandardBlk0.Height()

	statelessImportBlk, err := blocks.NewBanffStandardBlock(
		preferredChainTime,
		preferredID,
		preferredHeight+1,
		[]*txs.Tx{signedImportTx},
	)
	require.NoError(err)

	importBlk := vm.manager.NewBlock(statelessImportBlk)
	// Because the shared memory UTXO hasn't been populated, this block is
	// currently invalid.
	err = importBlk.Verify(context.Background())
	require.ErrorIs(err, database.ErrNotFound)

	// Because we no longer ever reject a block in verification, the status
	// should remain as processing.
	importBlkStatus := importBlk.Status()
	require.Equal(choices.Processing, importBlkStatus)

	// Populate the shared memory UTXO.
	m := atomic.NewMemory(prefixdb.New([]byte{5}, baseDB))

	mutableSharedMemory.SharedMemory = m.NewSharedMemory(vm.ctx.ChainID)
	peerSharedMemory := m.NewSharedMemory(vm.ctx.XChainID)

	utxoBytes, err := txs.Codec.Marshal(txs.Version, utxo)
	require.NoError(err)

	inputID := utxo.InputID()
	require.NoError(peerSharedMemory.Apply(
		map[ids.ID]*atomic.Requests{
			vm.ctx.ChainID: {
				PutRequests: []*atomic.Element{
					{
						Key:   inputID[:],
						Value: utxoBytes,
					},
				},
			},
		},
	))

	// Because the shared memory UTXO has now been populated, the block should
	// pass verification.
	require.NoError(importBlk.Verify(context.Background()))

	// The status shouldn't have been changed during a successful verification.
	importBlkStatus = importBlk.Status()
	require.Equal(choices.Processing, importBlkStatus)

	newValidatorStartTime1 := newValidatorStartTime0.Add(executor.SyncBound).Add(1 * time.Second)
	newValidatorEndTime1 := newValidatorStartTime1.Add(defaultMaxStakingDuration)

	nodeID1 := ids.NodeID(ids.GenerateTestShortID())

	// Create the tx to add the second new validator
	addValidatorTx1, err := vm.txBuilder.NewAddValidatorTx(
		vm.MaxValidatorStake,
		uint64(newValidatorStartTime1.Unix()),
		uint64(newValidatorEndTime1.Unix()),
		nodeID1,
		ids.ShortID(nodeID1),
		reward.PercentDenominator,
		[]*secp256k1.PrivateKey{keys[1]},
		ids.ShortEmpty,
	)
	require.NoError(err)

	// Create the standard block to add the second new validator
	preferredChainTime = importBlk.Timestamp()
	preferredID = importBlk.ID()
	preferredHeight = importBlk.Height()

	statelessAddValidatorStandardBlk1, err := blocks.NewBanffStandardBlock(
		preferredChainTime,
		preferredID,
		preferredHeight+1,
		[]*txs.Tx{addValidatorTx1},
	)
	require.NoError(err)

	addValidatorStandardBlk1 := vm.manager.NewBlock(statelessAddValidatorStandardBlk1)

	require.NoError(addValidatorStandardBlk1.Verify(context.Background()))

	// Verify that the second new validator now in pending validator set
	{
		onAccept, ok := vm.manager.GetState(addValidatorStandardBlk1.ID())
		require.True(ok)

		_, err := onAccept.GetPendingValidator(constants.PrimaryNetworkID, nodeID1)
		require.NoError(err)
	}

	// Move chain time to bring the second new validator from the pending
	// validator set into the current validator set.
	vm.clock.Set(newValidatorStartTime1)

	// Create the proposal block that moves the second new validator from the
	// pending validator set into the current validator set.
	preferredID = addValidatorStandardBlk1.ID()
	preferredHeight = addValidatorStandardBlk1.Height()

	statelessAdvanceTimeStandardBlk1, err := blocks.NewBanffStandardBlock(
		newValidatorStartTime1,
		preferredID,
		preferredHeight+1,
		nil,
	)
	require.NoError(err)

	advanceTimeStandardBlk1 := vm.manager.NewBlock(statelessAdvanceTimeStandardBlk1)
	require.NoError(advanceTimeStandardBlk1.Verify(context.Background()))

	// Verify that the second new validator is now in the current validator set.
	{
		onAccept, ok := vm.manager.GetState(advanceTimeStandardBlk1.ID())
		require.True(ok)

		_, err := onAccept.GetCurrentValidator(constants.PrimaryNetworkID, nodeID1)
		require.NoError(err)

		_, err = onAccept.GetPendingValidator(constants.PrimaryNetworkID, nodeID1)
		require.ErrorIs(err, database.ErrNotFound)

		currentTimestamp := onAccept.GetTimestamp()
		require.Equal(newValidatorStartTime1.Unix(), currentTimestamp.Unix())
	}

	// Accept all the blocks
	allBlocks := []snowman.Block{
		addValidatorStandardBlk0,
		advanceTimeStandardBlk0,
		importBlk,
		addValidatorStandardBlk1,
		advanceTimeStandardBlk1,
	}
	for _, blk := range allBlocks {
		require.NoError(blk.Accept(context.Background()))

		status := blk.Status()
		require.Equal(choices.Accepted, status)
	}

	// Force a reload of the state from the database.
	vm.Config.Validators = validators.NewManager()
	vm.Config.Validators.Add(constants.PrimaryNetworkID, validators.NewSet())
<<<<<<< HEAD
	is, err := state.NewMerkleState(
=======
	execCfg, _ := config.GetExecutionConfig(nil)
	newState, err := state.New(
>>>>>>> f0060583
		vm.dbManager.Current().Database,
		metrics.Noop,
		nil,
		&vm.Config,
		execCfg,
		vm.ctx,
		prometheus.NewRegistry(),
		reward.NewCalculator(vm.Config.RewardConfig),
		&utils.Atomic[bool]{},
	)
	require.NoError(err)

	// Verify that validators are in the current validator set with the correct
	// reward calculated.
	{
		staker0, err := newState.GetCurrentValidator(constants.PrimaryNetworkID, nodeID0)
		require.NoError(err)
		require.Equal(uint64(60000000), staker0.PotentialReward)

		staker1, err := newState.GetCurrentValidator(constants.PrimaryNetworkID, nodeID1)
		require.NoError(err)
		require.Equal(uint64(59999999), staker1.PotentialReward)

		_, err = newState.GetPendingValidator(constants.PrimaryNetworkID, nodeID0)
		require.ErrorIs(err, database.ErrNotFound)

		_, err = newState.GetPendingValidator(constants.PrimaryNetworkID, nodeID1)
		require.ErrorIs(err, database.ErrNotFound)

		currentTimestamp := newState.GetTimestamp()
		require.Equal(newValidatorStartTime1.Unix(), currentTimestamp.Unix())
	}
}

func TestValidatorSetAtCacheOverwriteRegression(t *testing.T) {
	require := require.New(t)

	vm, _, _ := defaultVM(t)
	vm.ctx.Lock.Lock()
	defer func() {
		require.NoError(vm.Shutdown(context.Background()))

		vm.ctx.Lock.Unlock()
	}()

	nodeID0 := ids.NodeID(keys[0].PublicKey().Address())
	nodeID1 := ids.NodeID(keys[1].PublicKey().Address())
	nodeID2 := ids.NodeID(keys[2].PublicKey().Address())
	nodeID3 := ids.NodeID(keys[3].PublicKey().Address())
	nodeID4 := ids.NodeID(keys[4].PublicKey().Address())

	currentHeight, err := vm.GetCurrentHeight(context.Background())
	require.NoError(err)
	require.Equal(uint64(1), currentHeight)

	expectedValidators1 := map[ids.NodeID]uint64{
		nodeID0: defaultWeight,
		nodeID1: defaultWeight,
		nodeID2: defaultWeight,
		nodeID3: defaultWeight,
		nodeID4: defaultWeight,
	}
	validators, err := vm.GetValidatorSet(context.Background(), 1, constants.PrimaryNetworkID)
	require.NoError(err)
	for nodeID, weight := range expectedValidators1 {
		require.Equal(weight, validators[nodeID].Weight)
	}

	newValidatorStartTime0 := vm.clock.Time().Add(executor.SyncBound).Add(1 * time.Second)
	newValidatorEndTime0 := newValidatorStartTime0.Add(defaultMaxStakingDuration)

	nodeID5 := ids.GenerateTestNodeID()

	// Create the tx to add the first new validator
	addValidatorTx0, err := vm.txBuilder.NewAddValidatorTx(
		vm.MaxValidatorStake,
		uint64(newValidatorStartTime0.Unix()),
		uint64(newValidatorEndTime0.Unix()),
		nodeID5,
		ids.GenerateTestShortID(),
		reward.PercentDenominator,
		[]*secp256k1.PrivateKey{keys[0]},
		ids.GenerateTestShortID(),
	)
	require.NoError(err)

	// Create the standard block to add the first new validator
	preferred, err := vm.Builder.Preferred()
	require.NoError(err)

	preferredChainTime := preferred.Timestamp()
	preferredID := preferred.ID()
	preferredHeight := preferred.Height()

	statelessStandardBlk, err := blocks.NewBanffStandardBlock(
		preferredChainTime,
		preferredID,
		preferredHeight+1,
		[]*txs.Tx{addValidatorTx0},
	)
	require.NoError(err)
	addValidatorProposalBlk0 := vm.manager.NewBlock(statelessStandardBlk)
	require.NoError(addValidatorProposalBlk0.Verify(context.Background()))
	require.NoError(addValidatorProposalBlk0.Accept(context.Background()))
	require.NoError(vm.SetPreference(context.Background(), vm.manager.LastAccepted()))

	currentHeight, err = vm.GetCurrentHeight(context.Background())
	require.NoError(err)
	require.Equal(uint64(2), currentHeight)

	for i := uint64(1); i <= 2; i++ {
		validators, err = vm.GetValidatorSet(context.Background(), i, constants.PrimaryNetworkID)
		require.NoError(err)
		for nodeID, weight := range expectedValidators1 {
			require.Equal(weight, validators[nodeID].Weight)
		}
	}

	// Advance chain time to move the first new validator from the pending
	// validator set into the current validator set.
	vm.clock.Set(newValidatorStartTime0)

	// Create the standard block that moves the first new validator from the
	// pending validator set into the current validator set.
	preferred, err = vm.Builder.Preferred()
	require.NoError(err)
	preferredID = preferred.ID()
	preferredHeight = preferred.Height()

	statelessStandardBlk, err = blocks.NewBanffStandardBlock(
		newValidatorStartTime0,
		preferredID,
		preferredHeight+1,
		nil,
	)
	require.NoError(err)
	advanceTimeProposalBlk0 := vm.manager.NewBlock(statelessStandardBlk)
	require.NoError(advanceTimeProposalBlk0.Verify(context.Background()))
	require.NoError(advanceTimeProposalBlk0.Accept(context.Background()))
	require.NoError(vm.SetPreference(context.Background(), vm.manager.LastAccepted()))

	currentHeight, err = vm.GetCurrentHeight(context.Background())
	require.NoError(err)
	require.Equal(uint64(3), currentHeight)

	for i := uint64(1); i <= 2; i++ {
		validators, err = vm.GetValidatorSet(context.Background(), i, constants.PrimaryNetworkID)
		require.NoError(err)
		for nodeID, weight := range expectedValidators1 {
			require.Equal(weight, validators[nodeID].Weight)
		}
	}

	expectedValidators2 := map[ids.NodeID]uint64{
		nodeID0: defaultWeight,
		nodeID1: defaultWeight,
		nodeID2: defaultWeight,
		nodeID3: defaultWeight,
		nodeID4: defaultWeight,
		nodeID5: vm.MaxValidatorStake,
	}
	validators, err = vm.GetValidatorSet(context.Background(), 3, constants.PrimaryNetworkID)
	require.NoError(err)
	for nodeID, weight := range expectedValidators2 {
		require.Equal(weight, validators[nodeID].Weight)
	}
}

func TestAddDelegatorTxAddBeforeRemove(t *testing.T) {
	require := require.New(t)

	validatorStartTime := banffForkTime.Add(executor.SyncBound).Add(1 * time.Second)
	validatorEndTime := validatorStartTime.Add(360 * 24 * time.Hour)
	validatorStake := defaultMaxValidatorStake / 5

	delegator1StartTime := validatorStartTime
	delegator1EndTime := delegator1StartTime.Add(3 * defaultMinStakingDuration)
	delegator1Stake := defaultMaxValidatorStake - validatorStake

	delegator2StartTime := delegator1EndTime
	delegator2EndTime := delegator2StartTime.Add(3 * defaultMinStakingDuration)
	delegator2Stake := defaultMaxValidatorStake - validatorStake

	vm, _, _ := defaultVM(t)

	vm.ctx.Lock.Lock()
	defer func() {
		require.NoError(vm.Shutdown(context.Background()))

		vm.ctx.Lock.Unlock()
	}()

	key, err := testKeyFactory.NewPrivateKey()
	require.NoError(err)

	id := key.PublicKey().Address()
	changeAddr := keys[0].PublicKey().Address()

	// create valid tx
	addValidatorTx, err := vm.txBuilder.NewAddValidatorTx(
		validatorStake,
		uint64(validatorStartTime.Unix()),
		uint64(validatorEndTime.Unix()),
		ids.NodeID(id),
		id,
		reward.PercentDenominator,
		[]*secp256k1.PrivateKey{keys[0], keys[1]},
		changeAddr,
	)
	require.NoError(err)

	// issue the add validator tx
	require.NoError(vm.Builder.AddUnverifiedTx(addValidatorTx))

	// trigger block creation for the validator tx
	addValidatorBlock, err := vm.Builder.BuildBlock(context.Background())
	require.NoError(err)
	require.NoError(addValidatorBlock.Verify(context.Background()))
	require.NoError(addValidatorBlock.Accept(context.Background()))
	require.NoError(vm.SetPreference(context.Background(), vm.manager.LastAccepted()))

	// create valid tx
	addFirstDelegatorTx, err := vm.txBuilder.NewAddDelegatorTx(
		delegator1Stake,
		uint64(delegator1StartTime.Unix()),
		uint64(delegator1EndTime.Unix()),
		ids.NodeID(id),
		keys[0].PublicKey().Address(),
		[]*secp256k1.PrivateKey{keys[0], keys[1]},
		changeAddr,
	)
	require.NoError(err)

	// issue the first add delegator tx
	require.NoError(vm.Builder.AddUnverifiedTx(addFirstDelegatorTx))

	// trigger block creation for the first add delegator tx
	addFirstDelegatorBlock, err := vm.Builder.BuildBlock(context.Background())
	require.NoError(err)
	require.NoError(addFirstDelegatorBlock.Verify(context.Background()))
	require.NoError(addFirstDelegatorBlock.Accept(context.Background()))
	require.NoError(vm.SetPreference(context.Background(), vm.manager.LastAccepted()))

	// create valid tx
	addSecondDelegatorTx, err := vm.txBuilder.NewAddDelegatorTx(
		delegator2Stake,
		uint64(delegator2StartTime.Unix()),
		uint64(delegator2EndTime.Unix()),
		ids.NodeID(id),
		keys[0].PublicKey().Address(),
		[]*secp256k1.PrivateKey{keys[0], keys[1]},
		changeAddr,
	)
	require.NoError(err)

	// attempting to issue the second add delegator tx should fail because the
	// total stake weight would go over the limit.
	err = vm.Builder.AddUnverifiedTx(addSecondDelegatorTx)
	require.ErrorIs(err, executor.ErrOverDelegated)
}

func TestRemovePermissionedValidatorDuringPendingToCurrentTransitionNotTracked(t *testing.T) {
	require := require.New(t)

	validatorStartTime := banffForkTime.Add(executor.SyncBound).Add(1 * time.Second)
	validatorEndTime := validatorStartTime.Add(360 * 24 * time.Hour)

	vm, _, _ := defaultVM(t)

	vm.ctx.Lock.Lock()
	defer func() {
		require.NoError(vm.Shutdown(context.Background()))

		vm.ctx.Lock.Unlock()
	}()

	key, err := testKeyFactory.NewPrivateKey()
	require.NoError(err)

	id := key.PublicKey().Address()
	changeAddr := keys[0].PublicKey().Address()

	addValidatorTx, err := vm.txBuilder.NewAddValidatorTx(
		defaultMaxValidatorStake,
		uint64(validatorStartTime.Unix()),
		uint64(validatorEndTime.Unix()),
		ids.NodeID(id),
		id,
		reward.PercentDenominator,
		[]*secp256k1.PrivateKey{keys[0], keys[1]},
		changeAddr,
	)
	require.NoError(err)

	require.NoError(vm.Builder.AddUnverifiedTx(addValidatorTx))

	// trigger block creation for the validator tx
	addValidatorBlock, err := vm.Builder.BuildBlock(context.Background())
	require.NoError(err)
	require.NoError(addValidatorBlock.Verify(context.Background()))
	require.NoError(addValidatorBlock.Accept(context.Background()))
	require.NoError(vm.SetPreference(context.Background(), vm.manager.LastAccepted()))

	createSubnetTx, err := vm.txBuilder.NewCreateSubnetTx(
		1,
		[]ids.ShortID{changeAddr},
		[]*secp256k1.PrivateKey{keys[0], keys[1]},
		changeAddr,
	)
	require.NoError(err)

	require.NoError(vm.Builder.AddUnverifiedTx(createSubnetTx))

	// trigger block creation for the subnet tx
	createSubnetBlock, err := vm.Builder.BuildBlock(context.Background())
	require.NoError(err)
	require.NoError(createSubnetBlock.Verify(context.Background()))
	require.NoError(createSubnetBlock.Accept(context.Background()))
	require.NoError(vm.SetPreference(context.Background(), vm.manager.LastAccepted()))

	addSubnetValidatorTx, err := vm.txBuilder.NewAddSubnetValidatorTx(
		defaultMaxValidatorStake,
		uint64(validatorStartTime.Unix()),
		uint64(validatorEndTime.Unix()),
		ids.NodeID(id),
		createSubnetTx.ID(),
		[]*secp256k1.PrivateKey{keys[0], keys[1]},
		changeAddr,
	)
	require.NoError(err)

	require.NoError(vm.Builder.AddUnverifiedTx(addSubnetValidatorTx))

	// trigger block creation for the validator tx
	addSubnetValidatorBlock, err := vm.Builder.BuildBlock(context.Background())
	require.NoError(err)
	require.NoError(addSubnetValidatorBlock.Verify(context.Background()))
	require.NoError(addSubnetValidatorBlock.Accept(context.Background()))
	require.NoError(vm.SetPreference(context.Background(), vm.manager.LastAccepted()))

	emptyValidatorSet, err := vm.GetValidatorSet(
		context.Background(),
		addSubnetValidatorBlock.Height(),
		createSubnetTx.ID(),
	)
	require.NoError(err)
	require.Empty(emptyValidatorSet)

	removeSubnetValidatorTx, err := vm.txBuilder.NewRemoveSubnetValidatorTx(
		ids.NodeID(id),
		createSubnetTx.ID(),
		[]*secp256k1.PrivateKey{keys[0], keys[1]},
		changeAddr,
	)
	require.NoError(err)

	// Set the clock so that the validator will be moved from the pending
	// validator set into the current validator set.
	vm.clock.Set(validatorStartTime)

	require.NoError(vm.Builder.AddUnverifiedTx(removeSubnetValidatorTx))

	// trigger block creation for the validator tx
	removeSubnetValidatorBlock, err := vm.Builder.BuildBlock(context.Background())
	require.NoError(err)
	require.NoError(removeSubnetValidatorBlock.Verify(context.Background()))
	require.NoError(removeSubnetValidatorBlock.Accept(context.Background()))
	require.NoError(vm.SetPreference(context.Background(), vm.manager.LastAccepted()))

	emptyValidatorSet, err = vm.GetValidatorSet(
		context.Background(),
		addSubnetValidatorBlock.Height(),
		createSubnetTx.ID(),
	)
	require.NoError(err)
	require.Empty(emptyValidatorSet)
}

func TestRemovePermissionedValidatorDuringPendingToCurrentTransitionTracked(t *testing.T) {
	require := require.New(t)

	validatorStartTime := banffForkTime.Add(executor.SyncBound).Add(1 * time.Second)
	validatorEndTime := validatorStartTime.Add(360 * 24 * time.Hour)

	vm, _, _ := defaultVM(t)

	vm.ctx.Lock.Lock()
	defer func() {
		require.NoError(vm.Shutdown(context.Background()))

		vm.ctx.Lock.Unlock()
	}()

	key, err := testKeyFactory.NewPrivateKey()
	require.NoError(err)

	id := key.PublicKey().Address()
	changeAddr := keys[0].PublicKey().Address()

	addValidatorTx, err := vm.txBuilder.NewAddValidatorTx(
		defaultMaxValidatorStake,
		uint64(validatorStartTime.Unix()),
		uint64(validatorEndTime.Unix()),
		ids.NodeID(id),
		id,
		reward.PercentDenominator,
		[]*secp256k1.PrivateKey{keys[0], keys[1]},
		changeAddr,
	)
	require.NoError(err)

	require.NoError(vm.Builder.AddUnverifiedTx(addValidatorTx))

	// trigger block creation for the validator tx
	addValidatorBlock, err := vm.Builder.BuildBlock(context.Background())
	require.NoError(err)
	require.NoError(addValidatorBlock.Verify(context.Background()))
	require.NoError(addValidatorBlock.Accept(context.Background()))
	require.NoError(vm.SetPreference(context.Background(), vm.manager.LastAccepted()))

	createSubnetTx, err := vm.txBuilder.NewCreateSubnetTx(
		1,
		[]ids.ShortID{changeAddr},
		[]*secp256k1.PrivateKey{keys[0], keys[1]},
		changeAddr,
	)
	require.NoError(err)

	require.NoError(vm.Builder.AddUnverifiedTx(createSubnetTx))

	// trigger block creation for the subnet tx
	createSubnetBlock, err := vm.Builder.BuildBlock(context.Background())
	require.NoError(err)
	require.NoError(createSubnetBlock.Verify(context.Background()))
	require.NoError(createSubnetBlock.Accept(context.Background()))
	require.NoError(vm.SetPreference(context.Background(), vm.manager.LastAccepted()))

	vm.TrackedSubnets.Add(createSubnetTx.ID())
	subnetValidators := validators.NewSet()
	require.NoError(vm.state.ValidatorSet(createSubnetTx.ID(), subnetValidators))

	require.True(vm.Validators.Add(createSubnetTx.ID(), subnetValidators))

	addSubnetValidatorTx, err := vm.txBuilder.NewAddSubnetValidatorTx(
		defaultMaxValidatorStake,
		uint64(validatorStartTime.Unix()),
		uint64(validatorEndTime.Unix()),
		ids.NodeID(id),
		createSubnetTx.ID(),
		[]*secp256k1.PrivateKey{keys[0], keys[1]},
		changeAddr,
	)
	require.NoError(err)

	require.NoError(vm.Builder.AddUnverifiedTx(addSubnetValidatorTx))

	// trigger block creation for the validator tx
	addSubnetValidatorBlock, err := vm.Builder.BuildBlock(context.Background())
	require.NoError(err)
	require.NoError(addSubnetValidatorBlock.Verify(context.Background()))
	require.NoError(addSubnetValidatorBlock.Accept(context.Background()))
	require.NoError(vm.SetPreference(context.Background(), vm.manager.LastAccepted()))

	removeSubnetValidatorTx, err := vm.txBuilder.NewRemoveSubnetValidatorTx(
		ids.NodeID(id),
		createSubnetTx.ID(),
		[]*secp256k1.PrivateKey{keys[0], keys[1]},
		changeAddr,
	)
	require.NoError(err)

	// Set the clock so that the validator will be moved from the pending
	// validator set into the current validator set.
	vm.clock.Set(validatorStartTime)

	require.NoError(vm.Builder.AddUnverifiedTx(removeSubnetValidatorTx))

	// trigger block creation for the validator tx
	removeSubnetValidatorBlock, err := vm.Builder.BuildBlock(context.Background())
	require.NoError(err)
	require.NoError(removeSubnetValidatorBlock.Verify(context.Background()))
	require.NoError(removeSubnetValidatorBlock.Accept(context.Background()))
	require.NoError(vm.SetPreference(context.Background(), vm.manager.LastAccepted()))
}

// GetValidatorSet must return the BLS keys for a given validator correctly when
// queried at a previous height, even in case it has currently expired
func TestSubnetValidatorBLSKeyDiffAfterExpiry(t *testing.T) {
	// setup
	require := require.New(t)
	vm, _, _ := defaultVM(t)
	vm.ctx.Lock.Lock()
	defer func() {
		require.NoError(vm.Shutdown(context.Background()))
		vm.ctx.Lock.Unlock()
	}()
	subnetID := testSubnet1.TxID

	// setup time
	currentTime := defaultGenesisTime
	vm.clock.Set(currentTime)
	vm.state.SetTimestamp(currentTime)

	// A subnet validator stakes and then stops; also its primary network counterpart stops staking
	var (
		primaryStartTime   = currentTime.Add(executor.SyncBound)
		subnetStartTime    = primaryStartTime.Add(executor.SyncBound)
		subnetEndTime      = subnetStartTime.Add(defaultMinStakingDuration)
		primaryEndTime     = subnetEndTime.Add(time.Second)
		primaryReStartTime = primaryEndTime.Add(executor.SyncBound)
		primaryReEndTime   = primaryReStartTime.Add(defaultMinStakingDuration)
	)

	// insert primary network validator
	var (
		nodeID = ids.GenerateTestNodeID()
		addr   = keys[0].PublicKey().Address()
	)
	sk1, err := bls.NewSecretKey()
	require.NoError(err)

	// build primary network validator with BLS key
	utxoHandler := utxo.NewHandler(vm.ctx, &vm.clock, vm.fx)
	ins, unstakedOuts, stakedOuts, signers, err := utxoHandler.Spend(
		vm.state,
		keys,
		vm.MinValidatorStake,
		vm.Config.AddPrimaryNetworkValidatorFee,
		addr, // change Addresss
	)
	require.NoError(err)

	uPrimaryTx := &txs.AddPermissionlessValidatorTx{
		BaseTx: txs.BaseTx{BaseTx: avax.BaseTx{
			NetworkID:    vm.ctx.NetworkID,
			BlockchainID: vm.ctx.ChainID,
			Ins:          ins,
			Outs:         unstakedOuts,
		}},
		Validator: txs.Validator{
			NodeID: nodeID,
			Start:  uint64(primaryStartTime.Unix()),
			End:    uint64(primaryEndTime.Unix()),
			Wght:   vm.MinValidatorStake,
		},
		Subnet:    constants.PrimaryNetworkID,
		Signer:    signer.NewProofOfPossession(sk1),
		StakeOuts: stakedOuts,
		ValidatorRewardsOwner: &secp256k1fx.OutputOwners{
			Locktime:  0,
			Threshold: 1,
			Addrs: []ids.ShortID{
				addr,
			},
		},
		DelegatorRewardsOwner: &secp256k1fx.OutputOwners{
			Locktime:  0,
			Threshold: 1,
			Addrs: []ids.ShortID{
				addr,
			},
		},
		DelegationShares: reward.PercentDenominator,
	}
	primaryTx, err := txs.NewSigned(uPrimaryTx, txs.Codec, signers)
	require.NoError(err)
	require.NoError(primaryTx.SyntacticVerify(vm.ctx))

	require.NoError(vm.Builder.AddUnverifiedTx(primaryTx))
	require.NoError(buildAndAcceptStandardBlock(vm))

	// move time ahead, promoting primary validator to current
	currentTime = primaryStartTime
	vm.clock.Set(currentTime)
	vm.state.SetTimestamp(currentTime)
	require.NoError(buildAndAcceptStandardBlock(vm))

	_, err = vm.state.GetCurrentValidator(constants.PrimaryNetworkID, nodeID)
	require.NoError(err)

	primaryStartHeight, err := vm.GetCurrentHeight(context.Background())
	require.NoError(err)

	// insert the subnet validator
	subnetTx, err := vm.txBuilder.NewAddSubnetValidatorTx(
		1,                              // Weight
		uint64(subnetStartTime.Unix()), // Start time
		uint64(subnetEndTime.Unix()),   // end time
		nodeID,                         // Node ID
		subnetID,
		[]*secp256k1.PrivateKey{keys[0], keys[1]},
		addr,
	)
	require.NoError(err)

	require.NoError(vm.Builder.AddUnverifiedTx(subnetTx))
	require.NoError(buildAndAcceptStandardBlock(vm))

	// move time ahead, promoting the subnet validator to current
	currentTime = subnetStartTime
	vm.clock.Set(currentTime)
	vm.state.SetTimestamp(currentTime)
	require.NoError(buildAndAcceptStandardBlock(vm))

	_, err = vm.state.GetCurrentValidator(subnetID, nodeID)
	require.NoError(err)

	subnetStartHeight, err := vm.GetCurrentHeight(context.Background())
	require.NoError(err)

	// move time ahead, terminating the subnet validator
	currentTime = subnetEndTime
	vm.clock.Set(currentTime)
	vm.state.SetTimestamp(currentTime)
	require.NoError(buildAndAcceptStandardBlock(vm))

	_, err = vm.state.GetCurrentValidator(subnetID, nodeID)
	require.ErrorIs(err, database.ErrNotFound)

	subnetEndHeight, err := vm.GetCurrentHeight(context.Background())
	require.NoError(err)

	// move time ahead, terminating primary network validator
	currentTime = primaryEndTime
	vm.clock.Set(currentTime)
	vm.state.SetTimestamp(currentTime)

	blk, err := vm.Builder.BuildBlock(context.Background()) // must be a proposal block rewarding the primary validator
	require.NoError(err)
	require.NoError(blk.Verify(context.Background()))

	proposalBlk := blk.(snowman.OracleBlock)
	options, err := proposalBlk.Options(context.Background())
	require.NoError(err)

	commit := options[0].(*blockexecutor.Block)
	require.IsType(&blocks.BanffCommitBlock{}, commit.Block)

	require.NoError(blk.Accept(context.Background()))
	require.NoError(commit.Verify(context.Background()))
	require.NoError(commit.Accept(context.Background()))
	require.NoError(vm.SetPreference(context.Background(), vm.manager.LastAccepted()))

	_, err = vm.state.GetCurrentValidator(constants.PrimaryNetworkID, nodeID)
	require.ErrorIs(err, database.ErrNotFound)

	primaryEndHeight, err := vm.GetCurrentHeight(context.Background())
	require.NoError(err)

	// reinsert primary validator with a different BLS key
	sk2, err := bls.NewSecretKey()
	require.NoError(err)
	require.NotEqual(sk1, sk2)

	ins, unstakedOuts, stakedOuts, signers, err = utxoHandler.Spend(
		vm.state,
		keys,
		vm.MinValidatorStake,
		vm.Config.AddPrimaryNetworkValidatorFee,
		addr, // change Addresss
	)
	require.NoError(err)

	uPrimaryRestartTx := &txs.AddPermissionlessValidatorTx{
		BaseTx: txs.BaseTx{BaseTx: avax.BaseTx{
			NetworkID:    vm.ctx.NetworkID,
			BlockchainID: vm.ctx.ChainID,
			Ins:          ins,
			Outs:         unstakedOuts,
		}},
		Validator: txs.Validator{
			NodeID: nodeID,
			Start:  uint64(primaryReStartTime.Unix()),
			End:    uint64(primaryReEndTime.Unix()),
			Wght:   vm.MinValidatorStake,
		},
		Subnet:    constants.PrimaryNetworkID,
		Signer:    signer.NewProofOfPossession(sk2),
		StakeOuts: stakedOuts,
		ValidatorRewardsOwner: &secp256k1fx.OutputOwners{
			Locktime:  0,
			Threshold: 1,
			Addrs: []ids.ShortID{
				addr,
			},
		},
		DelegatorRewardsOwner: &secp256k1fx.OutputOwners{
			Locktime:  0,
			Threshold: 1,
			Addrs: []ids.ShortID{
				addr,
			},
		},
		DelegationShares: reward.PercentDenominator,
	}
	primaryRestartTx, err := txs.NewSigned(uPrimaryRestartTx, txs.Codec, signers)
	require.NoError(err)
	require.NoError(uPrimaryRestartTx.SyntacticVerify(vm.ctx))

	require.NoError(vm.Builder.AddUnverifiedTx(primaryRestartTx))
	require.NoError(buildAndAcceptStandardBlock(vm))

	// move time ahead, promoting restarted primary validator to current
	currentTime = primaryReStartTime
	vm.clock.Set(currentTime)
	vm.state.SetTimestamp(currentTime)
	require.NoError(buildAndAcceptStandardBlock(vm))

	_, err = vm.state.GetCurrentValidator(constants.PrimaryNetworkID, nodeID)
	require.NoError(err)

	primaryRestartHeight, err := vm.GetCurrentHeight(context.Background())
	require.NoError(err)

	// Show that validators are rebuilt with the right BLS key
	for height := primaryStartHeight; height < primaryEndHeight; height++ {
		require.NoError(checkValidatorBlsKeyIsSet(
			vm.State,
			nodeID,
			constants.PrimaryNetworkID,
			height,
			uPrimaryTx.Signer.Key(),
		))
	}
	for height := primaryEndHeight; height < primaryRestartHeight; height++ {
		err := checkValidatorBlsKeyIsSet(
			vm.State,
			nodeID,
			constants.PrimaryNetworkID,
			primaryEndHeight,
			uPrimaryTx.Signer.Key(),
		)
		require.ErrorIs(err, database.ErrNotFound)
	}
	require.NoError(checkValidatorBlsKeyIsSet(
		vm.State,
		nodeID,
		constants.PrimaryNetworkID,
		primaryRestartHeight,
		uPrimaryRestartTx.Signer.Key(),
	))

	for height := subnetStartHeight; height < subnetEndHeight; height++ {
		require.NoError(checkValidatorBlsKeyIsSet(
			vm.State,
			nodeID,
			subnetID,
			height,
			uPrimaryTx.Signer.Key(),
		))
	}

	for height := subnetEndHeight; height <= primaryRestartHeight; height++ {
		err := checkValidatorBlsKeyIsSet(
			vm.State,
			nodeID,
			subnetID,
			primaryEndHeight,
			uPrimaryTx.Signer.Key(),
		)
		require.ErrorIs(err, database.ErrNotFound)
	}
}

func TestPrimaryNetworkValidatorPopulatedToEmptyBLSKeyDiff(t *testing.T) {
	// A primary network validator has an empty BLS key. Then it restakes adding
	// the BLS key. Querying the validator set back when BLS key was empty must
	// return an empty BLS key.

	// setup
	require := require.New(t)
	vm, _, _ := defaultVM(t)
	vm.ctx.Lock.Lock()
	defer func() {
		require.NoError(vm.Shutdown(context.Background()))

		vm.ctx.Lock.Unlock()
	}()

	// setup time
	currentTime := defaultGenesisTime
	vm.clock.Set(currentTime)
	vm.state.SetTimestamp(currentTime)

	// A primary network validator stake twice
	var (
		primaryStartTime1 = currentTime.Add(executor.SyncBound)
		primaryEndTime1   = primaryStartTime1.Add(defaultMinStakingDuration)
		primaryStartTime2 = primaryEndTime1.Add(executor.SyncBound)
		primaryEndTime2   = primaryStartTime2.Add(defaultMinStakingDuration)
	)

	// Add a primary network validator with no BLS key
	nodeID := ids.GenerateTestNodeID()
	addr := keys[0].PublicKey().Address()
	primaryTx1, err := vm.txBuilder.NewAddValidatorTx(
		vm.MinValidatorStake,
		uint64(primaryStartTime1.Unix()),
		uint64(primaryEndTime1.Unix()),
		nodeID,
		addr,
		reward.PercentDenominator,
		[]*secp256k1.PrivateKey{keys[0]},
		addr,
	)
	require.NoError(err)

	require.NoError(vm.Builder.AddUnverifiedTx(primaryTx1))
	require.NoError(buildAndAcceptStandardBlock(vm))

	// move time ahead, promoting primary validator to current
	currentTime = primaryStartTime1
	vm.clock.Set(currentTime)
	vm.state.SetTimestamp(currentTime)
	require.NoError(buildAndAcceptStandardBlock(vm))

	_, err = vm.state.GetCurrentValidator(constants.PrimaryNetworkID, nodeID)
	require.NoError(err)

	primaryStartHeight, err := vm.GetCurrentHeight(context.Background())
	require.NoError(err)

	// move time ahead, terminating primary network validator
	currentTime = primaryEndTime1
	vm.clock.Set(currentTime)
	vm.state.SetTimestamp(currentTime)

	blk, err := vm.Builder.BuildBlock(context.Background()) // must be a proposal block rewarding the primary validator
	require.NoError(err)
	require.NoError(blk.Verify(context.Background()))

	proposalBlk := blk.(snowman.OracleBlock)
	options, err := proposalBlk.Options(context.Background())
	require.NoError(err)

	commit := options[0].(*blockexecutor.Block)
	require.IsType(&blocks.BanffCommitBlock{}, commit.Block)

	require.NoError(blk.Accept(context.Background()))
	require.NoError(commit.Verify(context.Background()))
	require.NoError(commit.Accept(context.Background()))
	require.NoError(vm.SetPreference(context.Background(), vm.manager.LastAccepted()))

	_, err = vm.state.GetCurrentValidator(constants.PrimaryNetworkID, nodeID)
	require.ErrorIs(err, database.ErrNotFound)

	primaryEndHeight, err := vm.GetCurrentHeight(context.Background())
	require.NoError(err)

	// reinsert primary validator with a different BLS key
	sk2, err := bls.NewSecretKey()
	require.NoError(err)

	utxoHandler := utxo.NewHandler(vm.ctx, &vm.clock, vm.fx)
	ins, unstakedOuts, stakedOuts, signers, err := utxoHandler.Spend(
		vm.state,
		keys,
		vm.MinValidatorStake,
		vm.Config.AddPrimaryNetworkValidatorFee,
		addr, // change Addresss
	)
	require.NoError(err)

	uPrimaryRestartTx := &txs.AddPermissionlessValidatorTx{
		BaseTx: txs.BaseTx{BaseTx: avax.BaseTx{
			NetworkID:    vm.ctx.NetworkID,
			BlockchainID: vm.ctx.ChainID,
			Ins:          ins,
			Outs:         unstakedOuts,
		}},
		Validator: txs.Validator{
			NodeID: nodeID,
			Start:  uint64(primaryStartTime2.Unix()),
			End:    uint64(primaryEndTime2.Unix()),
			Wght:   vm.MinValidatorStake,
		},
		Subnet:    constants.PrimaryNetworkID,
		Signer:    signer.NewProofOfPossession(sk2),
		StakeOuts: stakedOuts,
		ValidatorRewardsOwner: &secp256k1fx.OutputOwners{
			Locktime:  0,
			Threshold: 1,
			Addrs: []ids.ShortID{
				addr,
			},
		},
		DelegatorRewardsOwner: &secp256k1fx.OutputOwners{
			Locktime:  0,
			Threshold: 1,
			Addrs: []ids.ShortID{
				addr,
			},
		},
		DelegationShares: reward.PercentDenominator,
	}
	primaryRestartTx, err := txs.NewSigned(uPrimaryRestartTx, txs.Codec, signers)
	require.NoError(err)
	require.NoError(uPrimaryRestartTx.SyntacticVerify(vm.ctx))

	require.NoError(vm.Builder.AddUnverifiedTx(primaryRestartTx))
	require.NoError(buildAndAcceptStandardBlock(vm))

	// move time ahead, promoting restarted primary validator to current
	currentTime = primaryStartTime2
	vm.clock.Set(currentTime)
	vm.state.SetTimestamp(currentTime)
	require.NoError(buildAndAcceptStandardBlock(vm))

	_, err = vm.state.GetCurrentValidator(constants.PrimaryNetworkID, nodeID)
	require.NoError(err)

	emptySigner := &signer.Empty{}
	for height := primaryStartHeight; height < primaryEndHeight; height++ {
		require.NoError(checkValidatorBlsKeyIsSet(
			vm.State,
			nodeID,
			constants.PrimaryNetworkID,
			height,
			emptySigner.Key(),
		))
	}
}

func TestSubnetValidatorPopulatedToEmptyBLSKeyDiff(t *testing.T) {
	// A primary network validator has an empty BLS key and a subnet validator.
	// Primary network validator terminates its first staking cycle and it
	// restakes adding the BLS key. Querying the validator set back when BLS key
	// was empty must return an empty BLS key for the subnet validator

	// setup
	require := require.New(t)
	vm, _, _ := defaultVM(t)
	vm.ctx.Lock.Lock()
	defer func() {
		require.NoError(vm.Shutdown(context.Background()))

		vm.ctx.Lock.Unlock()
	}()
	subnetID := testSubnet1.TxID

	// setup time
	currentTime := defaultGenesisTime
	vm.clock.Set(currentTime)
	vm.state.SetTimestamp(currentTime)

	// A primary network validator stake twice
	var (
		primaryStartTime1 = currentTime.Add(executor.SyncBound)
		subnetStartTime   = primaryStartTime1.Add(executor.SyncBound)
		subnetEndTime     = subnetStartTime.Add(defaultMinStakingDuration)
		primaryEndTime1   = subnetEndTime.Add(time.Second)
		primaryStartTime2 = primaryEndTime1.Add(executor.SyncBound)
		primaryEndTime2   = primaryStartTime2.Add(defaultMinStakingDuration)
	)

	// Add a primary network validator with no BLS key
	nodeID := ids.GenerateTestNodeID()
	addr := keys[0].PublicKey().Address()
	primaryTx1, err := vm.txBuilder.NewAddValidatorTx(
		vm.MinValidatorStake,
		uint64(primaryStartTime1.Unix()),
		uint64(primaryEndTime1.Unix()),
		nodeID,
		addr,
		reward.PercentDenominator,
		[]*secp256k1.PrivateKey{keys[0]},
		addr,
	)
	require.NoError(err)

	require.NoError(vm.Builder.AddUnverifiedTx(primaryTx1))
	require.NoError(buildAndAcceptStandardBlock(vm))

	// move time ahead, promoting primary validator to current
	currentTime = primaryStartTime1
	vm.clock.Set(currentTime)
	vm.state.SetTimestamp(currentTime)
	require.NoError(buildAndAcceptStandardBlock(vm))

	_, err = vm.state.GetCurrentValidator(constants.PrimaryNetworkID, nodeID)
	require.NoError(err)

	primaryStartHeight, err := vm.GetCurrentHeight(context.Background())
	require.NoError(err)

	// insert the subnet validator
	subnetTx, err := vm.txBuilder.NewAddSubnetValidatorTx(
		1,                              // Weight
		uint64(subnetStartTime.Unix()), // Start time
		uint64(subnetEndTime.Unix()),   // end time
		nodeID,                         // Node ID
		subnetID,
		[]*secp256k1.PrivateKey{keys[0], keys[1]},
		addr,
	)
	require.NoError(err)

	require.NoError(vm.Builder.AddUnverifiedTx(subnetTx))
	require.NoError(buildAndAcceptStandardBlock(vm))

	// move time ahead, promoting the subnet validator to current
	currentTime = subnetStartTime
	vm.clock.Set(currentTime)
	vm.state.SetTimestamp(currentTime)
	require.NoError(buildAndAcceptStandardBlock(vm))

	_, err = vm.state.GetCurrentValidator(subnetID, nodeID)
	require.NoError(err)

	subnetStartHeight, err := vm.GetCurrentHeight(context.Background())
	require.NoError(err)

	// move time ahead, terminating the subnet validator
	currentTime = subnetEndTime
	vm.clock.Set(currentTime)
	vm.state.SetTimestamp(currentTime)
	require.NoError(buildAndAcceptStandardBlock(vm))

	_, err = vm.state.GetCurrentValidator(subnetID, nodeID)
	require.ErrorIs(err, database.ErrNotFound)

	subnetEndHeight, err := vm.GetCurrentHeight(context.Background())
	require.NoError(err)

	// move time ahead, terminating primary network validator
	currentTime = primaryEndTime1
	vm.clock.Set(currentTime)
	vm.state.SetTimestamp(currentTime)

	blk, err := vm.Builder.BuildBlock(context.Background()) // must be a proposal block rewarding the primary validator
	require.NoError(err)
	require.NoError(blk.Verify(context.Background()))

	proposalBlk := blk.(snowman.OracleBlock)
	options, err := proposalBlk.Options(context.Background())
	require.NoError(err)

	commit := options[0].(*blockexecutor.Block)
	require.IsType(&blocks.BanffCommitBlock{}, commit.Block)

	require.NoError(blk.Accept(context.Background()))
	require.NoError(commit.Verify(context.Background()))
	require.NoError(commit.Accept(context.Background()))
	require.NoError(vm.SetPreference(context.Background(), vm.manager.LastAccepted()))

	_, err = vm.state.GetCurrentValidator(constants.PrimaryNetworkID, nodeID)
	require.ErrorIs(err, database.ErrNotFound)

	primaryEndHeight, err := vm.GetCurrentHeight(context.Background())
	require.NoError(err)

	// reinsert primary validator with a different BLS key
	sk2, err := bls.NewSecretKey()
	require.NoError(err)

	utxoHandler := utxo.NewHandler(vm.ctx, &vm.clock, vm.fx)
	ins, unstakedOuts, stakedOuts, signers, err := utxoHandler.Spend(
		vm.state,
		keys,
		vm.MinValidatorStake,
		vm.Config.AddPrimaryNetworkValidatorFee,
		addr, // change Addresss
	)
	require.NoError(err)

	uPrimaryRestartTx := &txs.AddPermissionlessValidatorTx{
		BaseTx: txs.BaseTx{BaseTx: avax.BaseTx{
			NetworkID:    vm.ctx.NetworkID,
			BlockchainID: vm.ctx.ChainID,
			Ins:          ins,
			Outs:         unstakedOuts,
		}},
		Validator: txs.Validator{
			NodeID: nodeID,
			Start:  uint64(primaryStartTime2.Unix()),
			End:    uint64(primaryEndTime2.Unix()),
			Wght:   vm.MinValidatorStake,
		},
		Subnet:    constants.PrimaryNetworkID,
		Signer:    signer.NewProofOfPossession(sk2),
		StakeOuts: stakedOuts,
		ValidatorRewardsOwner: &secp256k1fx.OutputOwners{
			Locktime:  0,
			Threshold: 1,
			Addrs: []ids.ShortID{
				addr,
			},
		},
		DelegatorRewardsOwner: &secp256k1fx.OutputOwners{
			Locktime:  0,
			Threshold: 1,
			Addrs: []ids.ShortID{
				addr,
			},
		},
		DelegationShares: reward.PercentDenominator,
	}
	primaryRestartTx, err := txs.NewSigned(uPrimaryRestartTx, txs.Codec, signers)
	require.NoError(err)
	require.NoError(uPrimaryRestartTx.SyntacticVerify(vm.ctx))

	require.NoError(vm.Builder.AddUnverifiedTx(primaryRestartTx))
	require.NoError(buildAndAcceptStandardBlock(vm))

	// move time ahead, promoting restarted primary validator to current
	currentTime = primaryStartTime2
	vm.clock.Set(currentTime)
	vm.state.SetTimestamp(currentTime)

	require.NoError(buildAndAcceptStandardBlock(vm))
	_, err = vm.state.GetCurrentValidator(constants.PrimaryNetworkID, nodeID)
	require.NoError(err)

	emptySigner := &signer.Empty{}
	for height := primaryStartHeight; height < primaryEndHeight; height++ {
		require.NoError(checkValidatorBlsKeyIsSet(
			vm.State,
			nodeID,
			constants.PrimaryNetworkID,
			height,
			emptySigner.Key(),
		))
	}
	for height := subnetStartHeight; height < subnetEndHeight; height++ {
		require.NoError(checkValidatorBlsKeyIsSet(
			vm.State,
			nodeID,
			subnetID,
			height,
			emptySigner.Key(),
		))
	}
}

func buildAndAcceptStandardBlock(vm *VM) error {
	blk, err := vm.Builder.BuildBlock(context.Background())
	if err != nil {
		return err
	}

	if err := blk.Verify(context.Background()); err != nil {
		return err
	}

	if err := blk.Accept(context.Background()); err != nil {
		return err
	}

	return vm.SetPreference(context.Background(), vm.manager.LastAccepted())
}

func checkValidatorBlsKeyIsSet(
	valState validators.State,
	nodeID ids.NodeID,
	subnetID ids.ID,
	height uint64,
	expectedBlsKey *bls.PublicKey,
) error {
	vals, err := valState.GetValidatorSet(context.Background(), height, subnetID)
	if err != nil {
		return err
	}

	val, found := vals[nodeID]
	switch {
	case !found:
		return database.ErrNotFound
<<<<<<< HEAD
	}
	switch {
	case expectedBlsKey == nil && val.PublicKey == nil:
		return nil
	case expectedBlsKey != nil && val.PublicKey == nil:
		return errors.New("unexpected BLS key")
	case expectedBlsKey == nil && val.PublicKey != nil:
		return errors.New("unexpected BLS key")
	default:
		if !bytes.Equal(bls.PublicKeyToBytes(val.PublicKey), bls.PublicKeyToBytes(expectedBlsKey)) {
			return errors.New("unexpected BLS key")
		}
=======
	case expectedBlsKey == val.PublicKey:
		return nil
	case expectedBlsKey == nil && val.PublicKey != nil:
		return errors.New("unexpected BLS key")
	case expectedBlsKey != nil && val.PublicKey == nil:
		return errors.New("missing BLS key")
	case !bytes.Equal(expectedBlsKey.Serialize(), val.PublicKey.Serialize()):
		return errors.New("incorrect BLS key")
	default:
>>>>>>> f0060583
		return nil
	}
}<|MERGE_RESOLUTION|>--- conflicted
+++ resolved
@@ -654,12 +654,8 @@
 	// Force a reload of the state from the database.
 	vm.Config.Validators = validators.NewManager()
 	vm.Config.Validators.Add(constants.PrimaryNetworkID, validators.NewSet())
-<<<<<<< HEAD
-	is, err := state.NewMerkleState(
-=======
 	execCfg, _ := config.GetExecutionConfig(nil)
-	newState, err := state.New(
->>>>>>> f0060583
+	newState, err := state.NewMerkleState(
 		vm.dbManager.Current().Database,
 		metrics.Noop,
 		nil,
@@ -968,12 +964,8 @@
 	// Force a reload of the state from the database.
 	vm.Config.Validators = validators.NewManager()
 	vm.Config.Validators.Add(constants.PrimaryNetworkID, validators.NewSet())
-<<<<<<< HEAD
-	is, err := state.NewMerkleState(
-=======
 	execCfg, _ := config.GetExecutionConfig(nil)
-	newState, err := state.New(
->>>>>>> f0060583
+	newState, err := state.NewMerkleState(
 		vm.dbManager.Current().Database,
 		metrics.Noop,
 		nil,
@@ -2141,20 +2133,6 @@
 	switch {
 	case !found:
 		return database.ErrNotFound
-<<<<<<< HEAD
-	}
-	switch {
-	case expectedBlsKey == nil && val.PublicKey == nil:
-		return nil
-	case expectedBlsKey != nil && val.PublicKey == nil:
-		return errors.New("unexpected BLS key")
-	case expectedBlsKey == nil && val.PublicKey != nil:
-		return errors.New("unexpected BLS key")
-	default:
-		if !bytes.Equal(bls.PublicKeyToBytes(val.PublicKey), bls.PublicKeyToBytes(expectedBlsKey)) {
-			return errors.New("unexpected BLS key")
-		}
-=======
 	case expectedBlsKey == val.PublicKey:
 		return nil
 	case expectedBlsKey == nil && val.PublicKey != nil:
@@ -2164,7 +2142,6 @@
 	case !bytes.Equal(expectedBlsKey.Serialize(), val.PublicKey.Serialize()):
 		return errors.New("incorrect BLS key")
 	default:
->>>>>>> f0060583
 		return nil
 	}
 }