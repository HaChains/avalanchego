// Copyright (C) 2019-2023, Ava Labs, Inc. All rights reserved.
// See the file LICENSE for licensing terms.

package executor

import (
	"context"
	"errors"
	"fmt"
	"time"

	"github.com/ava-labs/avalanchego/chains/atomic"
	"github.com/ava-labs/avalanchego/ids"
	"github.com/ava-labs/avalanchego/utils/constants"
	"github.com/ava-labs/avalanchego/utils/set"
	"github.com/ava-labs/avalanchego/utils/timer/mockable"
	"github.com/ava-labs/avalanchego/vms/components/avax"
	"github.com/ava-labs/avalanchego/vms/components/verify"
	"github.com/ava-labs/avalanchego/vms/platformvm/reward"
	"github.com/ava-labs/avalanchego/vms/platformvm/state"
	"github.com/ava-labs/avalanchego/vms/platformvm/txs"
)

var (
	_ txs.Visitor = (*StandardTxExecutor)(nil)

	errEmptyNodeID              = errors.New("validator nodeID cannot be empty")
	errMaxStakeDurationTooLarge = errors.New("max stake duration must be less than or equal to the global max stake duration")
)

type StandardTxExecutor struct {
	// inputs, to be filled before visitor methods are called
	*Backend
	State state.Diff // state is expected to be modified
	Tx    *txs.Tx

	// outputs of visitor execution
	OnAccept       func() // may be nil
	Inputs         set.Set[ids.ID]
	AtomicRequests map[ids.ID]*atomic.Requests // may be nil
}

func (*StandardTxExecutor) AdvanceTimeTx(*txs.AdvanceTimeTx) error {
	return ErrWrongTxType
}

func (*StandardTxExecutor) RewardValidatorTx(*txs.RewardValidatorTx) error {
	return ErrWrongTxType
}

func (e *StandardTxExecutor) CreateChainTx(tx *txs.CreateChainTx) error {
	if err := e.Tx.SyntacticVerify(e.Ctx); err != nil {
		return err
	}

	baseTxCreds, err := verifyPoASubnetAuthorization(e.Backend, e.State, e.Tx, tx.SubnetID, tx.SubnetAuth)
	if err != nil {
		return err
	}

	// Verify the flowcheck
	timestamp := e.State.GetTimestamp()
	createBlockchainTxFee := e.Config.GetCreateBlockchainTxFee(timestamp)
	if err := e.FlowChecker.VerifySpend(
		tx,
		e.State,
		tx.Ins,
		tx.Outs,
		baseTxCreds,
		map[ids.ID]uint64{
			e.Ctx.AVAXAssetID: createBlockchainTxFee,
		},
	); err != nil {
		return err
	}

	txID := e.Tx.ID()

	// Consume the UTXOS
	avax.Consume(e.State, tx.Ins)
	// Produce the UTXOS
	avax.Produce(e.State, txID, tx.Outs)
	// Add the new chain to the database
	e.State.AddChain(e.Tx)

	// If this proposal is committed and this node is a member of the subnet
	// that validates the blockchain, create the blockchain
	e.OnAccept = func() {
		e.Config.CreateChain(txID, tx)
	}
	return nil
}

func (e *StandardTxExecutor) CreateSubnetTx(tx *txs.CreateSubnetTx) error {
	// Make sure this transaction is well formed.
	if err := e.Tx.SyntacticVerify(e.Ctx); err != nil {
		return err
	}

	// Verify the flowcheck
	timestamp := e.State.GetTimestamp()
	createSubnetTxFee := e.Config.GetCreateSubnetTxFee(timestamp)
	if err := e.FlowChecker.VerifySpend(
		tx,
		e.State,
		tx.Ins,
		tx.Outs,
		e.Tx.Creds,
		map[ids.ID]uint64{
			e.Ctx.AVAXAssetID: createSubnetTxFee,
		},
	); err != nil {
		return err
	}

	txID := e.Tx.ID()

	// Consume the UTXOS
	avax.Consume(e.State, tx.Ins)
	// Produce the UTXOS
	avax.Produce(e.State, txID, tx.Outs)
	// Add the new subnet to the database
	e.State.AddSubnet(e.Tx)
	return nil
}

func (e *StandardTxExecutor) ImportTx(tx *txs.ImportTx) error {
	if err := e.Tx.SyntacticVerify(e.Ctx); err != nil {
		return err
	}

	e.Inputs = set.NewSet[ids.ID](len(tx.ImportedInputs))
	utxoIDs := make([][]byte, len(tx.ImportedInputs))
	for i, in := range tx.ImportedInputs {
		utxoID := in.UTXOID.InputID()

		e.Inputs.Add(utxoID)
		utxoIDs[i] = utxoID[:]
	}

	if e.Bootstrapped.Get() {
		if err := verify.SameSubnet(context.TODO(), e.Ctx, tx.SourceChain); err != nil {
			return err
		}

		allUTXOBytes, err := e.Ctx.SharedMemory.Get(tx.SourceChain, utxoIDs)
		if err != nil {
			return fmt.Errorf("failed to get shared memory: %w", err)
		}

		utxos := make([]*avax.UTXO, len(tx.Ins)+len(tx.ImportedInputs))
		for index, input := range tx.Ins {
			utxo, err := e.State.GetUTXO(input.InputID())
			if err != nil {
				return fmt.Errorf("failed to get UTXO %s: %w", &input.UTXOID, err)
			}
			utxos[index] = utxo
		}
		for i, utxoBytes := range allUTXOBytes {
			utxo := &avax.UTXO{}
			if _, err := txs.Codec.Unmarshal(utxoBytes, utxo); err != nil {
				return fmt.Errorf("failed to unmarshal UTXO: %w", err)
			}
			utxos[i+len(tx.Ins)] = utxo
		}

		ins := make([]*avax.TransferableInput, len(tx.Ins)+len(tx.ImportedInputs))
		copy(ins, tx.Ins)
		copy(ins[len(tx.Ins):], tx.ImportedInputs)

		if err := e.FlowChecker.VerifySpendUTXOs(
			tx,
			utxos,
			ins,
			tx.Outs,
			e.Tx.Creds,
			map[ids.ID]uint64{
				e.Ctx.AVAXAssetID: e.Config.TxFee,
			},
		); err != nil {
			return err
		}
	}

	txID := e.Tx.ID()

	// Consume the UTXOS
	avax.Consume(e.State, tx.Ins)
	// Produce the UTXOS
	avax.Produce(e.State, txID, tx.Outs)

	e.AtomicRequests = map[ids.ID]*atomic.Requests{
		tx.SourceChain: {
			RemoveRequests: utxoIDs,
		},
	}
	return nil
}

func (e *StandardTxExecutor) ExportTx(tx *txs.ExportTx) error {
	if err := e.Tx.SyntacticVerify(e.Ctx); err != nil {
		return err
	}

	outs := make([]*avax.TransferableOutput, len(tx.Outs)+len(tx.ExportedOutputs))
	copy(outs, tx.Outs)
	copy(outs[len(tx.Outs):], tx.ExportedOutputs)

	if e.Bootstrapped.Get() {
		if err := verify.SameSubnet(context.TODO(), e.Ctx, tx.DestinationChain); err != nil {
			return err
		}
	}

	// Verify the flowcheck
	if err := e.FlowChecker.VerifySpend(
		tx,
		e.State,
		tx.Ins,
		outs,
		e.Tx.Creds,
		map[ids.ID]uint64{
			e.Ctx.AVAXAssetID: e.Config.TxFee,
		},
	); err != nil {
		return fmt.Errorf("failed verifySpend: %w", err)
	}

	txID := e.Tx.ID()

	// Consume the UTXOS
	avax.Consume(e.State, tx.Ins)
	// Produce the UTXOS
	avax.Produce(e.State, txID, tx.Outs)

	elems := make([]*atomic.Element, len(tx.ExportedOutputs))
	for i, out := range tx.ExportedOutputs {
		utxo := &avax.UTXO{
			UTXOID: avax.UTXOID{
				TxID:        txID,
				OutputIndex: uint32(len(tx.Outs) + i),
			},
			Asset: avax.Asset{ID: out.AssetID()},
			Out:   out.Out,
		}

		utxoBytes, err := txs.Codec.Marshal(txs.Version, utxo)
		if err != nil {
			return fmt.Errorf("failed to marshal UTXO: %w", err)
		}
		utxoID := utxo.InputID()
		elem := &atomic.Element{
			Key:   utxoID[:],
			Value: utxoBytes,
		}
		if out, ok := utxo.Out.(avax.Addressable); ok {
			elem.Traits = out.Addresses()
		}

		elems[i] = elem
	}
	e.AtomicRequests = map[ids.ID]*atomic.Requests{
		tx.DestinationChain: {
			PutRequests: elems,
		},
	}
	return nil
}

func (e *StandardTxExecutor) AddValidatorTx(tx *txs.AddValidatorTx) error {
	if tx.Validator.NodeID == ids.EmptyNodeID {
		return errEmptyNodeID
	}

	if _, err := verifyAddValidatorTx(
		e.Backend,
		e.State,
		e.Tx,
		tx,
	); err != nil {
		return err
	}

<<<<<<< HEAD
	var (
		txID      = e.Tx.ID()
		chainTime = e.State.GetTimestamp()
	)

	staker, err := e.addStakerFromStakerTx(tx, chainTime, mockable.MaxTime)
	if err != nil {
=======
	txID := e.Tx.ID()
	if err := e.addStakerFromStakerTx(tx, e.State.GetTimestamp()); err != nil {
>>>>>>> b7fb03e3
		return err
	}

	avax.Consume(e.State, tx.Ins)
	avax.Produce(e.State, txID, tx.Outs)
	return nil
}

func (e *StandardTxExecutor) AddSubnetValidatorTx(tx *txs.AddSubnetValidatorTx) error {
	err := verifyAddSubnetValidatorTx(
		e.Backend,
		e.State,
		e.Tx,
		tx,
	)
	if err != nil {
		return err
	}

<<<<<<< HEAD
	var (
		txID      = e.Tx.ID()
		chainTime = e.State.GetTimestamp()
	)

	staker, err := e.addStakerFromStakerTx(tx, chainTime, chainTime.Add(tx.StakingPeriod()))
	if err != nil {
=======
	txID := e.Tx.ID()
	if err := e.addStakerFromStakerTx(tx, e.State.GetTimestamp()); err != nil {
>>>>>>> b7fb03e3
		return err
	}

	avax.Produce(e.State, txID, tx.Outs)
	return nil
}

func (e *StandardTxExecutor) AddDelegatorTx(tx *txs.AddDelegatorTx) error {
	_, primaryValidatorEndTime, err := verifyAddDelegatorTx(
		e.Backend,
		e.State,
		e.Tx,
		tx,
	)
	if err != nil {
		return err
	}

<<<<<<< HEAD
	var (
		txID      = e.Tx.ID()
		chainTime = e.State.GetTimestamp()
	)

	staker, err := e.addStakerFromStakerTx(tx, chainTime, primaryValidatorEndTime)
	if err != nil {
=======
	txID := e.Tx.ID()
	if err := e.addStakerFromStakerTx(tx, e.State.GetTimestamp()); err != nil {
>>>>>>> b7fb03e3
		return err
	}

	avax.Consume(e.State, tx.Ins)
	avax.Produce(e.State, txID, tx.Outs)
	return nil
}

// Verifies a [*txs.RemoveSubnetValidatorTx] and, if it passes, executes it on
// [e.State]. For verification rules, see [removeSubnetValidatorValidation].
// This transaction will result in [tx.NodeID] being removed as a validator of
// [tx.SubnetID].
// Note: [tx.NodeID] may be either a current or pending validator.
func (e *StandardTxExecutor) RemoveSubnetValidatorTx(tx *txs.RemoveSubnetValidatorTx) error {
	staker, isCurrentValidator, err := removeSubnetValidatorValidation(
		e.Backend,
		e.State,
		e.Tx,
		tx,
	)
	if err != nil {
		return err
	}

	if isCurrentValidator {
		e.State.DeleteCurrentValidator(staker)
	} else {
		e.State.DeletePendingValidator(staker)
	}

	// Invariant: There are no permissioned subnet delegators to remove.

	txID := e.Tx.ID()
	avax.Consume(e.State, tx.Ins)
	avax.Produce(e.State, txID, tx.Outs)

	return nil
}

func (e *StandardTxExecutor) TransformSubnetTx(tx *txs.TransformSubnetTx) error {
	if err := e.Tx.SyntacticVerify(e.Ctx); err != nil {
		return err
	}

	// Note: math.MaxInt32 * time.Second < math.MaxInt64 - so this can never
	// overflow.
	if time.Duration(tx.MaxStakeDuration)*time.Second > e.Backend.Config.MaxStakeDuration {
		return errMaxStakeDurationTooLarge
	}

	baseTxCreds, err := verifyPoASubnetAuthorization(e.Backend, e.State, e.Tx, tx.Subnet, tx.SubnetAuth)
	if err != nil {
		return err
	}

	totalRewardAmount := tx.MaximumSupply - tx.InitialSupply
	if err := e.Backend.FlowChecker.VerifySpend(
		tx,
		e.State,
		tx.Ins,
		tx.Outs,
		baseTxCreds,
		// Invariant: [tx.AssetID != e.Ctx.AVAXAssetID]. This prevents the first
		//            entry in this map literal from being overwritten by the
		//            second entry.
		map[ids.ID]uint64{
			e.Ctx.AVAXAssetID: e.Config.TransformSubnetTxFee,
			tx.AssetID:        totalRewardAmount,
		},
	); err != nil {
		return err
	}

	txID := e.Tx.ID()

	// Consume the UTXOS
	avax.Consume(e.State, tx.Ins)
	// Produce the UTXOS
	avax.Produce(e.State, txID, tx.Outs)
	// Transform the new subnet in the database
	e.State.AddSubnetTransformation(e.Tx)
	e.State.SetCurrentSupply(tx.Subnet, tx.InitialSupply)
	return nil
}

func (e *StandardTxExecutor) AddPermissionlessValidatorTx(tx *txs.AddPermissionlessValidatorTx) error {
	err := verifyAddPermissionlessValidatorTx(
		e.Backend,
		e.State,
		e.Tx,
		tx,
	)
	if err != nil {
		return err
	}

<<<<<<< HEAD
	var (
		txID      = e.Tx.ID()
		chainTime = e.State.GetTimestamp()
		staker    *state.Staker
	)

	if tx.SubnetID() == constants.PrimaryNetworkID {
		staker, err = e.addStakerFromStakerTx(tx, chainTime, mockable.MaxTime)
	} else {
		staker, err = e.addStakerFromStakerTx(tx, chainTime, chainTime.Add(tx.StakingPeriod()))
	}

	if err != nil {
=======
	txID := e.Tx.ID()
	if err := e.addStakerFromStakerTx(tx, e.State.GetTimestamp()); err != nil {
>>>>>>> b7fb03e3
		return err
	}

	avax.Consume(e.State, tx.Ins)
	avax.Produce(e.State, txID, tx.Outs)
	return nil
}

func (e *StandardTxExecutor) AddPermissionlessDelegatorTx(tx *txs.AddPermissionlessDelegatorTx) error {
	primaryValidatorEndTime, err := verifyAddPermissionlessDelegatorTx(
		e.Backend,
		e.State,
		e.Tx,
		tx,
	)
	if err != nil {
		return err
	}

<<<<<<< HEAD
	var (
		txID      = e.Tx.ID()
		chainTime = e.State.GetTimestamp()
	)

	staker, err := e.addStakerFromStakerTx(tx, chainTime, primaryValidatorEndTime)
	if err != nil {
=======
	txID := e.Tx.ID()
	if err := e.addStakerFromStakerTx(tx, e.State.GetTimestamp()); err != nil {
>>>>>>> b7fb03e3
		return err
	}

	avax.Consume(e.State, tx.Ins)
	avax.Produce(e.State, txID, tx.Outs)

	return nil
}

<<<<<<< HEAD
func (e *StandardTxExecutor) StopStakerTx(tx *txs.StopStakerTx) error {
	stakers, stopTime, err := verifyStopStakerTx(
		e.Backend,
		e.State,
		e.Tx,
		tx,
	)
	if err != nil {
		return err
	}

	for _, toStop := range stakers {
		state.MarkStakerForRemovalInPlaceBeforeTime(toStop, stopTime)
		if toStop.Priority.IsValidator() {
			err = e.State.UpdateCurrentValidator(toStop)
		} else {
			err = e.State.UpdateCurrentDelegator(toStop)
		}
		if err != nil {
			return err
		}
	}

	txID := e.Tx.ID()
	avax.Consume(e.State, tx.Ins)
	avax.Produce(e.State, txID, tx.Outs)

	return nil
}

// addStakerFromStakerTx creates the staker to be added to state.
// Post Continuous Staking fork activation it has also a side-effect:
// it updates current supply in state
func (e *StandardTxExecutor) addStakerFromStakerTx(
	stakerTx txs.Staker,
	chainTime time.Time,
	endTimeBound time.Time,
) (*state.Staker, error) {
=======
// addStakerFromStakerTx creates the staker and adds it to state.
// Post Continuous Staking fork activation it has updates current supply in state
func (e *StandardTxExecutor) addStakerFromStakerTx(
	stakerTx txs.Staker,
	chainTime time.Time,
) error {
>>>>>>> b7fb03e3
	// Pre Continuous Staking fork, stakers are added as pending first, then promoted
	// to current when chainTime reaches their start time.
	// Post Continuous Staking fork, stakers are immediately marked as current.
	// Their start time is current chain time.

	var (
		txID   = e.Tx.ID()
		staker *state.Staker
		err    error
	)

	if !e.Config.IsContinuousStakingActivated(chainTime) {
		preContinuousStakingStakerTx, ok := stakerTx.(txs.PreContinuousStakingStaker)
		if !ok {
			return fmt.Errorf("expected tx type txs.PreContinuousStakingStaker but got %T", stakerTx)
		}
		staker, err = state.NewPendingStaker(txID, preContinuousStakingStakerTx)
	} else {
		var (
			potentialReward = uint64(0)
			stakeDuration   = stakerTx.Duration()
		)
		if stakerTx.CurrentPriority() != txs.SubnetPermissionedValidatorCurrentPriority {
			subnetID := stakerTx.SubnetID()
			currentSupply, err := e.State.GetCurrentSupply(subnetID)
			if err != nil {
				return err
			}

<<<<<<< HEAD
	var (
		potentialReward = uint64(0)
		stakeDuration   = stakerTx.StakingPeriod()
	)
	if stakerTx.CurrentPriority() != txs.SubnetPermissionedValidatorCurrentPriority {
		subnetID := stakerTx.SubnetID()
		currentSupply, err := e.State.GetCurrentSupply(subnetID)
		if err != nil {
			return nil, err
		}
=======
			rewardCfg, err := e.State.GetRewardConfig(subnetID)
			if err != nil {
				return err
			}
			rewards := reward.NewCalculator(rewardCfg)
>>>>>>> b7fb03e3

			potentialReward = rewards.Calculate(
				stakeDuration,
				stakerTx.Weight(),
				currentSupply,
			)

			updatedSupply := currentSupply + potentialReward
			e.State.SetCurrentSupply(subnetID, updatedSupply)
		}
		staker, err = state.NewCurrentStaker(txID, stakerTx, chainTime, potentialReward)
	}

	if err != nil {
		return err
	}

	switch priority := staker.Priority; {
	case priority.IsCurrentValidator():
		e.State.PutCurrentValidator(staker)
	case priority.IsCurrentDelegator():
		e.State.PutCurrentDelegator(staker)
	case priority.IsPendingValidator():
		e.State.PutPendingValidator(staker)
	case priority.IsPendingDelegator():
		e.State.PutPendingDelegator(staker)
	}
<<<<<<< HEAD
	staker, err := state.NewCurrentStaker(txID, stakerTx, chainTime, potentialReward)
	if err != nil {
		return nil, err
	}

	state.MarkStakerForRemovalInPlaceBeforeTime(staker, endTimeBound)
	return staker, nil
=======
	return nil
>>>>>>> b7fb03e3
}<|MERGE_RESOLUTION|>--- conflicted
+++ resolved
@@ -281,49 +281,34 @@
 		return err
 	}
 
-<<<<<<< HEAD
+	txID := e.Tx.ID()
+	if err := e.addStakerFromStakerTx(tx, e.State.GetTimestamp(), mockable.MaxTime); err != nil {
+		return err
+	}
+
+	avax.Consume(e.State, tx.Ins)
+	avax.Produce(e.State, txID, tx.Outs)
+	return nil
+}
+
+func (e *StandardTxExecutor) AddSubnetValidatorTx(tx *txs.AddSubnetValidatorTx) error {
+	err := verifyAddSubnetValidatorTx(
+		e.Backend,
+		e.State,
+		e.Tx,
+		tx,
+	)
+	if err != nil {
+		return err
+	}
+
 	var (
 		txID      = e.Tx.ID()
 		chainTime = e.State.GetTimestamp()
 	)
 
-	staker, err := e.addStakerFromStakerTx(tx, chainTime, mockable.MaxTime)
-	if err != nil {
-=======
-	txID := e.Tx.ID()
-	if err := e.addStakerFromStakerTx(tx, e.State.GetTimestamp()); err != nil {
->>>>>>> b7fb03e3
-		return err
-	}
-
-	avax.Consume(e.State, tx.Ins)
-	avax.Produce(e.State, txID, tx.Outs)
-	return nil
-}
-
-func (e *StandardTxExecutor) AddSubnetValidatorTx(tx *txs.AddSubnetValidatorTx) error {
-	err := verifyAddSubnetValidatorTx(
-		e.Backend,
-		e.State,
-		e.Tx,
-		tx,
-	)
-	if err != nil {
-		return err
-	}
-
-<<<<<<< HEAD
-	var (
-		txID      = e.Tx.ID()
-		chainTime = e.State.GetTimestamp()
-	)
-
-	staker, err := e.addStakerFromStakerTx(tx, chainTime, chainTime.Add(tx.StakingPeriod()))
-	if err != nil {
-=======
-	txID := e.Tx.ID()
-	if err := e.addStakerFromStakerTx(tx, e.State.GetTimestamp()); err != nil {
->>>>>>> b7fb03e3
+	err = e.addStakerFromStakerTx(tx, chainTime, chainTime.Add(tx.StakingPeriod()))
+	if err != nil {
 		return err
 	}
 
@@ -342,18 +327,8 @@
 		return err
 	}
 
-<<<<<<< HEAD
-	var (
-		txID      = e.Tx.ID()
-		chainTime = e.State.GetTimestamp()
-	)
-
-	staker, err := e.addStakerFromStakerTx(tx, chainTime, primaryValidatorEndTime)
-	if err != nil {
-=======
-	txID := e.Tx.ID()
-	if err := e.addStakerFromStakerTx(tx, e.State.GetTimestamp()); err != nil {
->>>>>>> b7fb03e3
+	txID := e.Tx.ID()
+	if err := e.addStakerFromStakerTx(tx, e.State.GetTimestamp(), primaryValidatorEndTime); err != nil {
 		return err
 	}
 
@@ -450,24 +425,18 @@
 		return err
 	}
 
-<<<<<<< HEAD
 	var (
 		txID      = e.Tx.ID()
 		chainTime = e.State.GetTimestamp()
-		staker    *state.Staker
 	)
 
 	if tx.SubnetID() == constants.PrimaryNetworkID {
-		staker, err = e.addStakerFromStakerTx(tx, chainTime, mockable.MaxTime)
+		err = e.addStakerFromStakerTx(tx, chainTime, mockable.MaxTime)
 	} else {
-		staker, err = e.addStakerFromStakerTx(tx, chainTime, chainTime.Add(tx.StakingPeriod()))
-	}
-
-	if err != nil {
-=======
-	txID := e.Tx.ID()
-	if err := e.addStakerFromStakerTx(tx, e.State.GetTimestamp()); err != nil {
->>>>>>> b7fb03e3
+		err = e.addStakerFromStakerTx(tx, chainTime, chainTime.Add(tx.StakingPeriod()))
+	}
+
+	if err != nil {
 		return err
 	}
 
@@ -487,28 +456,17 @@
 		return err
 	}
 
-<<<<<<< HEAD
-	var (
-		txID      = e.Tx.ID()
-		chainTime = e.State.GetTimestamp()
-	)
-
-	staker, err := e.addStakerFromStakerTx(tx, chainTime, primaryValidatorEndTime)
-	if err != nil {
-=======
-	txID := e.Tx.ID()
-	if err := e.addStakerFromStakerTx(tx, e.State.GetTimestamp()); err != nil {
->>>>>>> b7fb03e3
-		return err
-	}
-
-	avax.Consume(e.State, tx.Ins)
-	avax.Produce(e.State, txID, tx.Outs)
-
-	return nil
-}
-
-<<<<<<< HEAD
+	txID := e.Tx.ID()
+	if err := e.addStakerFromStakerTx(tx, e.State.GetTimestamp(), primaryValidatorEndTime); err != nil {
+		return err
+	}
+
+	avax.Consume(e.State, tx.Ins)
+	avax.Produce(e.State, txID, tx.Outs)
+
+	return nil
+}
+
 func (e *StandardTxExecutor) StopStakerTx(tx *txs.StopStakerTx) error {
 	stakers, stopTime, err := verifyStopStakerTx(
 		e.Backend,
@@ -539,22 +497,13 @@
 	return nil
 }
 
-// addStakerFromStakerTx creates the staker to be added to state.
-// Post Continuous Staking fork activation it has also a side-effect:
-// it updates current supply in state
-func (e *StandardTxExecutor) addStakerFromStakerTx(
-	stakerTx txs.Staker,
-	chainTime time.Time,
-	endTimeBound time.Time,
-) (*state.Staker, error) {
-=======
 // addStakerFromStakerTx creates the staker and adds it to state.
 // Post Continuous Staking fork activation it has updates current supply in state
 func (e *StandardTxExecutor) addStakerFromStakerTx(
 	stakerTx txs.Staker,
 	chainTime time.Time,
+	endTimeBound time.Time,
 ) error {
->>>>>>> b7fb03e3
 	// Pre Continuous Staking fork, stakers are added as pending first, then promoted
 	// to current when chainTime reaches their start time.
 	// Post Continuous Staking fork, stakers are immediately marked as current.
@@ -575,7 +524,7 @@
 	} else {
 		var (
 			potentialReward = uint64(0)
-			stakeDuration   = stakerTx.Duration()
+			stakeDuration   = stakerTx.StakingPeriod()
 		)
 		if stakerTx.CurrentPriority() != txs.SubnetPermissionedValidatorCurrentPriority {
 			subnetID := stakerTx.SubnetID()
@@ -584,24 +533,11 @@
 				return err
 			}
 
-<<<<<<< HEAD
-	var (
-		potentialReward = uint64(0)
-		stakeDuration   = stakerTx.StakingPeriod()
-	)
-	if stakerTx.CurrentPriority() != txs.SubnetPermissionedValidatorCurrentPriority {
-		subnetID := stakerTx.SubnetID()
-		currentSupply, err := e.State.GetCurrentSupply(subnetID)
-		if err != nil {
-			return nil, err
-		}
-=======
 			rewardCfg, err := e.State.GetRewardConfig(subnetID)
 			if err != nil {
 				return err
 			}
 			rewards := reward.NewCalculator(rewardCfg)
->>>>>>> b7fb03e3
 
 			potentialReward = rewards.Calculate(
 				stakeDuration,
@@ -619,6 +555,7 @@
 		return err
 	}
 
+	state.MarkStakerForRemovalInPlaceBeforeTime(staker, endTimeBound)
 	switch priority := staker.Priority; {
 	case priority.IsCurrentValidator():
 		e.State.PutCurrentValidator(staker)
@@ -629,15 +566,5 @@
 	case priority.IsPendingDelegator():
 		e.State.PutPendingDelegator(staker)
 	}
-<<<<<<< HEAD
-	staker, err := state.NewCurrentStaker(txID, stakerTx, chainTime, potentialReward)
-	if err != nil {
-		return nil, err
-	}
-
-	state.MarkStakerForRemovalInPlaceBeforeTime(staker, endTimeBound)
-	return staker, nil
-=======
-	return nil
->>>>>>> b7fb03e3
+	return nil
 }