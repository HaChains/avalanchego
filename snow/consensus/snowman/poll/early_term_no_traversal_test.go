--- conflicted
+++ resolved
@@ -17,16 +17,6 @@
 	vdrs := bag.Of(vdr1) // k = 1
 	alpha := 1
 
-<<<<<<< HEAD
-	vtxID := ids.ID{1}
-
-	vdr1 := ids.NodeIDFromBytes([]byte{0x01}).ToSize(ids.ShortNodeIDLen) // k = 1
-
-	vdrs := bag.Bag[ids.NodeID]{}
-	vdrs.Add(vdr1)
-
-=======
->>>>>>> 07b6edc7
 	factory := NewEarlyTermNoTraversalFactory(alpha)
 	poll := factory.New(vdrs)
 
@@ -44,20 +34,6 @@
 	vdrs := bag.Of(vdr1, vdr2) // k = 2
 	alpha := 2
 
-<<<<<<< HEAD
-	vtxID := ids.ID{1}
-
-	vdr1 := ids.NodeIDFromBytes([]byte{0x01}).ToSize(ids.ShortNodeIDLen)
-	vdr2 := ids.NodeIDFromBytes([]byte{0x02}).ToSize(ids.ShortNodeIDLen) // k = 2
-
-	vdrs := bag.Bag[ids.NodeID]{}
-	vdrs.Add(
-		vdr1,
-		vdr2,
-	)
-
-=======
->>>>>>> 07b6edc7
 	factory := NewEarlyTermNoTraversalFactory(alpha)
 	poll := factory.New(vdrs)
 
@@ -76,20 +52,6 @@
 	vdrs := bag.Of(vdr1, vdr2) // k = 2
 	alpha := 2
 
-<<<<<<< HEAD
-	vtxID := ids.ID{1}
-
-	vdr1 := ids.NodeIDFromBytes([]byte{0x01}).ToSize(ids.ShortNodeIDLen)
-	vdr2 := ids.NodeIDFromBytes([]byte{0x02}).ToSize(ids.ShortNodeIDLen) // k = 2
-
-	vdrs := bag.Bag[ids.NodeID]{}
-	vdrs.Add(
-		vdr1,
-		vdr2,
-	)
-
-=======
->>>>>>> 07b6edc7
 	factory := NewEarlyTermNoTraversalFactory(alpha)
 	poll := factory.New(vdrs)
 
@@ -107,29 +69,8 @@
 func TestEarlyTermNoTraversalTerminatesEarlyWithoutAlpha(t *testing.T) {
 	require := require.New(t)
 
-<<<<<<< HEAD
-	alpha := 3
-
-	vtxID := ids.ID{1}
-
-	vdr1 := ids.NodeIDFromBytes([]byte{0x01}).ToSize(ids.ShortNodeIDLen)
-	vdr2 := ids.NodeIDFromBytes([]byte{0x02}).ToSize(ids.ShortNodeIDLen)
-	vdr3 := ids.NodeIDFromBytes([]byte{0x03}).ToSize(ids.ShortNodeIDLen)
-	vdr4 := ids.NodeIDFromBytes([]byte{0x04}).ToSize(ids.ShortNodeIDLen)
-	vdr5 := ids.NodeIDFromBytes([]byte{0x05}).ToSize(ids.ShortNodeIDLen) // k = 5
-
-	vdrs := bag.Bag[ids.NodeID]{}
-	vdrs.Add(
-		vdr1,
-		vdr2,
-		vdr3,
-		vdr4,
-		vdr5,
-	)
-=======
 	vdrs := bag.Of(vdr1, vdr2, vdr3) // k = 3
 	alpha := 2
->>>>>>> 07b6edc7
 
 	factory := NewEarlyTermNoTraversalFactory(alpha)
 	poll := factory.New(vdrs)
@@ -145,35 +86,8 @@
 func TestEarlyTermNoTraversalTerminatesEarlyWithAlpha(t *testing.T) {
 	require := require.New(t)
 
-<<<<<<< HEAD
-	alpha := 4
-
-	vtxA := ids.ID{1}
-	vtxB := ids.ID{2}
-	vtxC := ids.ID{3}
-	vtxD := ids.ID{4}
-
-	// If validators 1-3 vote for frontier vertices
-	// B, C, and D respectively, which all share the common ancestor
-	// A, then we cannot terminate early with alpha = k = 4
-	// If the final vote is cast for any of A, B, C, or D, then
-	// vertex A will have transitively received alpha = 4 votes
-	vdr1 := ids.NodeIDFromBytes([]byte{0x01}).ToSize(ids.ShortNodeIDLen)
-	vdr2 := ids.NodeIDFromBytes([]byte{0x02}).ToSize(ids.ShortNodeIDLen)
-	vdr3 := ids.NodeIDFromBytes([]byte{0x03}).ToSize(ids.ShortNodeIDLen)
-	vdr4 := ids.NodeIDFromBytes([]byte{0x04}).ToSize(ids.ShortNodeIDLen)
-
-	vdrs := bag.Bag[ids.NodeID]{}
-	vdrs.Add(
-		vdr1,
-		vdr2,
-		vdr3,
-		vdr4,
-	)
-=======
 	vdrs := bag.Of(vdr1, vdr2, vdr3, vdr4, vdr5) // k = 5
 	alpha := 3
->>>>>>> 07b6edc7
 
 	factory := NewEarlyTermNoTraversalFactory(alpha)
 	poll := factory.New(vdrs)
@@ -196,23 +110,8 @@
 func TestEarlyTermNoTraversalForSharedAncestor(t *testing.T) {
 	require := require.New(t)
 
-<<<<<<< HEAD
-	alpha := 2
-
-	vdr1 := ids.NodeIDFromBytes([]byte{0x01}).ToSize(ids.ShortNodeIDLen)
-	vdr2 := ids.NodeIDFromBytes([]byte{0x02}).ToSize(ids.ShortNodeIDLen)
-	vdr3 := ids.NodeIDFromBytes([]byte{0x03}).ToSize(ids.ShortNodeIDLen) // k = 3
-
-	vdrs := bag.Bag[ids.NodeID]{}
-	vdrs.Add(
-		vdr1,
-		vdr2,
-		vdr3,
-	)
-=======
 	vdrs := bag.Of(vdr1, vdr2, vdr3, vdr4) // k = 4
 	alpha := 4
->>>>>>> 07b6edc7
 
 	factory := NewEarlyTermNoTraversalFactory(alpha)
 	poll := factory.New(vdrs)
@@ -236,21 +135,6 @@
 	vdrs := bag.Of(vdr1, vdr2, vdr2) // k = 3
 	alpha := 2
 
-<<<<<<< HEAD
-	vtxID := ids.ID{1}
-
-	vdr1 := ids.NodeIDFromBytes([]byte{0x02}).ToSize(ids.ShortNodeIDLen)
-	vdr2 := ids.NodeIDFromBytes([]byte{0x03}).ToSize(ids.ShortNodeIDLen)
-
-	vdrs := bag.Bag[ids.NodeID]{}
-	vdrs.Add(
-		vdr1,
-		vdr2,
-		vdr2,
-	) // k = 3
-
-=======
->>>>>>> 07b6edc7
 	factory := NewEarlyTermNoTraversalFactory(alpha)
 	poll := factory.New(vdrs)
 
@@ -268,19 +152,6 @@
 	vdrs := bag.Of(vdr1, vdr2, vdr2) // k = 3
 	alpha := 2
 
-<<<<<<< HEAD
-	vdr1 := ids.NodeIDFromBytes([]byte{0x01}).ToSize(ids.ShortNodeIDLen)
-	vdr2 := ids.NodeIDFromBytes([]byte{0x02}).ToSize(ids.ShortNodeIDLen)
-
-	vdrs := bag.Bag[ids.NodeID]{}
-	vdrs.Add(
-		vdr1,
-		vdr2,
-		vdr2,
-	) // k = 3
-
-=======
->>>>>>> 07b6edc7
 	factory := NewEarlyTermNoTraversalFactory(alpha)
 	poll := factory.New(vdrs)
 
