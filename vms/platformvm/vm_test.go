// Copyright (C) 2019-2024, Ava Labs, Inc. All rights reserved.
// See the file LICENSE for licensing terms.

package platformvm

import (
	"bytes"
	"context"
	"testing"
	"time"

	"github.com/prometheus/client_golang/prometheus"
	"github.com/stretchr/testify/require"

	"github.com/ava-labs/avalanchego/chains"
	"github.com/ava-labs/avalanchego/chains/atomic"
	"github.com/ava-labs/avalanchego/database"
	"github.com/ava-labs/avalanchego/database/memdb"
	"github.com/ava-labs/avalanchego/database/prefixdb"
	"github.com/ava-labs/avalanchego/ids"
	"github.com/ava-labs/avalanchego/message"
	"github.com/ava-labs/avalanchego/network/p2p"
	"github.com/ava-labs/avalanchego/snow"
	"github.com/ava-labs/avalanchego/snow/consensus/snowball"
	"github.com/ava-labs/avalanchego/snow/engine/common"
	"github.com/ava-labs/avalanchego/snow/engine/common/tracker"
	"github.com/ava-labs/avalanchego/snow/engine/enginetest"
	"github.com/ava-labs/avalanchego/snow/engine/snowman/bootstrap"
	"github.com/ava-labs/avalanchego/snow/networking/benchlist"
	"github.com/ava-labs/avalanchego/snow/networking/handler"
	"github.com/ava-labs/avalanchego/snow/networking/router"
	"github.com/ava-labs/avalanchego/snow/networking/sender"
	"github.com/ava-labs/avalanchego/snow/networking/sender/sendertest"
	"github.com/ava-labs/avalanchego/snow/networking/timeout"
	"github.com/ava-labs/avalanchego/snow/snowtest"
	"github.com/ava-labs/avalanchego/snow/uptime"
	"github.com/ava-labs/avalanchego/snow/validators"
	"github.com/ava-labs/avalanchego/subnets"
	"github.com/ava-labs/avalanchego/upgrade/upgradetest"
	"github.com/ava-labs/avalanchego/utils/constants"
	"github.com/ava-labs/avalanchego/utils/crypto/bls"
	"github.com/ava-labs/avalanchego/utils/crypto/secp256k1"
	"github.com/ava-labs/avalanchego/utils/logging"
	"github.com/ava-labs/avalanchego/utils/math/meter"
	"github.com/ava-labs/avalanchego/utils/resource"
	"github.com/ava-labs/avalanchego/utils/set"
	"github.com/ava-labs/avalanchego/utils/timer"
	"github.com/ava-labs/avalanchego/utils/units"
	"github.com/ava-labs/avalanchego/version"
	"github.com/ava-labs/avalanchego/vms/components/avax"
	"github.com/ava-labs/avalanchego/vms/components/gas"
	"github.com/ava-labs/avalanchego/vms/platformvm/block"
	"github.com/ava-labs/avalanchego/vms/platformvm/config"
	"github.com/ava-labs/avalanchego/vms/platformvm/genesis/genesistest"
	"github.com/ava-labs/avalanchego/vms/platformvm/reward"
	"github.com/ava-labs/avalanchego/vms/platformvm/signer"
	"github.com/ava-labs/avalanchego/vms/platformvm/status"
	"github.com/ava-labs/avalanchego/vms/platformvm/txs"
	"github.com/ava-labs/avalanchego/vms/platformvm/txs/fee"
	"github.com/ava-labs/avalanchego/vms/platformvm/txs/txstest"
	"github.com/ava-labs/avalanchego/vms/secp256k1fx"
	"github.com/ava-labs/avalanchego/wallet/chain/p/wallet"

	p2ppb "github.com/ava-labs/avalanchego/proto/pb/p2p"
	smcon "github.com/ava-labs/avalanchego/snow/consensus/snowman"
	smeng "github.com/ava-labs/avalanchego/snow/engine/snowman"
	snowgetter "github.com/ava-labs/avalanchego/snow/engine/snowman/getter"
	timetracker "github.com/ava-labs/avalanchego/snow/networking/tracker"
	blockbuilder "github.com/ava-labs/avalanchego/vms/platformvm/block/builder"
	blockexecutor "github.com/ava-labs/avalanchego/vms/platformvm/block/executor"
	txexecutor "github.com/ava-labs/avalanchego/vms/platformvm/txs/executor"
	walletbuilder "github.com/ava-labs/avalanchego/wallet/chain/p/builder"
	walletcommon "github.com/ava-labs/avalanchego/wallet/subnet/primary/common"
)

const (
	defaultMinDelegatorStake = 1 * units.MilliAvax
	defaultMinValidatorStake = 5 * defaultMinDelegatorStake
	defaultMaxValidatorStake = 100 * defaultMinValidatorStake

	defaultMinStakingDuration = 24 * time.Hour
	defaultMaxStakingDuration = 365 * 24 * time.Hour

	defaultTxFee = 100 * units.NanoAvax
)

var (
	defaultRewardConfig = reward.Config{
		MaxConsumptionRate: .12 * reward.PercentDenominator,
		MinConsumptionRate: .10 * reward.PercentDenominator,
		MintingPeriod:      365 * 24 * time.Hour,
		SupplyCap:          720 * units.MegaAvax,
	}

	latestForkTime = genesistest.DefaultValidatorStartTime.Add(time.Second)

	defaultStaticFeeConfig = fee.StaticConfig{
		TxFee:                 defaultTxFee,
		CreateSubnetTxFee:     100 * defaultTxFee,
		TransformSubnetTxFee:  100 * defaultTxFee,
		CreateBlockchainTxFee: 100 * defaultTxFee,
	}
	defaultDynamicFeeConfig = gas.Config{
		Weights: gas.Dimensions{
			gas.Bandwidth: 1,
			gas.DBRead:    1,
			gas.DBWrite:   1,
			gas.Compute:   1,
		},
		MaxCapacity:              10_000,
		MaxPerSecond:             1_000,
		TargetPerSecond:          500,
		MinPrice:                 1,
		ExcessConversionConstant: 5_000,
	}

	// subnet that exists at genesis in defaultVM
	testSubnet1 *txs.Tx
)

type mutableSharedMemory struct {
	atomic.SharedMemory
}

func defaultVM(t *testing.T, f upgradetest.Fork) (*VM, database.Database, *mutableSharedMemory) {
	require := require.New(t)

	// always reset latestForkTime (a package level variable)
	// to ensure test independence
	latestForkTime = genesistest.DefaultValidatorStartTime.Add(time.Second)
	vm := &VM{Config: config.Config{
		Chains:                 chains.TestManager,
		UptimeLockedCalculator: uptime.NewLockedCalculator(),
		SybilProtectionEnabled: true,
		Validators:             validators.NewManager(),
		StaticFeeConfig:        defaultStaticFeeConfig,
		DynamicFeeConfig:       defaultDynamicFeeConfig,
		MinValidatorStake:      defaultMinValidatorStake,
		MaxValidatorStake:      defaultMaxValidatorStake,
		MinDelegatorStake:      defaultMinDelegatorStake,
		MinStakeDuration:       defaultMinStakingDuration,
		MaxStakeDuration:       defaultMaxStakingDuration,
		RewardConfig:           defaultRewardConfig,
		UpgradeConfig:          upgradetest.GetConfigWithUpgradeTime(f, latestForkTime),
	}}

	db := memdb.New()
	chainDB := prefixdb.New([]byte{0}, db)
	atomicDB := prefixdb.New([]byte{1}, db)

	vm.clock.Set(latestForkTime)
	msgChan := make(chan common.Message, 1)
	ctx := snowtest.Context(t, snowtest.PChainID)

	m := atomic.NewMemory(atomicDB)
	msm := &mutableSharedMemory{
		SharedMemory: m.NewSharedMemory(ctx.ChainID),
	}
	ctx.SharedMemory = msm

	ctx.Lock.Lock()
	defer ctx.Lock.Unlock()
	appSender := &enginetest.Sender{}
	appSender.CantSendAppGossip = true
	appSender.SendAppGossipF = func(context.Context, common.SendConfig, []byte) error {
		return nil
	}
	appSender.SendAppErrorF = func(context.Context, ids.NodeID, uint32, int32, string) error {
		return nil
	}

	dynamicConfigBytes := []byte(`{"network":{"max-validator-set-staleness":0}}`)
	require.NoError(vm.Initialize(
		context.Background(),
		ctx,
		chainDB,
		genesistest.NewBytes(t, genesistest.Config{}),
		nil,
		dynamicConfigBytes,
		msgChan,
		nil,
		appSender,
	))

	// align chain time and local clock
	vm.state.SetTimestamp(vm.clock.Time())

	require.NoError(vm.SetState(context.Background(), snow.NormalOp))

	wallet := newWallet(t, vm, walletConfig{
		keys: []*secp256k1.PrivateKey{genesistest.DefaultFundedKeys[0]},
	})

	// Create a subnet and store it in testSubnet1
	// Note: following Banff activation, block acceptance will move
	// chain time ahead
	var err error
	testSubnet1, err = wallet.IssueCreateSubnetTx(
		&secp256k1fx.OutputOwners{
			Threshold: 2,
			Addrs: []ids.ShortID{
				genesistest.DefaultFundedKeys[0].Address(),
				genesistest.DefaultFundedKeys[1].Address(),
				genesistest.DefaultFundedKeys[2].Address(),
			},
		},
	)
	require.NoError(err)

	vm.ctx.Lock.Unlock()
	require.NoError(vm.issueTxFromRPC(testSubnet1))
	vm.ctx.Lock.Lock()
	require.NoError(buildAndAcceptStandardBlock(vm))

	t.Cleanup(func() {
		vm.ctx.Lock.Lock()
		defer vm.ctx.Lock.Unlock()

		require.NoError(vm.Shutdown(context.Background()))
	})

	return vm, db, msm
}

type walletConfig struct {
	keys      []*secp256k1.PrivateKey
	subnetIDs []ids.ID
}

func newWallet(t testing.TB, vm *VM, c walletConfig) wallet.Wallet {
	if len(c.keys) == 0 {
		c.keys = genesistest.DefaultFundedKeys
	}
	return txstest.NewWallet(
		t,
		vm.ctx,
		&vm.Config,
		vm.state,
		secp256k1fx.NewKeychain(c.keys...),
		c.subnetIDs,
		[]ids.ID{vm.ctx.CChainID, vm.ctx.XChainID},
	)
}

// Ensure genesis state is parsed from bytes and stored correctly
func TestGenesis(t *testing.T) {
	require := require.New(t)
	vm, _, _ := defaultVM(t, upgradetest.Latest)
	vm.ctx.Lock.Lock()
	defer vm.ctx.Lock.Unlock()

	// Ensure the genesis block has been accepted and stored
	genesisBlockID, err := vm.LastAccepted(context.Background()) // lastAccepted should be ID of genesis block
	require.NoError(err)

	// Ensure the genesis block can be retrieved
	genesisBlock, err := vm.manager.GetBlock(genesisBlockID)
	require.NoError(err)
	require.NotNil(genesisBlock)

	genesisState := genesistest.New(t, genesistest.Config{})
	// Ensure all the genesis UTXOs are there
	for _, utxo := range genesisState.UTXOs {
		genesisOut := utxo.Out.(*secp256k1fx.TransferOutput)
		utxos, err := avax.GetAllUTXOs(
			vm.state,
			genesisOut.OutputOwners.AddressesSet(),
		)
		require.NoError(err)
		require.Len(utxos, 1)

		out := utxos[0].Out.(*secp256k1fx.TransferOutput)
		if out.Amt != genesisOut.Amt {
			require.Equal(
				[]ids.ShortID{genesistest.DefaultFundedKeys[0].Address()},
				out.OutputOwners.Addrs,
			)
			require.Equal(genesisOut.Amt-vm.StaticFeeConfig.CreateSubnetTxFee, out.Amt)
		}
	}

	// Ensure current validator set of primary network is correct
	require.Len(genesisState.Validators, vm.Validators.Count(constants.PrimaryNetworkID))

	for _, shortNodeID := range genesistest.DefaultNodeIDs {
		_, ok := vm.Validators.GetValidator(constants.PrimaryNetworkID, shortNodeID.NodeID())
		require.True(ok)
	}

	// Ensure the new subnet we created exists
	_, _, err = vm.state.GetTx(testSubnet1.ID())
	require.NoError(err)
}

// accept proposal to add validator to primary network
func TestAddValidatorCommit(t *testing.T) {
	require := require.New(t)
	vm, _, _ := defaultVM(t, upgradetest.Latest)
	vm.ctx.Lock.Lock()
	defer vm.ctx.Lock.Unlock()

	wallet := newWallet(t, vm, walletConfig{})

	var (
		endTime      = vm.clock.Time().Add(defaultMinStakingDuration)
		nodeID       = ids.GenerateTestNodeID()
		rewardsOwner = &secp256k1fx.OutputOwners{
			Threshold: 1,
			Addrs:     []ids.ShortID{ids.GenerateTestShortID()},
		}
	)

	sk, err := bls.NewSecretKey()
	require.NoError(err)

	// create valid tx
	tx, err := wallet.IssueAddPermissionlessValidatorTx(
		&txs.SubnetValidator{
			Validator: txs.Validator{
				NodeID: nodeID,
				End:    uint64(endTime.Unix()),
				Wght:   vm.MinValidatorStake,
			},
			Subnet: constants.PrimaryNetworkID,
		},
		signer.NewProofOfPossession(sk),
		vm.ctx.AVAXAssetID,
		rewardsOwner,
		rewardsOwner,
		reward.PercentDenominator,
	)
	require.NoError(err)

	// trigger block creation
	vm.ctx.Lock.Unlock()
	require.NoError(vm.issueTxFromRPC(tx))
	vm.ctx.Lock.Lock()
	require.NoError(buildAndAcceptStandardBlock(vm))

	_, txStatus, err := vm.state.GetTx(tx.ID())
	require.NoError(err)
	require.Equal(status.Committed, txStatus)

	// Verify that new validator now in current validator set
	_, err = vm.state.GetCurrentValidator(constants.PrimaryNetworkID, nodeID)
	require.NoError(err)
}

// verify invalid attempt to add validator to primary network
func TestInvalidAddValidatorCommit(t *testing.T) {
	require := require.New(t)
	vm, _, _ := defaultVM(t, upgradetest.Cortina)
	vm.ctx.Lock.Lock()
	defer vm.ctx.Lock.Unlock()

	wallet := newWallet(t, vm, walletConfig{})

	nodeID := ids.GenerateTestNodeID()
	startTime := genesistest.DefaultValidatorStartTime.Add(-txexecutor.SyncBound).Add(-1 * time.Second)
	endTime := startTime.Add(defaultMinStakingDuration)

	// create invalid tx
	tx, err := wallet.IssueAddValidatorTx(
		&txs.Validator{
			NodeID: nodeID,
			Start:  uint64(startTime.Unix()),
			End:    uint64(endTime.Unix()),
			Wght:   vm.MinValidatorStake,
		},
		&secp256k1fx.OutputOwners{
			Threshold: 1,
			Addrs:     []ids.ShortID{ids.GenerateTestShortID()},
		},
		reward.PercentDenominator,
	)
	require.NoError(err)

	preferredID := vm.manager.Preferred()
	preferred, err := vm.manager.GetBlock(preferredID)
	require.NoError(err)
	preferredHeight := preferred.Height()

	statelessBlk, err := block.NewBanffStandardBlock(
		preferred.Timestamp(),
		preferredID,
		preferredHeight+1,
		[]*txs.Tx{tx},
	)
	require.NoError(err)

	blkBytes := statelessBlk.Bytes()

	parsedBlock, err := vm.ParseBlock(context.Background(), blkBytes)
	require.NoError(err)

	err = parsedBlock.Verify(context.Background())
	require.ErrorIs(err, txexecutor.ErrTimestampNotBeforeStartTime)

	txID := statelessBlk.Txs()[0].ID()
	reason := vm.Builder.GetDropReason(txID)
	require.ErrorIs(reason, txexecutor.ErrTimestampNotBeforeStartTime)
}

// Reject attempt to add validator to primary network
func TestAddValidatorReject(t *testing.T) {
	require := require.New(t)
	vm, _, _ := defaultVM(t, upgradetest.Cortina)
	vm.ctx.Lock.Lock()
	defer vm.ctx.Lock.Unlock()

	wallet := newWallet(t, vm, walletConfig{})

	var (
		startTime     = vm.clock.Time().Add(txexecutor.SyncBound).Add(1 * time.Second)
		endTime       = startTime.Add(defaultMinStakingDuration)
		nodeID        = ids.GenerateTestNodeID()
		rewardAddress = ids.GenerateTestShortID()
	)

	// create valid tx
	tx, err := wallet.IssueAddValidatorTx(
		&txs.Validator{
			NodeID: nodeID,
			Start:  uint64(startTime.Unix()),
			End:    uint64(endTime.Unix()),
			Wght:   vm.MinValidatorStake,
		},
		&secp256k1fx.OutputOwners{
			Threshold: 1,
			Addrs:     []ids.ShortID{rewardAddress},
		},
		reward.PercentDenominator,
	)
	require.NoError(err)

	// trigger block creation
	vm.ctx.Lock.Unlock()
	require.NoError(vm.issueTxFromRPC(tx))
	vm.ctx.Lock.Lock()

	blk, err := vm.Builder.BuildBlock(context.Background())
	require.NoError(err)

	require.NoError(blk.Verify(context.Background()))
	require.NoError(blk.Reject(context.Background()))

	_, _, err = vm.state.GetTx(tx.ID())
	require.ErrorIs(err, database.ErrNotFound)

	_, err = vm.state.GetPendingValidator(constants.PrimaryNetworkID, nodeID)
	require.ErrorIs(err, database.ErrNotFound)
}

// Reject proposal to add validator to primary network
func TestAddValidatorInvalidNotReissued(t *testing.T) {
	require := require.New(t)
	vm, _, _ := defaultVM(t, upgradetest.Latest)
	vm.ctx.Lock.Lock()
	defer vm.ctx.Lock.Unlock()

	wallet := newWallet(t, vm, walletConfig{})

	// Use nodeID that is already in the genesis
	repeatNodeID := genesistest.DefaultNodeIDs[0]

	startTime := latestForkTime.Add(txexecutor.SyncBound).Add(1 * time.Second)
	endTime := startTime.Add(defaultMinStakingDuration)

	sk, err := bls.NewSecretKey()
	require.NoError(err)

	rewardsOwner := &secp256k1fx.OutputOwners{
		Threshold: 1,
		Addrs:     []ids.ShortID{ids.GenerateTestShortID()},
	}

	// create valid tx
	tx, err := wallet.IssueAddPermissionlessValidatorTx(
		&txs.SubnetValidator{
			Validator: txs.Validator{
				NodeID: repeatNodeID.NodeID(),
				Start:  uint64(startTime.Unix()),
				End:    uint64(endTime.Unix()),
				Wght:   vm.MinValidatorStake,
			},
			Subnet: constants.PrimaryNetworkID,
		},
		signer.NewProofOfPossession(sk),
		vm.ctx.AVAXAssetID,
		rewardsOwner,
		rewardsOwner,
		reward.PercentDenominator,
	)
	require.NoError(err)

	// trigger block creation
	vm.ctx.Lock.Unlock()
	err = vm.issueTxFromRPC(tx)
	vm.ctx.Lock.Lock()
	require.ErrorIs(err, txexecutor.ErrDuplicateValidator)
}

// Accept proposal to add validator to subnet
func TestAddSubnetValidatorAccept(t *testing.T) {
	require := require.New(t)
	vm, _, _ := defaultVM(t, upgradetest.Latest)
	vm.ctx.Lock.Lock()
	defer vm.ctx.Lock.Unlock()

	subnetID := testSubnet1.ID()
	wallet := newWallet(t, vm, walletConfig{
		subnetIDs: []ids.ID{subnetID},
	})

	var (
		startTime   = vm.clock.Time().Add(txexecutor.SyncBound).Add(1 * time.Second)
		endTime     = startTime.Add(defaultMinStakingDuration)
		shortNodeID = genesistest.DefaultNodeIDs[0]
	)

	// create valid tx
	// note that [startTime, endTime] is a subset of time that keys[0]
	// validates primary network ([genesistest.DefaultValidatorStartTime, genesistest.DefaultValidatorEndTime])
	tx, err := wallet.IssueAddSubnetValidatorTx(
		&txs.SubnetValidator{
			Validator: txs.Validator{
				NodeID: shortNodeID.NodeID(),
				Start:  uint64(startTime.Unix()),
				End:    uint64(endTime.Unix()),
				Wght:   genesistest.DefaultValidatorWeight,
			},
			Subnet: subnetID,
		},
	)
	require.NoError(err)

	// trigger block creation
	vm.ctx.Lock.Unlock()
	require.NoError(vm.issueTxFromRPC(tx))
	vm.ctx.Lock.Lock()
	require.NoError(buildAndAcceptStandardBlock(vm))

	_, txStatus, err := vm.state.GetTx(tx.ID())
	require.NoError(err)
	require.Equal(status.Committed, txStatus)

	// Verify that new validator is in current validator set
<<<<<<< HEAD
	_, err = vm.state.GetCurrentValidator(testSubnet1.ID(), shortNodeID.NodeID())
=======
	_, err = vm.state.GetCurrentValidator(subnetID, nodeID)
>>>>>>> c359dbb8
	require.NoError(err)
}

// Reject proposal to add validator to subnet
func TestAddSubnetValidatorReject(t *testing.T) {
	require := require.New(t)
	vm, _, _ := defaultVM(t, upgradetest.Latest)
	vm.ctx.Lock.Lock()
	defer vm.ctx.Lock.Unlock()

	subnetID := testSubnet1.ID()
	wallet := newWallet(t, vm, walletConfig{
		subnetIDs: []ids.ID{subnetID},
	})

	var (
		startTime   = vm.clock.Time().Add(txexecutor.SyncBound).Add(1 * time.Second)
		endTime     = startTime.Add(defaultMinStakingDuration)
		shortNodeID = genesistest.DefaultNodeIDs[0]
	)

	// create valid tx
	// note that [startTime, endTime] is a subset of time that keys[0]
	// validates primary network ([genesistest.DefaultValidatorStartTime, genesistest.DefaultValidatorEndTime])
	tx, err := wallet.IssueAddSubnetValidatorTx(
		&txs.SubnetValidator{
			Validator: txs.Validator{
				NodeID: shortNodeID.NodeID(),
				Start:  uint64(startTime.Unix()),
				End:    uint64(endTime.Unix()),
				Wght:   genesistest.DefaultValidatorWeight,
			},
			Subnet: testSubnet1.ID(),
		},
	)
	require.NoError(err)

	// trigger block creation
	vm.ctx.Lock.Unlock()
	require.NoError(vm.issueTxFromRPC(tx))
	vm.ctx.Lock.Lock()

	blk, err := vm.Builder.BuildBlock(context.Background())
	require.NoError(err)

	require.NoError(blk.Verify(context.Background()))
	require.NoError(blk.Reject(context.Background()))

	_, _, err = vm.state.GetTx(tx.ID())
	require.ErrorIs(err, database.ErrNotFound)

	// Verify that new validator NOT in validator set
	_, err = vm.state.GetCurrentValidator(testSubnet1.ID(), shortNodeID.NodeID())
	require.ErrorIs(err, database.ErrNotFound)
}

// Test case where primary network validator rewarded
func TestRewardValidatorAccept(t *testing.T) {
	require := require.New(t)
	vm, _, _ := defaultVM(t, upgradetest.Latest)
	vm.ctx.Lock.Lock()
	defer vm.ctx.Lock.Unlock()

	// Fast forward clock to time for genesis validators to leave
	vm.clock.Set(genesistest.DefaultValidatorEndTime)

	// Advance time and create proposal to reward a genesis validator
	blk, err := vm.Builder.BuildBlock(context.Background())
	require.NoError(err)
	require.NoError(blk.Verify(context.Background()))

	// Assert preferences are correct
	options, err := blk.(smcon.OracleBlock).Options(context.Background())
	require.NoError(err)

	commit := options[0].(*blockexecutor.Block)
	require.IsType(&block.BanffCommitBlock{}, commit.Block)
	abort := options[1].(*blockexecutor.Block)
	require.IsType(&block.BanffAbortBlock{}, abort.Block)

	// Assert block tries to reward a genesis validator
	rewardTx := blk.(block.Block).Txs()[0].Unsigned
	require.IsType(&txs.RewardValidatorTx{}, rewardTx)

	// Verify options and accept commmit block
	require.NoError(commit.Verify(context.Background()))
	require.NoError(abort.Verify(context.Background()))
	txID := blk.(block.Block).Txs()[0].ID()
	{
		onAbort, ok := vm.manager.GetState(abort.ID())
		require.True(ok)

		_, txStatus, err := onAbort.GetTx(txID)
		require.NoError(err)
		require.Equal(status.Aborted, txStatus)
	}

	require.NoError(blk.Accept(context.Background()))
	require.NoError(commit.Accept(context.Background()))

	// Verify that chain's timestamp has advanced
	timestamp := vm.state.GetTimestamp()
	require.Equal(genesistest.DefaultValidatorEndTimeUnix, uint64(timestamp.Unix()))

	// Verify that rewarded validator has been removed.
	// Note that test genesis has multiple validators
	// terminating at the same time. The rewarded validator
	// will the first by txID. To make the test more stable
	// (txID changes every time we change any parameter
	// of the tx creating the validator), we explicitly
	//  check that rewarded validator is removed from staker set.
	_, txStatus, err := vm.state.GetTx(txID)
	require.NoError(err)
	require.Equal(status.Committed, txStatus)

	tx, _, err := vm.state.GetTx(rewardTx.(*txs.RewardValidatorTx).TxID)
	require.NoError(err)
	require.IsType(&txs.AddValidatorTx{}, tx.Unsigned)

	valTx, _ := tx.Unsigned.(*txs.AddValidatorTx)
	_, err = vm.state.GetCurrentValidator(constants.PrimaryNetworkID, valTx.NodeID())
	require.ErrorIs(err, database.ErrNotFound)
}

// Test case where primary network validator not rewarded
func TestRewardValidatorReject(t *testing.T) {
	require := require.New(t)
	vm, _, _ := defaultVM(t, upgradetest.Latest)
	vm.ctx.Lock.Lock()
	defer vm.ctx.Lock.Unlock()

	// Fast forward clock to time for genesis validators to leave
	vm.clock.Set(genesistest.DefaultValidatorEndTime)

	// Advance time and create proposal to reward a genesis validator
	blk, err := vm.Builder.BuildBlock(context.Background())
	require.NoError(err)
	require.NoError(blk.Verify(context.Background()))

	// Assert preferences are correct
	oracleBlk := blk.(smcon.OracleBlock)
	options, err := oracleBlk.Options(context.Background())
	require.NoError(err)

	commit := options[0].(*blockexecutor.Block)
	require.IsType(&block.BanffCommitBlock{}, commit.Block)

	abort := options[1].(*blockexecutor.Block)
	require.IsType(&block.BanffAbortBlock{}, abort.Block)

	// Assert block tries to reward a genesis validator
	rewardTx := oracleBlk.(block.Block).Txs()[0].Unsigned
	require.IsType(&txs.RewardValidatorTx{}, rewardTx)

	// Verify options and accept abort block
	require.NoError(commit.Verify(context.Background()))
	require.NoError(abort.Verify(context.Background()))
	txID := blk.(block.Block).Txs()[0].ID()
	{
		onAccept, ok := vm.manager.GetState(commit.ID())
		require.True(ok)

		_, txStatus, err := onAccept.GetTx(txID)
		require.NoError(err)
		require.Equal(status.Committed, txStatus)
	}

	require.NoError(blk.Accept(context.Background()))
	require.NoError(abort.Accept(context.Background()))

	// Verify that chain's timestamp has advanced
	timestamp := vm.state.GetTimestamp()
	require.Equal(genesistest.DefaultValidatorEndTimeUnix, uint64(timestamp.Unix()))

	// Verify that rewarded validator has been removed.
	// Note that test genesis has multiple validators
	// terminating at the same time. The rewarded validator
	// will the first by txID. To make the test more stable
	// (txID changes every time we change any parameter
	// of the tx creating the validator), we explicitly
	//  check that rewarded validator is removed from staker set.
	_, txStatus, err := vm.state.GetTx(txID)
	require.NoError(err)
	require.Equal(status.Aborted, txStatus)

	tx, _, err := vm.state.GetTx(rewardTx.(*txs.RewardValidatorTx).TxID)
	require.NoError(err)
	require.IsType(&txs.AddValidatorTx{}, tx.Unsigned)

	valTx, _ := tx.Unsigned.(*txs.AddValidatorTx)
	_, err = vm.state.GetCurrentValidator(constants.PrimaryNetworkID, valTx.NodeID())
	require.ErrorIs(err, database.ErrNotFound)
}

// Ensure BuildBlock errors when there is no block to build
func TestUnneededBuildBlock(t *testing.T) {
	require := require.New(t)
	vm, _, _ := defaultVM(t, upgradetest.Latest)
	vm.ctx.Lock.Lock()
	defer vm.ctx.Lock.Unlock()

	_, err := vm.Builder.BuildBlock(context.Background())
	require.ErrorIs(err, blockbuilder.ErrNoPendingBlocks)
}

// test acceptance of proposal to create a new chain
func TestCreateChain(t *testing.T) {
	require := require.New(t)
	vm, _, _ := defaultVM(t, upgradetest.Latest)
	vm.ctx.Lock.Lock()
	defer vm.ctx.Lock.Unlock()

	subnetID := testSubnet1.ID()
	wallet := newWallet(t, vm, walletConfig{
		subnetIDs: []ids.ID{subnetID},
	})

	tx, err := wallet.IssueCreateChainTx(
		subnetID,
		nil,
		ids.ID{'t', 'e', 's', 't', 'v', 'm'},
		nil,
		"name",
	)
	require.NoError(err)

	vm.ctx.Lock.Unlock()
	require.NoError(vm.issueTxFromRPC(tx))
	vm.ctx.Lock.Lock()
	require.NoError(buildAndAcceptStandardBlock(vm))

	_, txStatus, err := vm.state.GetTx(tx.ID())
	require.NoError(err)
	require.Equal(status.Committed, txStatus)

	// Verify chain was created
	chains, err := vm.state.GetChains(subnetID)
	require.NoError(err)

	foundNewChain := false
	for _, chain := range chains {
		if bytes.Equal(chain.Bytes(), tx.Bytes()) {
			foundNewChain = true
		}
	}
	require.True(foundNewChain)
}

// test where we:
// 1) Create a subnet
// 2) Add a validator to the subnet's current validator set
// 3) Advance timestamp to validator's end time (removing validator from current)
func TestCreateSubnet(t *testing.T) {
	require := require.New(t)
	vm, _, _ := defaultVM(t, upgradetest.Latest)
	vm.ctx.Lock.Lock()
	defer vm.ctx.Lock.Unlock()

	wallet := newWallet(t, vm, walletConfig{})
	createSubnetTx, err := wallet.IssueCreateSubnetTx(
		&secp256k1fx.OutputOwners{
			Threshold: 1,
			Addrs: []ids.ShortID{
				genesistest.DefaultFundedKeys[0].Address(),
				genesistest.DefaultFundedKeys[1].Address(),
			},
		},
	)
	require.NoError(err)

	vm.ctx.Lock.Unlock()
	require.NoError(vm.issueTxFromRPC(createSubnetTx))
	vm.ctx.Lock.Lock()
	require.NoError(buildAndAcceptStandardBlock(vm))

	subnetID := createSubnetTx.ID()
	_, txStatus, err := vm.state.GetTx(subnetID)
	require.NoError(err)
	require.Equal(status.Committed, txStatus)

	subnetIDs, err := vm.state.GetSubnetIDs()
	require.NoError(err)
	require.Contains(subnetIDs, subnetID)

	// Now that we've created a new subnet, add a validator to that subnet

	shortNodeID := genesistest.DefaultNodeIDs[0]
	startTime := vm.clock.Time().Add(txexecutor.SyncBound).Add(1 * time.Second)
	endTime := startTime.Add(defaultMinStakingDuration)
	// [startTime, endTime] is subset of time keys[0] validates default subnet so tx is valid
	addValidatorTx, err := wallet.IssueAddSubnetValidatorTx(
		&txs.SubnetValidator{
			Validator: txs.Validator{
				NodeID: shortNodeID.NodeID(),
				Start:  uint64(startTime.Unix()),
				End:    uint64(endTime.Unix()),
				Wght:   genesistest.DefaultValidatorWeight,
			},
			Subnet: subnetID,
		},
	)
	require.NoError(err)

	vm.ctx.Lock.Unlock()
	require.NoError(vm.issueTxFromRPC(addValidatorTx))
	vm.ctx.Lock.Lock()
	require.NoError(buildAndAcceptStandardBlock(vm))

	txID := addValidatorTx.ID()
	_, txStatus, err = vm.state.GetTx(txID)
	require.NoError(err)
	require.Equal(status.Committed, txStatus)

	_, err = vm.state.GetPendingValidator(subnetID, shortNodeID.NodeID())
	require.ErrorIs(err, database.ErrNotFound)

	_, err = vm.state.GetCurrentValidator(subnetID, shortNodeID.NodeID())
	require.NoError(err)

	// remove validator from current validator set
	vm.clock.Set(endTime)
	require.NoError(buildAndAcceptStandardBlock(vm))

	_, err = vm.state.GetPendingValidator(subnetID, shortNodeID.NodeID())
	require.ErrorIs(err, database.ErrNotFound)

	_, err = vm.state.GetCurrentValidator(subnetID, shortNodeID.NodeID())
	require.ErrorIs(err, database.ErrNotFound)
}

// test asset import
func TestAtomicImport(t *testing.T) {
	require := require.New(t)
	vm, baseDB, mutableSharedMemory := defaultVM(t, upgradetest.Latest)
	vm.ctx.Lock.Lock()
	defer vm.ctx.Lock.Unlock()

	recipientKey := genesistest.DefaultFundedKeys[1]
	importOwners := &secp256k1fx.OutputOwners{
		Threshold: 1,
		Addrs:     []ids.ShortID{recipientKey.Address()},
	}

	m := atomic.NewMemory(prefixdb.New([]byte{5}, baseDB))
	mutableSharedMemory.SharedMemory = m.NewSharedMemory(vm.ctx.ChainID)

	wallet := newWallet(t, vm, walletConfig{})
	_, err := wallet.IssueImportTx(
		vm.ctx.XChainID,
		importOwners,
	)
	require.ErrorIs(err, walletbuilder.ErrInsufficientFunds)

	// Provide the avm UTXO
	peerSharedMemory := m.NewSharedMemory(vm.ctx.XChainID)
	utxoID := avax.UTXOID{
		TxID:        ids.GenerateTestID(),
		OutputIndex: 1,
	}
	utxo := &avax.UTXO{
		UTXOID: utxoID,
		Asset:  avax.Asset{ID: vm.ctx.AVAXAssetID},
		Out: &secp256k1fx.TransferOutput{
			Amt:          50 * units.MicroAvax,
			OutputOwners: *importOwners,
		},
	}
	utxoBytes, err := txs.Codec.Marshal(txs.CodecVersion, utxo)
	require.NoError(err)

	inputID := utxo.InputID()
	require.NoError(peerSharedMemory.Apply(map[ids.ID]*atomic.Requests{
		vm.ctx.ChainID: {
			PutRequests: []*atomic.Element{
				{
					Key:   inputID[:],
					Value: utxoBytes,
					Traits: [][]byte{
						recipientKey.Address().Bytes(),
					},
				},
			},
		},
	}))

	// The wallet must be re-loaded because the shared memory has changed
	wallet = newWallet(t, vm, walletConfig{})
	tx, err := wallet.IssueImportTx(
		vm.ctx.XChainID,
		importOwners,
	)
	require.NoError(err)

	vm.ctx.Lock.Unlock()
	require.NoError(vm.issueTxFromRPC(tx))
	vm.ctx.Lock.Lock()
	require.NoError(buildAndAcceptStandardBlock(vm))

	_, txStatus, err := vm.state.GetTx(tx.ID())
	require.NoError(err)
	require.Equal(status.Committed, txStatus)

	inputID = utxoID.InputID()
	_, err = vm.ctx.SharedMemory.Get(vm.ctx.XChainID, [][]byte{inputID[:]})
	require.ErrorIs(err, database.ErrNotFound)
}

// test optimistic asset import
func TestOptimisticAtomicImport(t *testing.T) {
	require := require.New(t)
	vm, _, _ := defaultVM(t, upgradetest.ApricotPhase3)
	vm.ctx.Lock.Lock()
	defer vm.ctx.Lock.Unlock()

	tx := &txs.Tx{Unsigned: &txs.ImportTx{
		BaseTx: txs.BaseTx{BaseTx: avax.BaseTx{
			NetworkID:    vm.ctx.NetworkID,
			BlockchainID: vm.ctx.ChainID,
		}},
		SourceChain: vm.ctx.XChainID,
		ImportedInputs: []*avax.TransferableInput{{
			UTXOID: avax.UTXOID{
				TxID:        ids.Empty.Prefix(1),
				OutputIndex: 1,
			},
			Asset: avax.Asset{ID: vm.ctx.AVAXAssetID},
			In: &secp256k1fx.TransferInput{
				Amt: 50000,
			},
		}},
	}}
	require.NoError(tx.Initialize(txs.Codec))

	preferredID := vm.manager.Preferred()
	preferred, err := vm.manager.GetBlock(preferredID)
	require.NoError(err)
	preferredHeight := preferred.Height()

	statelessBlk, err := block.NewApricotAtomicBlock(
		preferredID,
		preferredHeight+1,
		tx,
	)
	require.NoError(err)

	blk := vm.manager.NewBlock(statelessBlk)

	err = blk.Verify(context.Background())
	require.ErrorIs(err, database.ErrNotFound) // erred due to missing shared memory UTXOs

	require.NoError(vm.SetState(context.Background(), snow.Bootstrapping))

	require.NoError(blk.Verify(context.Background())) // skips shared memory UTXO verification during bootstrapping

	require.NoError(blk.Accept(context.Background()))

	require.NoError(vm.SetState(context.Background(), snow.NormalOp))

	_, txStatus, err := vm.state.GetTx(tx.ID())
	require.NoError(err)

	require.Equal(status.Committed, txStatus)
}

// test restarting the node
func TestRestartFullyAccepted(t *testing.T) {
	require := require.New(t)
	db := memdb.New()

	firstDB := prefixdb.New([]byte{}, db)
	firstVM := &VM{Config: config.Config{
		Chains:                 chains.TestManager,
		Validators:             validators.NewManager(),
		UptimeLockedCalculator: uptime.NewLockedCalculator(),
		MinStakeDuration:       defaultMinStakingDuration,
		MaxStakeDuration:       defaultMaxStakingDuration,
		RewardConfig:           defaultRewardConfig,
		UpgradeConfig:          upgradetest.GetConfigWithUpgradeTime(upgradetest.Durango, latestForkTime),
	}}

	firstCtx := snowtest.Context(t, snowtest.PChainID)

	genesisBytes := genesistest.NewBytes(t, genesistest.Config{})

	baseDB := memdb.New()
	atomicDB := prefixdb.New([]byte{1}, baseDB)
	m := atomic.NewMemory(atomicDB)
	firstCtx.SharedMemory = m.NewSharedMemory(firstCtx.ChainID)

	initialClkTime := latestForkTime.Add(time.Second)
	firstVM.clock.Set(initialClkTime)
	firstCtx.Lock.Lock()

	firstMsgChan := make(chan common.Message, 1)
	require.NoError(firstVM.Initialize(
		context.Background(),
		firstCtx,
		firstDB,
		genesisBytes,
		nil,
		nil,
		firstMsgChan,
		nil,
		nil,
	))

	genesisID, err := firstVM.LastAccepted(context.Background())
	require.NoError(err)

	// include a tx to make the block be accepted
	tx := &txs.Tx{Unsigned: &txs.ImportTx{
		BaseTx: txs.BaseTx{BaseTx: avax.BaseTx{
			NetworkID:    firstVM.ctx.NetworkID,
			BlockchainID: firstVM.ctx.ChainID,
		}},
		SourceChain: firstVM.ctx.XChainID,
		ImportedInputs: []*avax.TransferableInput{{
			UTXOID: avax.UTXOID{
				TxID:        ids.Empty.Prefix(1),
				OutputIndex: 1,
			},
			Asset: avax.Asset{ID: firstVM.ctx.AVAXAssetID},
			In: &secp256k1fx.TransferInput{
				Amt: 50000,
			},
		}},
	}}
	require.NoError(tx.Initialize(txs.Codec))

	nextChainTime := initialClkTime.Add(time.Second)
	firstVM.clock.Set(initialClkTime)

	preferredID := firstVM.manager.Preferred()
	preferred, err := firstVM.manager.GetBlock(preferredID)
	require.NoError(err)
	preferredHeight := preferred.Height()

	statelessBlk, err := block.NewBanffStandardBlock(
		nextChainTime,
		preferredID,
		preferredHeight+1,
		[]*txs.Tx{tx},
	)
	require.NoError(err)

	firstAdvanceTimeBlk := firstVM.manager.NewBlock(statelessBlk)

	nextChainTime = nextChainTime.Add(2 * time.Second)
	firstVM.clock.Set(nextChainTime)
	require.NoError(firstAdvanceTimeBlk.Verify(context.Background()))
	require.NoError(firstAdvanceTimeBlk.Accept(context.Background()))

	require.NoError(firstVM.Shutdown(context.Background()))
	firstCtx.Lock.Unlock()

	secondVM := &VM{Config: config.Config{
		Chains:                 chains.TestManager,
		Validators:             validators.NewManager(),
		UptimeLockedCalculator: uptime.NewLockedCalculator(),
		MinStakeDuration:       defaultMinStakingDuration,
		MaxStakeDuration:       defaultMaxStakingDuration,
		RewardConfig:           defaultRewardConfig,
		UpgradeConfig:          upgradetest.GetConfigWithUpgradeTime(upgradetest.Durango, latestForkTime),
	}}

	secondCtx := snowtest.Context(t, snowtest.PChainID)
	secondCtx.SharedMemory = firstCtx.SharedMemory
	secondVM.clock.Set(initialClkTime)
	secondCtx.Lock.Lock()
	defer func() {
		require.NoError(secondVM.Shutdown(context.Background()))
		secondCtx.Lock.Unlock()
	}()

	secondDB := prefixdb.New([]byte{}, db)
	secondMsgChan := make(chan common.Message, 1)
	require.NoError(secondVM.Initialize(
		context.Background(),
		secondCtx,
		secondDB,
		genesisBytes,
		nil,
		nil,
		secondMsgChan,
		nil,
		nil,
	))

	lastAccepted, err := secondVM.LastAccepted(context.Background())
	require.NoError(err)
	require.Equal(genesisID, lastAccepted)
}

// test bootstrapping the node
func TestBootstrapPartiallyAccepted(t *testing.T) {
	require := require.New(t)

	baseDB := memdb.New()
	vmDB := prefixdb.New(chains.VMDBPrefix, baseDB)
	bootstrappingDB := prefixdb.New(chains.ChainBootstrappingDBPrefix, baseDB)

	vm := &VM{Config: config.Config{
		Chains:                 chains.TestManager,
		Validators:             validators.NewManager(),
		UptimeLockedCalculator: uptime.NewLockedCalculator(),
		MinStakeDuration:       defaultMinStakingDuration,
		MaxStakeDuration:       defaultMaxStakingDuration,
		RewardConfig:           defaultRewardConfig,
		UpgradeConfig:          upgradetest.GetConfigWithUpgradeTime(upgradetest.Durango, latestForkTime),
	}}

	initialClkTime := latestForkTime.Add(time.Second)
	vm.clock.Set(initialClkTime)
	ctx := snowtest.Context(t, snowtest.PChainID)

	atomicDB := prefixdb.New([]byte{1}, baseDB)
	m := atomic.NewMemory(atomicDB)
	ctx.SharedMemory = m.NewSharedMemory(ctx.ChainID)

	consensusCtx := snowtest.ConsensusContext(ctx)
	ctx.Lock.Lock()

	msgChan := make(chan common.Message, 1)
	require.NoError(vm.Initialize(
		context.Background(),
		ctx,
		vmDB,
		genesistest.NewBytes(t, genesistest.Config{}),
		nil,
		nil,
		msgChan,
		nil,
		nil,
	))

	// include a tx to make the block be accepted
	tx := &txs.Tx{Unsigned: &txs.ImportTx{
		BaseTx: txs.BaseTx{BaseTx: avax.BaseTx{
			NetworkID:    vm.ctx.NetworkID,
			BlockchainID: vm.ctx.ChainID,
		}},
		SourceChain: vm.ctx.XChainID,
		ImportedInputs: []*avax.TransferableInput{{
			UTXOID: avax.UTXOID{
				TxID:        ids.Empty.Prefix(1),
				OutputIndex: 1,
			},
			Asset: avax.Asset{ID: vm.ctx.AVAXAssetID},
			In: &secp256k1fx.TransferInput{
				Amt: 50000,
			},
		}},
	}}
	require.NoError(tx.Initialize(txs.Codec))

	nextChainTime := initialClkTime.Add(time.Second)

	preferredID := vm.manager.Preferred()
	preferred, err := vm.manager.GetBlock(preferredID)
	require.NoError(err)
	preferredHeight := preferred.Height()

	statelessBlk, err := block.NewBanffStandardBlock(
		nextChainTime,
		preferredID,
		preferredHeight+1,
		[]*txs.Tx{tx},
	)
	require.NoError(err)

	advanceTimeBlk := vm.manager.NewBlock(statelessBlk)
	require.NoError(err)

	advanceTimeBlkID := advanceTimeBlk.ID()
	advanceTimeBlkBytes := advanceTimeBlk.Bytes()

	peerID := ids.BuildTestNodeID([]byte{1, 2, 3, 4, 5, 4, 3, 2, 1})
	beacons := validators.NewManager()
	require.NoError(beacons.AddStaker(ctx.SubnetID, peerID, nil, ids.Empty, 1))

	benchlist := benchlist.NewNoBenchlist()
	timeoutManager, err := timeout.NewManager(
		&timer.AdaptiveTimeoutConfig{
			InitialTimeout:     time.Millisecond,
			MinimumTimeout:     time.Millisecond,
			MaximumTimeout:     10 * time.Second,
			TimeoutHalflife:    5 * time.Minute,
			TimeoutCoefficient: 1.25,
		},
		benchlist,
		prometheus.NewRegistry(),
		prometheus.NewRegistry(),
	)
	require.NoError(err)

	go timeoutManager.Dispatch()
	defer timeoutManager.Stop()

	chainRouter := &router.ChainRouter{}

	metrics := prometheus.NewRegistry()
	mc, err := message.NewCreator(logging.NoLog{}, metrics, constants.DefaultNetworkCompressionType, 10*time.Second)
	require.NoError(err)

	require.NoError(chainRouter.Initialize(
		ids.EmptyNodeID,
		logging.NoLog{},
		timeoutManager,
		time.Second,
		set.Set[ids.ID]{},
		true,
		set.Set[ids.ID]{},
		nil,
		router.HealthConfig{},
		prometheus.NewRegistry(),
	))

	externalSender := &sendertest.External{TB: t}
	externalSender.Default(true)

	// Passes messages from the consensus engine to the network
	sender, err := sender.New(
		consensusCtx,
		mc,
		externalSender,
		chainRouter,
		timeoutManager,
		p2ppb.EngineType_ENGINE_TYPE_SNOWMAN,
		subnets.New(consensusCtx.NodeID, subnets.Config{}),
		prometheus.NewRegistry(),
	)
	require.NoError(err)

	isBootstrapped := false
	bootstrapTracker := &enginetest.BootstrapTracker{
		T: t,
		IsBootstrappedF: func() bool {
			return isBootstrapped
		},
		BootstrappedF: func(ids.ID) {
			isBootstrapped = true
		},
	}

	peers := tracker.NewPeers()
	totalWeight, err := beacons.TotalWeight(ctx.SubnetID)
	require.NoError(err)
	startup := tracker.NewStartup(peers, (totalWeight+1)/2)
	beacons.RegisterSetCallbackListener(ctx.SubnetID, startup)

	// The engine handles consensus
	snowGetHandler, err := snowgetter.New(
		vm,
		sender,
		consensusCtx.Log,
		time.Second,
		2000,
		consensusCtx.Registerer,
	)
	require.NoError(err)

	peerTracker, err := p2p.NewPeerTracker(
		ctx.Log,
		"peer_tracker",
		consensusCtx.Registerer,
		set.Of(ctx.NodeID),
		nil,
	)
	require.NoError(err)

	bootstrapConfig := bootstrap.Config{
		NonVerifyingParse:              vm.ParseBlock,
		AllGetsServer:                  snowGetHandler,
		Ctx:                            consensusCtx,
		Beacons:                        beacons,
		SampleK:                        beacons.Count(ctx.SubnetID),
		StartupTracker:                 startup,
		PeerTracker:                    peerTracker,
		Sender:                         sender,
		BootstrapTracker:               bootstrapTracker,
		AncestorsMaxContainersReceived: 2000,
		DB:                             bootstrappingDB,
		VM:                             vm,
	}

	// Asynchronously passes messages from the network to the consensus engine
	cpuTracker, err := timetracker.NewResourceTracker(
		prometheus.NewRegistry(),
		resource.NoUsage,
		meter.ContinuousFactory{},
		time.Second,
	)
	require.NoError(err)

	h, err := handler.New(
		bootstrapConfig.Ctx,
		beacons,
		msgChan,
		time.Hour,
		2,
		cpuTracker,
		vm,
		subnets.New(ctx.NodeID, subnets.Config{}),
		tracker.NewPeers(),
		peerTracker,
		prometheus.NewRegistry(),
	)
	require.NoError(err)

	engineConfig := smeng.Config{
		Ctx:           bootstrapConfig.Ctx,
		AllGetsServer: snowGetHandler,
		VM:            bootstrapConfig.VM,
		Sender:        bootstrapConfig.Sender,
		Validators:    beacons,
		Params: snowball.Parameters{
			K:                     1,
			AlphaPreference:       1,
			AlphaConfidence:       1,
			Beta:                  20,
			ConcurrentRepolls:     1,
			OptimalProcessing:     1,
			MaxOutstandingItems:   1,
			MaxItemProcessingTime: 1,
		},
		Consensus: &smcon.Topological{},
	}
	engine, err := smeng.New(engineConfig)
	require.NoError(err)

	bootstrapper, err := bootstrap.New(
		bootstrapConfig,
		engine.Start,
	)
	require.NoError(err)

	h.SetEngineManager(&handler.EngineManager{
		Avalanche: &handler.Engine{
			StateSyncer:  nil,
			Bootstrapper: bootstrapper,
			Consensus:    engine,
		},
		Snowman: &handler.Engine{
			StateSyncer:  nil,
			Bootstrapper: bootstrapper,
			Consensus:    engine,
		},
	})

	consensusCtx.State.Set(snow.EngineState{
		Type:  p2ppb.EngineType_ENGINE_TYPE_SNOWMAN,
		State: snow.NormalOp,
	})

	// Allow incoming messages to be routed to the new chain
	chainRouter.AddChain(context.Background(), h)
	ctx.Lock.Unlock()

	h.Start(context.Background(), false)

	ctx.Lock.Lock()
	var reqID uint32
	externalSender.SendF = func(msg message.OutboundMessage, config common.SendConfig, _ ids.ID, _ subnets.Allower) set.Set[ids.NodeID] {
		inMsg, err := mc.Parse(msg.Bytes(), ctx.NodeID, func() {})
		require.NoError(err)
		require.Equal(message.GetAcceptedFrontierOp, inMsg.Op())

		requestID, ok := message.GetRequestID(inMsg.Message())
		require.True(ok)

		reqID = requestID
		return config.NodeIDs
	}

	peerTracker.Connected(peerID, version.CurrentApp)
	require.NoError(bootstrapper.Connected(context.Background(), peerID, version.CurrentApp))

	externalSender.SendF = func(msg message.OutboundMessage, config common.SendConfig, _ ids.ID, _ subnets.Allower) set.Set[ids.NodeID] {
		inMsgIntf, err := mc.Parse(msg.Bytes(), ctx.NodeID, func() {})
		require.NoError(err)
		require.Equal(message.GetAcceptedOp, inMsgIntf.Op())
		inMsg := inMsgIntf.Message().(*p2ppb.GetAccepted)

		reqID = inMsg.RequestId
		return config.NodeIDs
	}

	require.NoError(bootstrapper.AcceptedFrontier(context.Background(), peerID, reqID, advanceTimeBlkID))

	externalSender.SendF = func(msg message.OutboundMessage, config common.SendConfig, _ ids.ID, _ subnets.Allower) set.Set[ids.NodeID] {
		inMsgIntf, err := mc.Parse(msg.Bytes(), ctx.NodeID, func() {})
		require.NoError(err)
		require.Equal(message.GetAncestorsOp, inMsgIntf.Op())
		inMsg := inMsgIntf.Message().(*p2ppb.GetAncestors)

		reqID = inMsg.RequestId

		containerID, err := ids.ToID(inMsg.ContainerId)
		require.NoError(err)
		require.Equal(advanceTimeBlkID, containerID)
		return config.NodeIDs
	}

	frontier := set.Of(advanceTimeBlkID)
	require.NoError(bootstrapper.Accepted(context.Background(), peerID, reqID, frontier))

	externalSender.SendF = func(msg message.OutboundMessage, config common.SendConfig, _ ids.ID, _ subnets.Allower) set.Set[ids.NodeID] {
		inMsg, err := mc.Parse(msg.Bytes(), ctx.NodeID, func() {})
		require.NoError(err)
		require.Equal(message.GetAcceptedFrontierOp, inMsg.Op())

		requestID, ok := message.GetRequestID(inMsg.Message())
		require.True(ok)

		reqID = requestID
		return config.NodeIDs
	}

	require.NoError(bootstrapper.Ancestors(context.Background(), peerID, reqID, [][]byte{advanceTimeBlkBytes}))

	externalSender.SendF = func(msg message.OutboundMessage, config common.SendConfig, _ ids.ID, _ subnets.Allower) set.Set[ids.NodeID] {
		inMsgIntf, err := mc.Parse(msg.Bytes(), ctx.NodeID, func() {})
		require.NoError(err)
		require.Equal(message.GetAcceptedOp, inMsgIntf.Op())
		inMsg := inMsgIntf.Message().(*p2ppb.GetAccepted)

		reqID = inMsg.RequestId
		return config.NodeIDs
	}

	require.NoError(bootstrapper.AcceptedFrontier(context.Background(), peerID, reqID, advanceTimeBlkID))

	externalSender.SendF = nil
	externalSender.CantSend = false

	require.NoError(bootstrapper.Accepted(context.Background(), peerID, reqID, frontier))
	require.Equal(advanceTimeBlk.ID(), vm.manager.Preferred())

	ctx.Lock.Unlock()
	chainRouter.Shutdown(context.Background())
}

func TestUnverifiedParent(t *testing.T) {
	require := require.New(t)

	vm := &VM{Config: config.Config{
		Chains:                 chains.TestManager,
		Validators:             validators.NewManager(),
		UptimeLockedCalculator: uptime.NewLockedCalculator(),
		MinStakeDuration:       defaultMinStakingDuration,
		MaxStakeDuration:       defaultMaxStakingDuration,
		RewardConfig:           defaultRewardConfig,
		UpgradeConfig:          upgradetest.GetConfigWithUpgradeTime(upgradetest.Durango, latestForkTime),
	}}

	initialClkTime := latestForkTime.Add(time.Second)
	vm.clock.Set(initialClkTime)
	ctx := snowtest.Context(t, snowtest.PChainID)
	ctx.Lock.Lock()
	defer func() {
		require.NoError(vm.Shutdown(context.Background()))
		ctx.Lock.Unlock()
	}()

	msgChan := make(chan common.Message, 1)
	require.NoError(vm.Initialize(
		context.Background(),
		ctx,
		memdb.New(),
		genesistest.NewBytes(t, genesistest.Config{}),
		nil,
		nil,
		msgChan,
		nil,
		nil,
	))

	// include a tx1 to make the block be accepted
	tx1 := &txs.Tx{Unsigned: &txs.ImportTx{
		BaseTx: txs.BaseTx{BaseTx: avax.BaseTx{
			NetworkID:    vm.ctx.NetworkID,
			BlockchainID: vm.ctx.ChainID,
		}},
		SourceChain: vm.ctx.XChainID,
		ImportedInputs: []*avax.TransferableInput{{
			UTXOID: avax.UTXOID{
				TxID:        ids.Empty.Prefix(1),
				OutputIndex: 1,
			},
			Asset: avax.Asset{ID: vm.ctx.AVAXAssetID},
			In: &secp256k1fx.TransferInput{
				Amt: 50000,
			},
		}},
	}}
	require.NoError(tx1.Initialize(txs.Codec))

	nextChainTime := initialClkTime.Add(time.Second)

	preferredID := vm.manager.Preferred()
	preferred, err := vm.manager.GetBlock(preferredID)
	require.NoError(err)
	preferredHeight := preferred.Height()

	statelessBlk, err := block.NewBanffStandardBlock(
		nextChainTime,
		preferredID,
		preferredHeight+1,
		[]*txs.Tx{tx1},
	)
	require.NoError(err)
	firstAdvanceTimeBlk := vm.manager.NewBlock(statelessBlk)
	require.NoError(firstAdvanceTimeBlk.Verify(context.Background()))

	// include a tx2 to make the block be accepted
	tx2 := &txs.Tx{Unsigned: &txs.ImportTx{
		BaseTx: txs.BaseTx{BaseTx: avax.BaseTx{
			NetworkID:    vm.ctx.NetworkID,
			BlockchainID: vm.ctx.ChainID,
		}},
		SourceChain: vm.ctx.XChainID,
		ImportedInputs: []*avax.TransferableInput{{
			UTXOID: avax.UTXOID{
				TxID:        ids.Empty.Prefix(2),
				OutputIndex: 2,
			},
			Asset: avax.Asset{ID: vm.ctx.AVAXAssetID},
			In: &secp256k1fx.TransferInput{
				Amt: 50000,
			},
		}},
	}}
	require.NoError(tx2.Initialize(txs.Codec))
	nextChainTime = nextChainTime.Add(time.Second)
	vm.clock.Set(nextChainTime)
	statelessSecondAdvanceTimeBlk, err := block.NewBanffStandardBlock(
		nextChainTime,
		firstAdvanceTimeBlk.ID(),
		firstAdvanceTimeBlk.Height()+1,
		[]*txs.Tx{tx2},
	)
	require.NoError(err)
	secondAdvanceTimeBlk := vm.manager.NewBlock(statelessSecondAdvanceTimeBlk)

	require.Equal(secondAdvanceTimeBlk.Parent(), firstAdvanceTimeBlk.ID())
	require.NoError(secondAdvanceTimeBlk.Verify(context.Background()))
}

func TestMaxStakeAmount(t *testing.T) {
	vm, _, _ := defaultVM(t, upgradetest.Latest)
	vm.ctx.Lock.Lock()
	defer vm.ctx.Lock.Unlock()

	nodeID := genesistest.DefaultNodeIDs[0]

	tests := []struct {
		description string
		startTime   time.Time
		endTime     time.Time
	}{
		{
			description: "[validator.StartTime] == [startTime] < [endTime] == [validator.EndTime]",
			startTime:   genesistest.DefaultValidatorStartTime,
			endTime:     genesistest.DefaultValidatorEndTime,
		},
		{
			description: "[validator.StartTime] < [startTime] < [endTime] == [validator.EndTime]",
			startTime:   genesistest.DefaultValidatorStartTime.Add(time.Minute),
			endTime:     genesistest.DefaultValidatorEndTime,
		},
		{
			description: "[validator.StartTime] == [startTime] < [endTime] < [validator.EndTime]",
			startTime:   genesistest.DefaultValidatorStartTime,
			endTime:     genesistest.DefaultValidatorEndTime.Add(-time.Minute),
		},
		{
			description: "[validator.StartTime] < [startTime] < [endTime] < [validator.EndTime]",
			startTime:   genesistest.DefaultValidatorStartTime.Add(time.Minute),
			endTime:     genesistest.DefaultValidatorEndTime.Add(-time.Minute),
		},
	}

	for _, test := range tests {
		t.Run(test.description, func(t *testing.T) {
			require := require.New(t)
			staker, err := txexecutor.GetValidator(vm.state, constants.PrimaryNetworkID, nodeID.NodeID())
			require.NoError(err)

			amount, err := txexecutor.GetMaxWeight(vm.state, staker, test.startTime, test.endTime)
			require.NoError(err)
			require.Equal(genesistest.DefaultValidatorWeight, amount)
		})
	}
}

func TestUptimeDisallowedWithRestart(t *testing.T) {
	require := require.New(t)
	latestForkTime = genesistest.DefaultValidatorStartTime.Add(defaultMinStakingDuration)
	db := memdb.New()

	firstDB := prefixdb.New([]byte{}, db)
	const firstUptimePercentage = 20 // 20%
	firstVM := &VM{Config: config.Config{
		Chains:                 chains.TestManager,
		UptimePercentage:       firstUptimePercentage / 100.,
		RewardConfig:           defaultRewardConfig,
		Validators:             validators.NewManager(),
		UptimeLockedCalculator: uptime.NewLockedCalculator(),
		UpgradeConfig:          upgradetest.GetConfigWithUpgradeTime(upgradetest.Durango, latestForkTime),
	}}

	firstCtx := snowtest.Context(t, snowtest.PChainID)
	firstCtx.Lock.Lock()

	genesisBytes := genesistest.NewBytes(t, genesistest.Config{})

	firstMsgChan := make(chan common.Message, 1)
	require.NoError(firstVM.Initialize(
		context.Background(),
		firstCtx,
		firstDB,
		genesisBytes,
		nil,
		nil,
		firstMsgChan,
		nil,
		nil,
	))

	initialClkTime := latestForkTime.Add(time.Second)
	firstVM.clock.Set(initialClkTime)

	// Set VM state to NormalOp, to start tracking validators' uptime
	require.NoError(firstVM.SetState(context.Background(), snow.Bootstrapping))
	require.NoError(firstVM.SetState(context.Background(), snow.NormalOp))

	// Fast forward clock so that validators meet 20% uptime required for reward
	durationForReward := genesistest.DefaultValidatorEndTime.Sub(genesistest.DefaultValidatorStartTime) * firstUptimePercentage / 100
	vmStopTime := genesistest.DefaultValidatorStartTime.Add(durationForReward)
	firstVM.clock.Set(vmStopTime)

	// Shutdown VM to stop all genesis validator uptime.
	// At this point they have been validating for the 20% uptime needed to be rewarded
	require.NoError(firstVM.Shutdown(context.Background()))
	firstCtx.Lock.Unlock()

	// Restart the VM with a larger uptime requirement
	secondDB := prefixdb.New([]byte{}, db)
	const secondUptimePercentage = 21 // 21% > firstUptimePercentage, so uptime for reward is not met now
	secondVM := &VM{Config: config.Config{
		Chains:                 chains.TestManager,
		UptimePercentage:       secondUptimePercentage / 100.,
		Validators:             validators.NewManager(),
		UptimeLockedCalculator: uptime.NewLockedCalculator(),
		UpgradeConfig:          upgradetest.GetConfigWithUpgradeTime(upgradetest.Durango, latestForkTime),
	}}

	secondCtx := snowtest.Context(t, snowtest.PChainID)
	secondCtx.Lock.Lock()
	defer func() {
		require.NoError(secondVM.Shutdown(context.Background()))
		secondCtx.Lock.Unlock()
	}()

	atomicDB := prefixdb.New([]byte{1}, db)
	m := atomic.NewMemory(atomicDB)
	secondCtx.SharedMemory = m.NewSharedMemory(secondCtx.ChainID)

	secondMsgChan := make(chan common.Message, 1)
	require.NoError(secondVM.Initialize(
		context.Background(),
		secondCtx,
		secondDB,
		genesisBytes,
		nil,
		nil,
		secondMsgChan,
		nil,
		nil,
	))

	secondVM.clock.Set(vmStopTime)

	// Set VM state to NormalOp, to start tracking validators' uptime
	require.NoError(secondVM.SetState(context.Background(), snow.Bootstrapping))
	require.NoError(secondVM.SetState(context.Background(), snow.NormalOp))

	// after restart and change of uptime required for reward, push validators to their end of life
	secondVM.clock.Set(genesistest.DefaultValidatorEndTime)

	// evaluate a genesis validator for reward
	blk, err := secondVM.Builder.BuildBlock(context.Background())
	require.NoError(err)
	require.NoError(blk.Verify(context.Background()))

	// Assert preferences are correct.
	// secondVM should prefer abort since uptime requirements are not met anymore
	oracleBlk := blk.(smcon.OracleBlock)
	options, err := oracleBlk.Options(context.Background())
	require.NoError(err)

	abort := options[0].(*blockexecutor.Block)
	require.IsType(&block.BanffAbortBlock{}, abort.Block)

	commit := options[1].(*blockexecutor.Block)
	require.IsType(&block.BanffCommitBlock{}, commit.Block)

	// Assert block tries to reward a genesis validator
	rewardTx := oracleBlk.(block.Block).Txs()[0].Unsigned
	require.IsType(&txs.RewardValidatorTx{}, rewardTx)
	txID := blk.(block.Block).Txs()[0].ID()

	// Verify options and accept abort block
	require.NoError(commit.Verify(context.Background()))
	require.NoError(abort.Verify(context.Background()))
	require.NoError(blk.Accept(context.Background()))
	require.NoError(abort.Accept(context.Background()))
	require.NoError(secondVM.SetPreference(context.Background(), secondVM.manager.LastAccepted()))

	// Verify that rewarded validator has been removed.
	// Note that test genesis has multiple validators
	// terminating at the same time. The rewarded validator
	// will the first by txID. To make the test more stable
	// (txID changes every time we change any parameter
	// of the tx creating the validator), we explicitly
	//  check that rewarded validator is removed from staker set.
	_, txStatus, err := secondVM.state.GetTx(txID)
	require.NoError(err)
	require.Equal(status.Aborted, txStatus)

	tx, _, err := secondVM.state.GetTx(rewardTx.(*txs.RewardValidatorTx).TxID)
	require.NoError(err)
	require.IsType(&txs.AddValidatorTx{}, tx.Unsigned)

	valTx, _ := tx.Unsigned.(*txs.AddValidatorTx)
	_, err = secondVM.state.GetCurrentValidator(constants.PrimaryNetworkID, valTx.NodeID())
	require.ErrorIs(err, database.ErrNotFound)
}

func TestUptimeDisallowedAfterNeverConnecting(t *testing.T) {
	require := require.New(t)
	latestForkTime = genesistest.DefaultValidatorStartTime.Add(defaultMinStakingDuration)

	db := memdb.New()

	vm := &VM{Config: config.Config{
		Chains:                 chains.TestManager,
		UptimePercentage:       .2,
		RewardConfig:           defaultRewardConfig,
		Validators:             validators.NewManager(),
		UptimeLockedCalculator: uptime.NewLockedCalculator(),
		UpgradeConfig:          upgradetest.GetConfigWithUpgradeTime(upgradetest.Durango, latestForkTime),
	}}

	ctx := snowtest.Context(t, snowtest.PChainID)
	ctx.Lock.Lock()

	atomicDB := prefixdb.New([]byte{1}, db)
	m := atomic.NewMemory(atomicDB)
	ctx.SharedMemory = m.NewSharedMemory(ctx.ChainID)

	msgChan := make(chan common.Message, 1)
	appSender := &enginetest.Sender{T: t}
	require.NoError(vm.Initialize(
		context.Background(),
		ctx,
		db,
		genesistest.NewBytes(t, genesistest.Config{}),
		nil,
		nil,
		msgChan,
		nil,
		appSender,
	))

	defer func() {
		require.NoError(vm.Shutdown(context.Background()))
		ctx.Lock.Unlock()
	}()

	initialClkTime := latestForkTime.Add(time.Second)
	vm.clock.Set(initialClkTime)

	// Set VM state to NormalOp, to start tracking validators' uptime
	require.NoError(vm.SetState(context.Background(), snow.Bootstrapping))
	require.NoError(vm.SetState(context.Background(), snow.NormalOp))

	// Fast forward clock to time for genesis validators to leave
	vm.clock.Set(genesistest.DefaultValidatorEndTime)

	// evaluate a genesis validator for reward
	blk, err := vm.Builder.BuildBlock(context.Background())
	require.NoError(err)
	require.NoError(blk.Verify(context.Background()))

	// Assert preferences are correct.
	// vm should prefer abort since uptime requirements are not met.
	oracleBlk := blk.(smcon.OracleBlock)
	options, err := oracleBlk.Options(context.Background())
	require.NoError(err)

	abort := options[0].(*blockexecutor.Block)
	require.IsType(&block.BanffAbortBlock{}, abort.Block)

	commit := options[1].(*blockexecutor.Block)
	require.IsType(&block.BanffCommitBlock{}, commit.Block)

	// Assert block tries to reward a genesis validator
	rewardTx := oracleBlk.(block.Block).Txs()[0].Unsigned
	require.IsType(&txs.RewardValidatorTx{}, rewardTx)
	txID := blk.(block.Block).Txs()[0].ID()

	// Verify options and accept abort block
	require.NoError(commit.Verify(context.Background()))
	require.NoError(abort.Verify(context.Background()))
	require.NoError(blk.Accept(context.Background()))
	require.NoError(abort.Accept(context.Background()))
	require.NoError(vm.SetPreference(context.Background(), vm.manager.LastAccepted()))

	// Verify that rewarded validator has been removed.
	// Note that test genesis has multiple validators
	// terminating at the same time. The rewarded validator
	// will the first by txID. To make the test more stable
	// (txID changes every time we change any parameter
	// of the tx creating the validator), we explicitly
	//  check that rewarded validator is removed from staker set.
	_, txStatus, err := vm.state.GetTx(txID)
	require.NoError(err)
	require.Equal(status.Aborted, txStatus)

	tx, _, err := vm.state.GetTx(rewardTx.(*txs.RewardValidatorTx).TxID)
	require.NoError(err)
	require.IsType(&txs.AddValidatorTx{}, tx.Unsigned)

	valTx, _ := tx.Unsigned.(*txs.AddValidatorTx)
	_, err = vm.state.GetCurrentValidator(constants.PrimaryNetworkID, valTx.NodeID())
	require.ErrorIs(err, database.ErrNotFound)
}

func TestRemovePermissionedValidatorDuringAddPending(t *testing.T) {
	require := require.New(t)

	validatorStartTime := latestForkTime.Add(txexecutor.SyncBound).Add(1 * time.Second)
	validatorEndTime := validatorStartTime.Add(360 * 24 * time.Hour)

	vm, _, _ := defaultVM(t, upgradetest.Latest)
	vm.ctx.Lock.Lock()
	defer vm.ctx.Lock.Unlock()

	wallet := newWallet(t, vm, walletConfig{})

	nodeID := ids.GenerateTestNodeID()
	sk, err := bls.NewSecretKey()
	require.NoError(err)
	rewardsOwner := &secp256k1fx.OutputOwners{
		Threshold: 1,
		Addrs:     []ids.ShortID{ids.GenerateTestShortID()},
	}

	addValidatorTx, err := wallet.IssueAddPermissionlessValidatorTx(
		&txs.SubnetValidator{
			Validator: txs.Validator{
				NodeID: nodeID,
				Start:  uint64(validatorStartTime.Unix()),
				End:    uint64(validatorEndTime.Unix()),
				Wght:   defaultMaxValidatorStake,
			},
			Subnet: constants.PrimaryNetworkID,
		},
		signer.NewProofOfPossession(sk),
		vm.ctx.AVAXAssetID,
		rewardsOwner,
		rewardsOwner,
		reward.PercentDenominator,
	)
	require.NoError(err)

	vm.ctx.Lock.Unlock()
	require.NoError(vm.issueTxFromRPC(addValidatorTx))
	vm.ctx.Lock.Lock()
	require.NoError(buildAndAcceptStandardBlock(vm))

	createSubnetTx, err := wallet.IssueCreateSubnetTx(
		&secp256k1fx.OutputOwners{
			Threshold: 1,
			Addrs:     []ids.ShortID{genesistest.DefaultFundedKeys[0].Address()},
		},
	)
	require.NoError(err)

	vm.ctx.Lock.Unlock()
	require.NoError(vm.issueTxFromRPC(createSubnetTx))
	vm.ctx.Lock.Lock()
	require.NoError(buildAndAcceptStandardBlock(vm))

	subnetID := createSubnetTx.ID()
	addSubnetValidatorTx, err := wallet.IssueAddSubnetValidatorTx(
		&txs.SubnetValidator{
			Validator: txs.Validator{
				NodeID: nodeID,
				Start:  uint64(validatorStartTime.Unix()),
				End:    uint64(validatorEndTime.Unix()),
				Wght:   defaultMaxValidatorStake,
			},
			Subnet: subnetID,
		},
	)
	require.NoError(err)

	removeSubnetValidatorTx, err := wallet.IssueRemoveSubnetValidatorTx(
		nodeID,
		subnetID,
	)
	require.NoError(err)

	lastAcceptedID := vm.state.GetLastAccepted()
	lastAcceptedHeight, err := vm.GetCurrentHeight(context.Background())
	require.NoError(err)
	statelessBlock, err := block.NewBanffStandardBlock(
		vm.state.GetTimestamp(),
		lastAcceptedID,
		lastAcceptedHeight+1,
		[]*txs.Tx{
			addSubnetValidatorTx,
			removeSubnetValidatorTx,
		},
	)
	require.NoError(err)

	blockBytes := statelessBlock.Bytes()
	block, err := vm.ParseBlock(context.Background(), blockBytes)
	require.NoError(err)
	require.NoError(block.Verify(context.Background()))
	require.NoError(block.Accept(context.Background()))
	require.NoError(vm.SetPreference(context.Background(), vm.manager.LastAccepted()))

	_, err = vm.state.GetPendingValidator(subnetID, nodeID)
	require.ErrorIs(err, database.ErrNotFound)
}

func TestTransferSubnetOwnershipTx(t *testing.T) {
	require := require.New(t)
	vm, _, _ := defaultVM(t, upgradetest.Latest)
	vm.ctx.Lock.Lock()
	defer vm.ctx.Lock.Unlock()

	wallet := newWallet(t, vm, walletConfig{})

	expectedSubnetOwner := &secp256k1fx.OutputOwners{
		Threshold: 1,
		Addrs:     []ids.ShortID{genesistest.DefaultFundedKeys[0].Address()},
	}
	createSubnetTx, err := wallet.IssueCreateSubnetTx(
		expectedSubnetOwner,
	)
	require.NoError(err)

	vm.ctx.Lock.Unlock()
	require.NoError(vm.issueTxFromRPC(createSubnetTx))
	vm.ctx.Lock.Lock()
	require.NoError(buildAndAcceptStandardBlock(vm))

	subnetID := createSubnetTx.ID()
	subnetOwner, err := vm.state.GetSubnetOwner(subnetID)
	require.NoError(err)
	require.Equal(expectedSubnetOwner, subnetOwner)

	expectedSubnetOwner = &secp256k1fx.OutputOwners{
		Threshold: 1,
		Addrs:     []ids.ShortID{ids.GenerateTestShortID()},
	}
	transferSubnetOwnershipTx, err := wallet.IssueTransferSubnetOwnershipTx(
		subnetID,
		expectedSubnetOwner,
	)
	require.NoError(err)

	vm.ctx.Lock.Unlock()
	require.NoError(vm.issueTxFromRPC(transferSubnetOwnershipTx))
	vm.ctx.Lock.Lock()
	require.NoError(buildAndAcceptStandardBlock(vm))

	subnetOwner, err = vm.state.GetSubnetOwner(subnetID)
	require.NoError(err)
	require.Equal(expectedSubnetOwner, subnetOwner)
}

func TestBaseTx(t *testing.T) {
	require := require.New(t)
	vm, _, _ := defaultVM(t, upgradetest.Latest)
	vm.ctx.Lock.Lock()
	defer vm.ctx.Lock.Unlock()

	wallet := newWallet(t, vm, walletConfig{})

	baseTx, err := wallet.IssueBaseTx(
		[]*avax.TransferableOutput{
			{
				Asset: avax.Asset{ID: vm.ctx.AVAXAssetID},
				Out: &secp256k1fx.TransferOutput{
					Amt: 100 * units.MicroAvax,
					OutputOwners: secp256k1fx.OutputOwners{
						Threshold: 1,
						Addrs: []ids.ShortID{
							ids.GenerateTestShortID(),
						},
					},
				},
			},
		},
	)
	require.NoError(err)

	vm.ctx.Lock.Unlock()
	require.NoError(vm.issueTxFromRPC(baseTx))
	vm.ctx.Lock.Lock()
	require.NoError(buildAndAcceptStandardBlock(vm))

	_, txStatus, err := vm.state.GetTx(baseTx.ID())
	require.NoError(err)
	require.Equal(status.Committed, txStatus)
}

func TestPruneMempool(t *testing.T) {
	require := require.New(t)
	vm, _, _ := defaultVM(t, upgradetest.Latest)
	vm.ctx.Lock.Lock()
	defer vm.ctx.Lock.Unlock()

	wallet := newWallet(t, vm, walletConfig{})

	// Create a tx that will be valid regardless of timestamp.
	baseTx, err := wallet.IssueBaseTx(
		[]*avax.TransferableOutput{
			{
				Asset: avax.Asset{ID: vm.ctx.AVAXAssetID},
				Out: &secp256k1fx.TransferOutput{
					Amt: 100 * units.MicroAvax,
					OutputOwners: secp256k1fx.OutputOwners{
						Threshold: 1,
						Addrs: []ids.ShortID{
							genesistest.DefaultFundedKeys[0].Address(),
						},
					},
				},
			},
		},
		walletcommon.WithCustomAddresses(set.Of(
			genesistest.DefaultFundedKeys[0].Address(),
		)),
	)
	require.NoError(err)

	vm.ctx.Lock.Unlock()
	require.NoError(vm.issueTxFromRPC(baseTx))
	vm.ctx.Lock.Lock()

	// [baseTx] should be in the mempool.
	baseTxID := baseTx.ID()
	_, ok := vm.Builder.Get(baseTxID)
	require.True(ok)

	// Create a tx that will be invalid after time advancement.
	var (
		startTime = vm.clock.Time()
		endTime   = startTime.Add(vm.MinStakeDuration)
	)

	sk, err := bls.NewSecretKey()
	require.NoError(err)

	rewardsOwner := &secp256k1fx.OutputOwners{
		Threshold: 1,
		Addrs:     []ids.ShortID{ids.GenerateTestShortID()},
	}
	addValidatorTx, err := wallet.IssueAddPermissionlessValidatorTx(
		&txs.SubnetValidator{
			Validator: txs.Validator{
				NodeID: ids.GenerateTestNodeID(),
				Start:  uint64(startTime.Unix()),
				End:    uint64(endTime.Unix()),
				Wght:   defaultMinValidatorStake,
			},
			Subnet: constants.PrimaryNetworkID,
		},
		signer.NewProofOfPossession(sk),
		vm.ctx.AVAXAssetID,
		rewardsOwner,
		rewardsOwner,
		20000,
		walletcommon.WithCustomAddresses(set.Of(
			genesistest.DefaultFundedKeys[1].Address(),
		)),
	)
	require.NoError(err)

	vm.ctx.Lock.Unlock()
	require.NoError(vm.issueTxFromRPC(addValidatorTx))
	vm.ctx.Lock.Lock()

	// [addValidatorTx] and [baseTx] should be in the mempool.
	addValidatorTxID := addValidatorTx.ID()
	_, ok = vm.Builder.Get(addValidatorTxID)
	require.True(ok)
	_, ok = vm.Builder.Get(baseTxID)
	require.True(ok)

	// Advance clock to [endTime], making [addValidatorTx] invalid.
	vm.clock.Set(endTime)

	vm.ctx.Lock.Unlock()
	require.NoError(vm.pruneMempool())
	vm.ctx.Lock.Lock()

	// [addValidatorTx] should be ejected from the mempool.
	// [baseTx] should still be in the mempool.
	_, ok = vm.Builder.Get(addValidatorTxID)
	require.False(ok)
	_, ok = vm.Builder.Get(baseTxID)
	require.True(ok)
}<|MERGE_RESOLUTION|>--- conflicted
+++ resolved
@@ -545,11 +545,7 @@
 	require.Equal(status.Committed, txStatus)
 
 	// Verify that new validator is in current validator set
-<<<<<<< HEAD
-	_, err = vm.state.GetCurrentValidator(testSubnet1.ID(), shortNodeID.NodeID())
-=======
-	_, err = vm.state.GetCurrentValidator(subnetID, nodeID)
->>>>>>> c359dbb8
+	_, err = vm.state.GetCurrentValidator(subnetID, shortNodeID.NodeID())
 	require.NoError(err)
 }
 
